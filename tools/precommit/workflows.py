--- conflicted
+++ resolved
@@ -122,10 +122,7 @@
         "macos": [
             ("macos-12", "macOS 12", "x86_64"),
             ("macos-13", "macOS 13", "x86_64"),
-<<<<<<< HEAD
-=======
             ("macos-13-xlarge", "macOS 13 Arm64", "aarch64"),
->>>>>>> 124ade43
         ],
         "windows": [
             ("windows-2016", "Windows 2016", "amd64"),
@@ -181,10 +178,7 @@
         "macos": [
             ("macos-12", "macOS 12", "x86_64"),
             ("macos-13", "macOS 13", "x86_64"),
-<<<<<<< HEAD
-=======
             ("macos-13-xlarge", "macOS 13 Arm64", "aarch64"),
->>>>>>> 124ade43
         ],
         "windows": [
             ("windows-2016", "Windows 2016", "amd64"),
@@ -234,10 +228,7 @@
         "macos": [
             ("macos-12", "macOS 12", "x86_64"),
             ("macos-13", "macOS 13", "x86_64"),
-<<<<<<< HEAD
-=======
             ("macos-13-xlarge", "macOS 13 Arm64", "aarch64"),
->>>>>>> 124ade43
         ],
         "windows": [
             ("windows-2016", "Windows 2016", "amd64"),
