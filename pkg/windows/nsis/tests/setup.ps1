--- conflicted
+++ resolved
@@ -68,22 +68,6 @@
 # Create binaries
 #-------------------------------------------------------------------------------
 
-<<<<<<< HEAD
-$prereq_files = "vcredist_x86_2022.exe",
-                "vcredist_x64_2022.exe",
-$prereq_files | ForEach-Object {
-    Write-Host "Creating $_`: " -NoNewline
-    Set-Content -Path "$PREREQS_DIR\$_" -Value "binary"
-    if ( Test-Path -Path "$PREREQS_DIR\$_" ) {
-        Write-Result "Success"
-    } else {
-        Write-Result "Failed" -ForegroundColor Red
-        exit 1
-    }
-}
-
-=======
->>>>>>> 4eccba4f
 $binary_files = "ssm.exe",
                 "python.exe"
 $binary_files | ForEach-Object {
