# -*- coding: utf-8 -*-
# pylint: disable=C0103,W0622
'''
Sphinx documentation for Salt
'''
import functools
import sys
import os
import types
import time

from sphinx.directives import TocTree


# pylint: disable=R0903
class Mock(object):
    '''
    Mock out specified imports

    This allows autodoc to do its thing without having oodles of req'd
    installed libs. This doesn't work with ``import *`` imports.

    https://read-the-docs.readthedocs.io/en/latest/faq.html#i-get-import-errors-on-libraries-that-depend-on-c-modules
    '''
    def __init__(self, *args, **kwargs):
        pass

    __all__ = []

    def __call__(self, *args, **kwargs):
        ret = Mock()
        # If mocked function is used as a decorator, expose decorated function.
        # if args and callable(args[-1]):
        #     functools.update_wrapper(ret, args[0])
        return ret

    @classmethod
    def __getattr__(cls, name):
        if name in ('__file__', '__path__'):
            return '/dev/null'
        else:
            return Mock()
# pylint: enable=R0903

MOCK_MODULES = [
    # Python stdlib
    'user',

    # salt core
    'Crypto',
    'Crypto.Signature',
    'Crypto.Cipher',
    'Crypto.Hash',
    'Crypto.PublicKey',
    'Crypto.Random',
    'Crypto.Signature',
    'Crypto.Signature.PKCS1_v1_5',
    'M2Crypto',
    'msgpack',
    'yaml',
    'yaml.constructor',
    'yaml.nodes',
    'yaml.scanner',
    'zmq',
    'zmq.eventloop',
    'zmq.eventloop.ioloop',

    # third-party libs for cloud modules
    'libcloud',
    'libcloud.compute',
    'libcloud.compute.base',
    'libcloud.compute.deployment',
    'libcloud.compute.providers',
    'libcloud.compute.types',
    'libcloud.loadbalancer',
    'libcloud.loadbalancer.types',
    'libcloud.loadbalancer.providers',
    'libcloud.common',
    'libcloud.common.google',

    # third-party libs for netapi modules
    'cherrypy',
    'cherrypy.lib',
    'cherrypy.process',
    'cherrypy.wsgiserver',
    'cherrypy.wsgiserver.ssl_builtin',

    'tornado',
    'tornado.concurrent',
    'tornado.gen',
    'tornado.httpclient',
    'tornado.httpserver',
    'tornado.httputil',
    'tornado.ioloop',
    'tornado.iostream',
    'tornado.netutil',
    'tornado.simple_httpclient',
    'tornado.stack_context',
    'tornado.web',
    'tornado.websocket',

    'ws4py',
    'ws4py.server',
    'ws4py.server.cherrypyserver',
    'ws4py.websocket',

    # modules, renderers, states, returners, et al
    'ClusterShell',
    'ClusterShell.NodeSet',
    'django',
    'libvirt',
    'MySQLdb',
    'MySQLdb.cursors',
    'nagios_json',
    'psutil',
    'pycassa',
    'pymongo',
    'rabbitmq_server',
    'redis',
    'requests',
    'requests.exceptions',
    'rpm',
    'rpmUtils',
    'rpmUtils.arch',
    'yum',
    'OpenSSL',
    'zfs',
    'salt.ext.six.moves.winreg',
    'win32security',
    'ntsecuritycon',
<<<<<<< HEAD
    'napalm',
    'dson',
    'jnpr',
    'json',
    'lxml',
    'lxml.etree',
    'jnpr.junos',
    'jnpr.junos.utils',
    'jnpr.junos.utils.config',
    'jnpr.junos.utils.sw',
    'dns',
    'dns.resolver',
    'netaddr',
    'netaddr.IPAddress',
    'netaddr.core',
    'netaddr.core.AddrFormatError',
=======
    'pyroute2',
    'pyroute2.ipdb',
>>>>>>> 61f5045a
]

for mod_name in MOCK_MODULES:
    sys.modules[mod_name] = Mock()

def mock_decorator_with_params(*oargs, **okwargs):
    '''
    Optionally mock a decorator that takes parameters

    E.g.:

    @blah(stuff=True)
    def things():
        pass
    '''
    def inner(fn, *iargs, **ikwargs):
        if hasattr(fn, '__call__'):
            return fn
        else:
            return Mock()
    return inner

# Define a fake version attribute for the following libs.
sys.modules['libcloud'].__version__ = '0.0.0'
sys.modules['pymongo'].version = '0.0.0'
sys.modules['ntsecuritycon'].STANDARD_RIGHTS_REQUIRED = 0
sys.modules['ntsecuritycon'].SYNCHRONIZE = 0

# Define a fake version attribute for the following libs.
sys.modules['cherrypy'].config = mock_decorator_with_params


# -- Add paths to PYTHONPATH ---------------------------------------------------
try:
    docs_basepath = os.path.abspath(os.path.dirname(__file__))
except NameError:
    # sphinx-intl and six execute some code which will raise this NameError
    # assume we're in the doc/ directory
    docs_basepath = os.path.abspath(os.path.dirname('.'))

addtl_paths = (
        os.pardir,  # salt itself (for autodoc)
        '_ext',  # custom Sphinx extensions
)

for path in addtl_paths:
    sys.path.insert(0, os.path.abspath(os.path.join(docs_basepath, path)))


# We're now able to import salt
import salt.version


formulas_dir = os.path.join(os.pardir, docs_basepath, 'formulas')

# ----- Intersphinx Settings ------------------------------------------------>
intersphinx_mapping = {
        'python2': ('http://docs.python.org/2', None),
        'python3': ('http://docs.python.org/3', None)
}
# <---- Intersphinx Settings -------------------------------------------------

# -- General Configuration -----------------------------------------------------

project = 'Salt'
copyright = '2016 SaltStack, Inc.'

version = salt.version.__version__
latest_release = '2016.3.1'  # latest release
previous_release = '2015.8.10'  # latest release from previous branch
previous_release_dir = '2015.8'  # path on web server for previous branch
next_release = ''  # next release
next_release_dir = ''  # path on web server for next release branch

today = time.strftime("%B %d, %Y") + " at " + time.strftime("%X %Z")

# < --- START do not merge these settings to other branches START ---> #
build_type = 'develop'  # latest, previous, develop, next
release = version  # version, latest_release, previous_release
# < --- END do not merge these settings to other branches END ---> #

# Set google custom search engine

if release == latest_release:
    search_cx = '004624818632696854117:yfmprrbw3pk' # latest
elif release.startswith('2014.7'):
    search_cx = '004624818632696854117:thhslradbru' # 2014.7
elif release.startswith('2015.5'):
    search_cx = '004624818632696854117:ovogwef29do' # 2015.5
elif release.startswith('2015.8'):
    search_cx = '004624818632696854117:aw_tegffouy' # 2015.8
else:
    search_cx = '004624818632696854117:haj7bjntf4s'  # develop

needs_sphinx = '1.3'

spelling_lang = 'en_US'
language = 'en'
locale_dirs = [
    '_locale',
]

master_doc = 'contents'
templates_path = ['_templates']
exclude_patterns = ['_build', '_incl/*', 'ref/cli/_includes/*.rst']

extensions = [
    'saltdomain', # Must come early
    'sphinx.ext.autodoc',
    'sphinx.ext.autosummary',
    'sphinx.ext.extlinks',
    'sphinx.ext.intersphinx',
    'httpdomain',
    'youtube',
    'saltautodoc', # Must be AFTER autodoc
    'shorturls',
]

try:
    import sphinxcontrib.spelling
except ImportError:
    pass
else:
    extensions += ['sphinxcontrib.spelling']

modindex_common_prefix = ['salt.']

autosummary_generate = True

# Define a substitution for linking to the latest release tarball
rst_prolog = """\
.. |current_release_doc| replace:: :doc:`/topics/releases/{release}`
.. |saltrepo| replace:: https://github.com/saltstack/salt
.. _`salt-users`: https://groups.google.com/forum/#!forum/salt-users
.. _`salt-announce`: https://groups.google.com/forum/#!forum/salt-announce
.. _`salt-packagers`: https://groups.google.com/forum/#!forum/salt-packagers
.. |windownload| raw:: html

     <p>x86: <a href="https://repo.saltstack.com/windows/Salt-Minion-{release}-x86-Setup.exe"><strong>Salt-Minion-{release}-x86-Setup.exe</strong></a>
      | <a href="https://repo.saltstack.com/windows/Salt-Minion-{release}-x86-Setup.exe.md5"><strong>md5</strong></a></p>

     <p>AMD64: <a href="https://repo.saltstack.com/windows/Salt-Minion-{release}-AMD64-Setup.exe"><strong>Salt-Minion-{release}-AMD64-Setup.exe</strong></a>
      | <a href="https://repo.saltstack.com/windows/Salt-Minion-{release}-AMD64-Setup.exe.md5"><strong>md5</strong></a></p>

.. |osxdownload| raw:: html

     <p>x86_64: <a href="https://repo.saltstack.com/osx/salt-{release}-x86_64.pkg"><strong>salt-{release}-x86_64.pkg</strong></a>
      | <a href="https://repo.saltstack.com/osx/salt-{release}-x86_64.pkg.md5"><strong>md5</strong></a></p>

""".format(release=release)

# A shortcut for linking to tickets on the GitHub issue tracker
extlinks = {
    'blob': ('https://github.com/saltstack/salt/blob/%s/%%s' % 'develop', None),
    'download': ('https://cloud.github.com/downloads/saltstack/salt/%s', None),
    'issue': ('https://github.com/saltstack/salt/issues/%s', 'issue '),
    'pull': ('https://github.com/saltstack/salt/pull/%s', 'PR '),
    'formula_url': ('https://github.com/saltstack-formulas/%s', ''),
}


# ----- Localization -------------------------------------------------------->
locale_dirs = ['locale/']
gettext_compact = False
# <---- Localization ---------------------------------------------------------


### HTML options
html_theme = 'saltstack2' #change to 'saltstack' to use previous theme
html_theme_path = ['_themes']
html_title = u''
html_short_title = 'Salt'

html_static_path = ['_static']
html_logo = None # specified in the theme layout.html
html_favicon = 'favicon.ico'
html_use_smartypants = False

# Set a var if we're building docs for the live site or not
on_saltstack = 'SALT_ON_SALTSTACK' in os.environ

# Use Google customized search or use Sphinx built-in JavaScript search
if on_saltstack:
    html_search_template = 'googlesearch.html'
else:
    html_search_template = 'searchbox.html'

html_additional_pages = {
    '404': '404.html',
}

html_default_sidebars = [
    html_search_template,
    'version.html',
    'localtoc.html',
    'relations.html',
    'sourcelink.html',
    'saltstack.html',
]
html_sidebars = {
    'ref/**/all/salt.*': [
        html_search_template,
        'version.html',
        'modules-sidebar.html',
        'localtoc.html',
        'relations.html',
        'sourcelink.html',
        'saltstack.html',
    ],
    'ref/formula/all/*': [
    ],
}

html_context = {
    'on_saltstack': on_saltstack,
    'html_default_sidebars': html_default_sidebars,
    'github_base': 'https://github.com/saltstack/salt',
    'github_issues': 'https://github.com/saltstack/salt/issues',
    'github_downloads': 'https://github.com/saltstack/salt/downloads',
    'latest_release': latest_release,
    'previous_release': previous_release,
    'previous_release_dir': previous_release_dir,
    'next_release': next_release,
    'next_release_dir': next_release_dir,
    'search_cx': search_cx,
    'build_type': build_type,
    'today': today,
}

html_use_index = True
html_last_updated_fmt = '%b %d, %Y'
html_show_sourcelink = False
html_show_sphinx = True
html_show_copyright = True

### Latex options

latex_documents = [
  ('contents', 'Salt.tex', 'Salt Documentation', 'SaltStack, Inc.', 'manual'),
]

latex_logo = '_static/salt-logo.png'

latex_elements = {
    'inputenc': '',     # use XeTeX instead of the inputenc LaTeX package.
    'utf8extra': '',
    'preamble': '''
    \usepackage{fontspec}
    \setsansfont{Linux Biolinum O}
    \setromanfont{Linux Libertine O}
    \setmonofont{Source Code Pro}
''',
}
### Linux Biolinum, Linux Libertine: http://www.linuxlibertine.org/
### Source Code Pro: https://github.com/adobe-fonts/source-code-pro/releases


### Linkcheck options
linkcheck_ignore = [r'http://127.0.0.1',
                    r'http://salt:\d+',
                    r'http://local:\d+',
                    r'https://console.aws.amazon.com',
                    r'http://192.168.33.10',
                    r'http://domain:\d+',
                    r'http://123.456.789.012:\d+',
                    r'http://localhost',
                    r'https://groups.google.com/forum/#!forum/salt-users',
                    r'http://logstash.net/docs/latest/inputs/udp',
                    r'http://logstash.net/docs/latest/inputs/zeromq',
                    r'http://www.youtube.com/saltstack',
                    r'https://raven.readthedocs.io',
                    r'https://getsentry.com',
                    r'https://salt-cloud.readthedocs.io',
                    r'https://salt.readthedocs.io',
                    r'http://www.pip-installer.org/',
                    r'http://www.windowsazure.com/',
                    r'https://github.com/watching',
                    r'dash-feed://',
                    r'https://github.com/saltstack/salt/',
                    r'http://bootstrap.saltstack.org',
                    r'https://bootstrap.saltstack.com',
                    r'https://raw.githubusercontent.com/saltstack/salt-bootstrap/stable/bootstrap-salt.sh',
                    r'media.readthedocs.org/dash/salt/latest/salt.xml',
                    r'https://portal.aws.amazon.com/gp/aws/securityCredentials',
                    r'https://help.github.com/articles/fork-a-repo',
                    r'dash-feed://https%3A//media.readthedocs.org/dash/salt/latest/salt.xml'
                    ]

linkcheck_anchors = False

### Manpage options
# One entry per manual page. List of tuples
# (source start file, name, description, authors, manual section).
authors = [
    'Thomas S. Hatch <thatch45@gmail.com> and many others, please see the Authors file',
]

man_pages = [
    ('contents', 'salt', 'Salt Documentation', authors, 7),
    ('ref/cli/salt', 'salt', 'salt', authors, 1),
    ('ref/cli/salt-master', 'salt-master', 'salt-master Documentation', authors, 1),
    ('ref/cli/salt-minion', 'salt-minion', 'salt-minion Documentation', authors, 1),
    ('ref/cli/salt-key', 'salt-key', 'salt-key Documentation', authors, 1),
    ('ref/cli/salt-cp', 'salt-cp', 'salt-cp Documentation', authors, 1),
    ('ref/cli/salt-call', 'salt-call', 'salt-call Documentation', authors, 1),
    ('ref/cli/salt-proxy', 'salt-proxy', 'salt-proxy Documentation', authors, 1),
    ('ref/cli/salt-syndic', 'salt-syndic', 'salt-syndic Documentation', authors, 1),
    ('ref/cli/salt-run', 'salt-run', 'salt-run Documentation', authors, 1),
    ('ref/cli/salt-ssh', 'salt-ssh', 'salt-ssh Documentation', authors, 1),
    ('ref/cli/salt-cloud', 'salt-cloud', 'Salt Cloud Command', authors, 1),
    ('ref/cli/salt-api', 'salt-api', 'salt-api Command', authors, 1),
    ('ref/cli/salt-unity', 'salt-unity', 'salt-unity Command', authors, 1),
    ('ref/cli/spm', 'spm', 'Salt Package Manager Command', authors, 1),
]


### epub options
epub_title = 'Salt Documentation'
epub_author = 'SaltStack, Inc.'
epub_publisher = epub_author
epub_copyright = copyright

epub_scheme = 'URL'
epub_identifier = 'http://saltstack.com/'

#epub_tocdepth = 3


def skip_mod_init_member(app, what, name, obj, skip, options):
    if name.startswith('_'):
        return True
    if isinstance(obj, types.FunctionType) and obj.__name__ == 'mod_init':
        return True
    return False


def _normalize_version(args):
    _, path = args
    return '.'.join([x.zfill(4) for x in (path.split('/')[-1].split('.'))])


class ReleasesTree(TocTree):
    option_spec = dict(TocTree.option_spec)

    def run(self):
        rst = super(ReleasesTree, self).run()
        entries = rst[0][0]['entries'][:]
        entries.sort(key=_normalize_version, reverse=True)
        rst[0][0]['entries'][:] = entries
        return rst


def setup(app):
    app.add_directive('releasestree', ReleasesTree)
    app.connect('autodoc-skip-member', skip_mod_init_member)<|MERGE_RESOLUTION|>--- conflicted
+++ resolved
@@ -128,7 +128,6 @@
     'salt.ext.six.moves.winreg',
     'win32security',
     'ntsecuritycon',
-<<<<<<< HEAD
     'napalm',
     'dson',
     'jnpr',
@@ -145,10 +144,8 @@
     'netaddr.IPAddress',
     'netaddr.core',
     'netaddr.core.AddrFormatError',
-=======
     'pyroute2',
     'pyroute2.ipdb',
->>>>>>> 61f5045a
 ]
 
 for mod_name in MOCK_MODULES:
