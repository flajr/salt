--- conflicted
+++ resolved
@@ -7,25 +7,10 @@
 import salt.config
 import salt.transport.base
 import salt.transport.zeromq
-<<<<<<< HEAD
-=======
 import salt.utils.platform
 import salt.utils.process
 import salt.utils.stringutils
-from salt.master import SMaster
-from tests.support.mock import AsyncMock, MagicMock, patch
-
-try:
-    from M2Crypto import RSA
-
-    HAS_M2 = True
-except ImportError:
-    HAS_M2 = False
-    try:
-        from Cryptodome.Cipher import PKCS1_OAEP
-    except ImportError:
-        from Crypto.Cipher import PKCS1_OAEP  # nosec
->>>>>>> c3826c61
+from tests.support.mock import AsyncMock, MagicMock
 
 log = logging.getLogger(__name__)
 
