--- conflicted
+++ resolved
@@ -49,15 +49,10 @@
     minion_opts["master_ip"] = "127.0.0.1"
     minion_opts["zmq_filtering"] = True
     minion_opts["zmq_monitor"] = True
-<<<<<<< HEAD
     with salt.transport.zeromq.PublishClient(
         minion_opts, io_loop, host=minion_opts["master_ip"], port=121212
     ) as client:
         client.send(b"asf")
-=======
-    client = salt.transport.zeromq.PublishClient(minion_opts, io_loop)
-    client.send(b"asf")
-    client.close()
 
 
 async def test_unclosed_request_client(minion_opts, io_loop):
@@ -78,12 +73,13 @@
     minion_opts["master_ip"] = "127.0.0.1"
     minion_opts["zmq_filtering"] = True
     minion_opts["zmq_monitor"] = True
-    client = salt.transport.zeromq.PublishClient(minion_opts, io_loop)
-    await client.connect(2121)
+    client = salt.transport.zeromq.PublishClient(
+        minion_opts, io_loop, host=minion_opts["master_ip"], port=121212
+    )
+    await client.connect()
     try:
         assert client._closing is False
         with pytest.warns(salt.transport.base.TransportWarning):
             client.__del__()
     finally:
-        client.close()
->>>>>>> a1bf32c8
+        client.close()