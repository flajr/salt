"""
Tests for salt.utils.data
"""
import builtins
import logging

import pytest

import salt.utils.data
<<<<<<< HEAD
from salt.exceptions import SaltException
=======
import salt.utils.stringutils
from salt.utils.odict import OrderedDict as SaltOrderedDict
from tests.support.mock import patch
from tests.support.unit import LOREM_IPSUM
>>>>>>> 90fe04b3

log = logging.getLogger(__name__)

_b = lambda x: x.encode("utf-8")
_s = lambda x: salt.utils.stringutils.to_str(x, normalize=True)


@pytest.fixture
def get_BYTES():
    # Some randomized data that will not decode
    return b"1\x814\x10"


@pytest.fixture
def get_EGGS():
    # This is an example of a unicode string with й constructed using two separate
    # code points. Do not modify it.
    return "\u044f\u0438\u0306\u0446\u0430"


@pytest.fixture
def get_test_data(get_BYTES, get_EGGS):
    return [
        "unicode_str",
        _b("питон"),
        123,
        456.789,
        True,
        False,
        None,
        get_EGGS,
        get_BYTES,
        [123, 456.789, _b("спам"), True, False, None, get_EGGS, get_BYTES],
        (987, 654.321, _b("яйца"), get_EGGS, None, (True, get_EGGS, get_BYTES)),
        {
            _b("str_key"): _b("str_val"),
            None: True,
            123: 456.789,
            get_EGGS: get_BYTES,
            _b("subdict"): {
                "unicode_key": get_EGGS,
                _b("tuple"): (123, "hello", _b("world"), True, get_EGGS, get_BYTES),
                _b("list"): [456, _b("спам"), False, get_EGGS, get_BYTES],
            },
        },
        SaltOrderedDict([(_b("foo"), "bar"), (123, 456), (get_EGGS, get_BYTES)]),
    ]


def test_sorted_ignorecase():
    test_list = ["foo", "Foo", "bar", "Bar"]
    expected_list = ["bar", "Bar", "foo", "Foo"]
    assert salt.utils.data.sorted_ignorecase(test_list) == expected_list


def test_mysql_to_dict():
    test_mysql_output = [
        "+----+------+-----------+------+---------+------+-------+------------------+",
        "| Id | User | Host      | db   | Command | Time | State | Info         "
        "    |",
        "+----+------+-----------+------+---------+------+-------+------------------+",
        "|  7 | root | localhost | NULL | Query   |    0 | init  | show"
        " processlist |",
        "+----+------+-----------+------+---------+------+-------+------------------+",
    ]

    ret = salt.utils.data.mysql_to_dict(test_mysql_output, "Info")
    expected_dict = {
        "show processlist": {
            "Info": "show processlist",
            "db": "NULL",
            "State": "init",
            "Host": "localhost",
            "Command": "Query",
            "User": "root",
            "Time": 0,
            "Id": 7,
        }
    }
    assert ret == expected_dict


def test_subdict_match():
    test_two_level_dict = {"foo": {"bar": "baz"}}
    test_two_level_comb_dict = {"foo": {"bar": "baz:woz"}}
    test_two_level_dict_and_list = {
        "abc": ["def", "ghi", {"lorem": {"ipsum": [{"dolor": "sit"}]}}],
    }
    test_three_level_dict = {"a": {"b": {"c": "v"}}}

    assert salt.utils.data.subdict_match(test_two_level_dict, "foo:bar:baz")
    # In test_two_level_comb_dict, 'foo:bar' corresponds to 'baz:woz', not
    # 'baz'. This match should return False.
    assert not salt.utils.data.subdict_match(test_two_level_comb_dict, "foo:bar:baz")
    # This tests matching with the delimiter in the value part (in other
    # words, that the path 'foo:bar' corresponds to the string 'baz:woz').
    assert salt.utils.data.subdict_match(test_two_level_comb_dict, "foo:bar:baz:woz")
    # This would match if test_two_level_comb_dict['foo']['bar'] was equal
    # to 'baz:woz:wiz', or if there was more deep nesting. But it does not,
    # so this should return False.
    assert not salt.utils.data.subdict_match(
        test_two_level_comb_dict, "foo:bar:baz:woz:wiz"
    )
    # This tests for cases when a key path corresponds to a list. The
    # value part 'ghi' should be successfully matched as it is a member of
    # the list corresponding to key path 'abc'. It is somewhat a
    # duplication of a test within test_traverse_dict_and_list, but
    # salt.utils.data.subdict_match() does more than just invoke
    # salt.utils.traverse_list_and_dict() so this particular assertion is a
    # sanity check.
    assert salt.utils.data.subdict_match(test_two_level_dict_and_list, "abc:ghi")
    # This tests the use case of a dict embedded in a list, embedded in a
    # list, embedded in a dict. This is a rather absurd case, but it
    # confirms that match recursion works properly.
    assert salt.utils.data.subdict_match(
        test_two_level_dict_and_list, "abc:lorem:ipsum:dolor:sit"
    )
    # Test four level dict match for reference
    assert salt.utils.data.subdict_match(test_three_level_dict, "a:b:c:v")
    # Test regression in 2015.8 where 'a:c:v' would match 'a:b:c:v'
    assert not salt.utils.data.subdict_match(test_three_level_dict, "a:c:v")
    # Test wildcard match
    assert salt.utils.data.subdict_match(test_three_level_dict, "a:*:c:v")


@pytest.mark.parametrize(
    "wildcard",
    [
        ("*:*:*:*"),
        ("a:*:*:*"),
        ("a:b:*:*"),
        ("a:b:ç:*"),
        ("a:b:*:d"),
        ("a:*:ç:d"),
        ("*:b:ç:d"),
        ("*:*:ç:d"),
        ("*:*:*:d"),
        ("a:*:*:d"),
        ("a:b:*:ef*"),
        ("a:b:*:g*"),
        ("a:b:*:j:*"),
        ("a:b:*:j:k"),
        ("a:b:*:*:k"),
        ("a:b:*:*:*"),
    ],
)
def test_subdict_match_with_wildcards(wildcard):
    """
    Tests subdict matching when wildcards are used in the expression
    """
    data = {"a": {"b": {"ç": "d", "é": ["eff", "gee", "8ch"], "ĩ": {"j": "k"}}}}
    assert salt.utils.data.subdict_match(data, wildcard)


def test_traverse_dict():
    test_two_level_dict = {"foo": {"bar": "baz"}}

    assert {"not_found": "nope"} == salt.utils.data.traverse_dict(
        test_two_level_dict, "foo:bar:baz", {"not_found": "nope"}
    )
    assert "baz" == salt.utils.data.traverse_dict(
        test_two_level_dict, "foo:bar", {"not_found": "not_found"}
    )


def test_traverse_dict_and_list():
    test_two_level_dict = {"foo": {"bar": "baz"}}
    test_two_level_dict_and_list = {
        "foo": ["bar", "baz", {"lorem": {"ipsum": [{"dolor": "sit"}]}}]
    }

    # Check traversing too far: salt.utils.data.traverse_dict_and_list() returns
    # the value corresponding to a given key path, and baz is a value
    # corresponding to the key path foo:bar.
    assert {"not_found": "nope"} == salt.utils.data.traverse_dict_and_list(
        test_two_level_dict, "foo:bar:baz", {"not_found": "nope"}
    )
    # Now check to ensure that foo:bar corresponds to baz
    assert "baz" == salt.utils.data.traverse_dict_and_list(
        test_two_level_dict, "foo:bar", {"not_found": "not_found"}
    )
    # Check traversing too far
    assert {"not_found": "nope"} == salt.utils.data.traverse_dict_and_list(
        test_two_level_dict_and_list, "foo:bar", {"not_found": "nope"}
    )
    # Check index 1 (2nd element) of list corresponding to path 'foo'
    assert "baz" == salt.utils.data.traverse_dict_and_list(
        test_two_level_dict_and_list, "foo:1", {"not_found": "not_found"}
    )
    # Traverse a couple times into dicts embedded in lists
    assert "sit" == salt.utils.data.traverse_dict_and_list(
        test_two_level_dict_and_list,
        "foo:lorem:ipsum:dolor",
        {"not_found": "not_found"},
    )

    # Traverse and match integer key in a nested dict
    # https://github.com/saltstack/salt/issues/56444
    assert "it worked" == salt.utils.data.traverse_dict_and_list(
        {"foo": {1234: "it worked"}},
        "foo:1234",
        "it didn't work",
    )
    # Make sure that we properly return the default value when the initial
    # attempt fails and YAML-loading the target key doesn't change its
    # value.
    assert "default" == salt.utils.data.traverse_dict_and_list(
        {"foo": {"baz": "didn't work"}},
        "foo:bar",
        "default",
    )


def test_issue_39709():
    test_two_level_dict_and_list = {
        "foo": ["bar", "baz", {"lorem": {"ipsum": [{"dolor": "sit"}]}}]
    }

    assert "sit" == salt.utils.data.traverse_dict_and_list(
        test_two_level_dict_and_list,
        ["foo", "lorem", "ipsum", "dolor"],
        {"not_found": "not_found"},
    )


def test_compare_dicts():
    ret = salt.utils.data.compare_dicts(old={"foo": "bar"}, new={"foo": "bar"})
    assert ret == {}

    ret = salt.utils.data.compare_dicts(old={"foo": "bar"}, new={"foo": "woz"})
    expected_ret = {"foo": {"new": "woz", "old": "bar"}}
    assert ret == expected_ret


def test_compare_lists_no_change():
    ret = salt.utils.data.compare_lists(
        old=[1, 2, 3, "a", "b", "c"], new=[1, 2, 3, "a", "b", "c"]
    )
    expected = {}
    assert ret == expected


def test_compare_lists_changes():
    ret = salt.utils.data.compare_lists(
        old=[1, 2, 3, "a", "b", "c"], new=[1, 2, 4, "x", "y", "z"]
    )
    expected = {"new": [4, "x", "y", "z"], "old": [3, "a", "b", "c"]}
    assert ret == expected


def test_compare_lists_changes_new():
    ret = salt.utils.data.compare_lists(old=[1, 2, 3], new=[1, 2, 3, "x", "y", "z"])
    expected = {"new": ["x", "y", "z"]}
    assert ret == expected


def test_compare_lists_changes_old():
    ret = salt.utils.data.compare_lists(old=[1, 2, 3, "a", "b", "c"], new=[1, 2, 3])
    expected = {"old": ["a", "b", "c"]}
    assert ret == expected


def test_decode(get_test_data, get_BYTES, get_EGGS):
    """
    Companion to test_decode_to_str, they should both be kept up-to-date
    with one another.

    NOTE: This uses the lambda "_b" defined above in the global scope,
    which encodes a string to a bytestring, assuming utf-8.
    """
    expected = [
        "unicode_str",
        "питон",
        123,
        456.789,
        True,
        False,
        None,
        "яйца",
        get_BYTES,
        [123, 456.789, "спам", True, False, None, "яйца", get_BYTES],
        (987, 654.321, "яйца", "яйца", None, (True, "яйца", get_BYTES)),
        {
            "str_key": "str_val",
            None: True,
            123: 456.789,
            "яйца": get_BYTES,
            "subdict": {
                "unicode_key": "яйца",
                "tuple": (123, "hello", "world", True, "яйца", get_BYTES),
                "list": [456, "спам", False, "яйца", get_BYTES],
            },
        },
        SaltOrderedDict([("foo", "bar"), (123, 456), ("яйца", get_BYTES)]),
    ]

    ret = salt.utils.data.decode(
        get_test_data,
        keep=True,
        normalize=True,
        preserve_dict_class=True,
        preserve_tuples=True,
    )
    assert ret == expected

    # The binary data in the data structure should fail to decode, even
    # using the fallback, and raise an exception.
    pytest.raises(
        UnicodeDecodeError,
        salt.utils.data.decode,
        get_test_data,
        keep=False,
        normalize=True,
        preserve_dict_class=True,
        preserve_tuples=True,
    )

    # Now munge the expected data so that we get what we would expect if we
    # disable preservation of dict class and tuples
    expected[10] = [987, 654.321, "яйца", "яйца", None, [True, "яйца", get_BYTES]]
    expected[11]["subdict"]["tuple"] = [123, "hello", "world", True, "яйца", get_BYTES]
    expected[12] = {"foo": "bar", 123: 456, "яйца": get_BYTES}

    ret = salt.utils.data.decode(
        get_test_data,
        keep=True,
        normalize=True,
        preserve_dict_class=False,
        preserve_tuples=False,
    )
    assert ret == expected

    # Now test single non-string, non-data-structure items, these should
    # return the same value when passed to this function
    for item in (123, 4.56, True, False, None):
        log.debug("Testing decode of %s", item)
        assert salt.utils.data.decode(item) == item

    # Test single strings (not in a data structure)
    assert salt.utils.data.decode("foo") == "foo"
    assert salt.utils.data.decode(_b("bar")) == "bar"
    assert salt.utils.data.decode(get_EGGS, normalize=True) == "яйца"
    assert salt.utils.data.decode(get_EGGS, normalize=False) == get_EGGS

    # Test binary blob
    assert salt.utils.data.decode(get_BYTES, keep=True) == get_BYTES
    pytest.raises(UnicodeDecodeError, salt.utils.data.decode, get_BYTES, keep=False)


def test_circular_refs_dicts():
    test_dict = {"key": "value", "type": "test1"}
    test_dict["self"] = test_dict
    ret = salt.utils.data._remove_circular_refs(ob=test_dict)
    assert ret == {"key": "value", "type": "test1", "self": None}


def test_circular_refs_lists():
    test_list = {
        "foo": [],
    }
    test_list["foo"].append((test_list,))
    ret = salt.utils.data._remove_circular_refs(ob=test_list)
    assert ret == {"foo": [(None,)]}


def test_circular_refs_tuple():
    test_dup = {"foo": "string 1", "bar": "string 1", "ham": 1, "spam": 1}
    ret = salt.utils.data._remove_circular_refs(ob=test_dup)
    assert ret == {"foo": "string 1", "bar": "string 1", "ham": 1, "spam": 1}


def test_decode_to_str(get_test_data, get_BYTES):
    """
    Companion to test_decode, they should both be kept up-to-date with one
    another.

    NOTE: This uses the lambda "_s" defined above in the global scope,
    which converts the string/bytestring to a str type.
    """
    expected = [
        _s("unicode_str"),
        _s("питон"),
        123,
        456.789,
        True,
        False,
        None,
        _s("яйца"),
        get_BYTES,
        [123, 456.789, _s("спам"), True, False, None, _s("яйца"), get_BYTES],
        (987, 654.321, _s("яйца"), _s("яйца"), None, (True, _s("яйца"), get_BYTES)),
        {
            _s("str_key"): _s("str_val"),
            None: True,
            123: 456.789,
            _s("яйца"): get_BYTES,
            _s("subdict"): {
                _s("unicode_key"): _s("яйца"),
                _s("tuple"): (
                    123,
                    _s("hello"),
                    _s("world"),
                    True,
                    _s("яйца"),
                    get_BYTES,
                ),
                _s("list"): [456, _s("спам"), False, _s("яйца"), get_BYTES],
            },
        },
        SaltOrderedDict([(_s("foo"), _s("bar")), (123, 456), (_s("яйца"), get_BYTES)]),
    ]

    ret = salt.utils.data.decode(
        get_test_data,
        keep=True,
        normalize=True,
        preserve_dict_class=True,
        preserve_tuples=True,
        to_str=True,
    )
    assert ret == expected

    # The binary data in the data structure should fail to decode, even
    # using the fallback, and raise an exception.
    pytest.raises(
        UnicodeDecodeError,
        salt.utils.data.decode,
        get_test_data,
        keep=False,
        normalize=True,
        preserve_dict_class=True,
        preserve_tuples=True,
        to_str=True,
    )

    # Now munge the expected data so that we get what we would expect if we
    # disable preservation of dict class and tuples
    expected[10] = [
        987,
        654.321,
        _s("яйца"),
        _s("яйца"),
        None,
        [True, _s("яйца"), get_BYTES],
    ]
    expected[11][_s("subdict")][_s("tuple")] = [
        123,
        _s("hello"),
        _s("world"),
        True,
        _s("яйца"),
        get_BYTES,
    ]
    expected[12] = {_s("foo"): _s("bar"), 123: 456, _s("яйца"): get_BYTES}

    ret = salt.utils.data.decode(
        get_test_data,
        keep=True,
        normalize=True,
        preserve_dict_class=False,
        preserve_tuples=False,
        to_str=True,
    )
    assert ret == expected

    # Now test single non-string, non-data-structure items, these should
    # return the same value when passed to this function
    for item in (123, 4.56, True, False, None):
        log.debug("Testing decode of %s", item)
        assert salt.utils.data.decode(item, to_str=True) == item

    # Test single strings (not in a data structure)
    assert salt.utils.data.decode("foo", to_str=True) == _s("foo")
    assert salt.utils.data.decode(_b("bar"), to_str=True) == _s("bar")

    # Test binary blob
    assert salt.utils.data.decode(get_BYTES, keep=True, to_str=True) == get_BYTES
    pytest.raises(
        UnicodeDecodeError,
        salt.utils.data.decode,
        get_BYTES,
        keep=False,
        to_str=True,
    )


def test_decode_fallback():
    """
    Test fallback to utf-8
    """
    with patch.object(builtins, "__salt_system_encoding__", "ascii"):
        assert salt.utils.data.decode(_b("яйца")) == "яйца"


def test_encode(get_test_data, get_BYTES, get_EGGS):
    """
    NOTE: This uses the lambda "_b" defined above in the global scope,
    which encodes a string to a bytestring, assuming utf-8.
    """
    expected = [
        _b("unicode_str"),
        _b("питон"),
        123,
        456.789,
        True,
        False,
        None,
        _b(get_EGGS),
        get_BYTES,
        [123, 456.789, _b("спам"), True, False, None, _b(get_EGGS), get_BYTES],
        (987, 654.321, _b("яйца"), _b(get_EGGS), None, (True, _b(get_EGGS), get_BYTES)),
        {
            _b("str_key"): _b("str_val"),
            None: True,
            123: 456.789,
            _b(get_EGGS): get_BYTES,
            _b("subdict"): {
                _b("unicode_key"): _b(get_EGGS),
                _b("tuple"): (
                    123,
                    _b("hello"),
                    _b("world"),
                    True,
                    _b(get_EGGS),
                    get_BYTES,
                ),
                _b("list"): [456, _b("спам"), False, _b(get_EGGS), get_BYTES],
            },
        },
        SaltOrderedDict(
            [(_b("foo"), _b("bar")), (123, 456), (_b(get_EGGS), get_BYTES)]
        ),
    ]

    # Both keep=True and keep=False should work because the get_BYTES data is
    # already bytes.
    ret = salt.utils.data.encode(
        get_test_data, keep=True, preserve_dict_class=True, preserve_tuples=True
    )
    assert ret == expected
    ret = salt.utils.data.encode(
        get_test_data, keep=False, preserve_dict_class=True, preserve_tuples=True
    )
    assert ret == expected

    # Now munge the expected data so that we get what we would expect if we
    # disable preservation of dict class and tuples
    expected[10] = [
        987,
        654.321,
        _b("яйца"),
        _b(get_EGGS),
        None,
        [True, _b(get_EGGS), get_BYTES],
    ]
    expected[11][_b("subdict")][_b("tuple")] = [
        123,
        _b("hello"),
        _b("world"),
        True,
        _b(get_EGGS),
        get_BYTES,
    ]
    expected[12] = {_b("foo"): _b("bar"), 123: 456, _b(get_EGGS): get_BYTES}

    ret = salt.utils.data.encode(
        get_test_data, keep=True, preserve_dict_class=False, preserve_tuples=False
    )
    assert ret == expected
    ret = salt.utils.data.encode(
        get_test_data, keep=False, preserve_dict_class=False, preserve_tuples=False
    )
    assert ret == expected

    # Now test single non-string, non-data-structure items, these should
    # return the same value when passed to this function
    for item in (123, 4.56, True, False, None):
        log.debug("Testing encode of %s", item)
        assert salt.utils.data.encode(item) == item

    # Test single strings (not in a data structure)
    assert salt.utils.data.encode("foo") == _b("foo")
    assert salt.utils.data.encode(_b("bar")) == _b("bar")

    # Test binary blob, nothing should happen even when keep=False since
    # the data is already bytes
    assert salt.utils.data.encode(get_BYTES, keep=True) == get_BYTES
    assert salt.utils.data.encode(get_BYTES, keep=False) == get_BYTES


def test_encode_keep():
    """
    Whereas we tested the keep argument in test_decode, it is much easier
    to do a more comprehensive test of keep in its own function where we
    can force the encoding.
    """
    unicode_str = "питон"
    encoding = "ascii"

    # Test single string
    assert salt.utils.data.encode(unicode_str, encoding, keep=True) == unicode_str
    pytest.raises(
        UnicodeEncodeError,
        salt.utils.data.encode,
        unicode_str,
        encoding,
        keep=False,
    )

    data = [
        unicode_str,
        [b"foo", [unicode_str], {b"key": unicode_str}, (unicode_str,)],
        {
            b"list": [b"foo", unicode_str],
            b"dict": {b"key": unicode_str},
            b"tuple": (b"foo", unicode_str),
        },
        ([b"foo", unicode_str], {b"key": unicode_str}, (unicode_str,)),
    ]

    # Since everything was a bytestring aside from the bogus data, the
    # return data should be identical. We don't need to test recursive
    # decoding, that has already been tested in test_encode.
    assert (
        salt.utils.data.encode(data, encoding, keep=True, preserve_tuples=True) == data
    )
    pytest.raises(
        UnicodeEncodeError,
        salt.utils.data.encode,
        data,
        encoding,
        keep=False,
        preserve_tuples=True,
    )

    for index, _ in enumerate(data):
        assert (
            salt.utils.data.encode(
                data[index], encoding, keep=True, preserve_tuples=True
            )
            == data[index]
        )
        pytest.raises(
            UnicodeEncodeError,
            salt.utils.data.encode,
            data[index],
            encoding,
            keep=False,
            preserve_tuples=True,
        )


def test_encode_fallback():
    """
    Test fallback to utf-8
    """
    with patch.object(builtins, "__salt_system_encoding__", "ascii"):
        assert salt.utils.data.encode("яйца") == _b("яйца")
    with patch.object(builtins, "__salt_system_encoding__", "CP1252"):
        assert salt.utils.data.encode("Ψ") == _b("Ψ")


def test_repack_dict():
    list_of_one_element_dicts = [
        {"dict_key_1": "dict_val_1"},
        {"dict_key_2": "dict_val_2"},
        {"dict_key_3": "dict_val_3"},
    ]
    expected_ret = {
        "dict_key_1": "dict_val_1",
        "dict_key_2": "dict_val_2",
        "dict_key_3": "dict_val_3",
    }
    ret = salt.utils.data.repack_dictlist(list_of_one_element_dicts)
    assert ret == expected_ret

    # Try with yaml
    yaml_key_val_pair = "- key1: val1"
    ret = salt.utils.data.repack_dictlist(yaml_key_val_pair)
    assert ret == {"key1": "val1"}

    # Make sure we handle non-yaml junk data
    ret = salt.utils.data.repack_dictlist(LOREM_IPSUM)
    assert ret == {}


def test_stringify():
    pytest.raises(TypeError, salt.utils.data.stringify, 9)
    assert salt.utils.data.stringify(["one", "two", "three", 4, 5]) == [
        "one",
        "two",
        "three",
<<<<<<< HEAD
        "one",
    ]


def test_to_entries():
    data = {"a": 1, "b": 2}
    entries = [{"key": "a", "value": 1}, {"key": "b", "value": 2}]
    assert salt.utils.data.to_entries(data) == entries

    data = ["monkey", "donkey"]
    entries = [{"key": 0, "value": "monkey"}, {"key": 1, "value": "donkey"}]
    assert salt.utils.data.to_entries(data) == entries

    with pytest.raises(SaltException):
        salt.utils.data.to_entries("RAISE ON THIS")


def test_from_entries():
    entries = [{"key": "a", "value": 1}, {"key": "b", "value": 2}]
    data = {"a": 1, "b": 2}
    assert salt.utils.data.from_entries(entries) == data
=======
        "4",
        "5",
    ]


def test_json_query():
    # Raises exception if jmespath module is not found
    with patch("salt.utils.data.jmespath", None):
        with pytest.raises(RuntimeError, match="requires jmespath"):
            salt.utils.data.json_query({}, "@")

    # Test search
    user_groups = {
        "user1": {"groups": ["group1", "group2", "group3"]},
        "user2": {"groups": ["group1", "group2"]},
        "user3": {"groups": ["group3"]},
    }
    expression = "*.groups[0]"
    primary_groups = ["group1", "group1", "group3"]
    assert sorted(salt.utils.data.json_query(user_groups, expression)) == primary_groups


def test_nop():
    """
    Test cases where nothing will be done.
    """
    # Test with dictionary without recursion
    old_dict = {
        "foo": "bar",
        "bar": {"baz": {"qux": "quux"}},
        "baz": ["qux", {"foo": "bar"}],
    }
    new_dict = salt.utils.data.filter_falsey(old_dict)
    assert old_dict == new_dict
    # Check returned type equality
    assert type(old_dict) is type(new_dict)
    # Test dictionary with recursion
    new_dict = salt.utils.data.filter_falsey(old_dict, recurse_depth=3)
    assert old_dict == new_dict
    # Test with list
    old_list = ["foo", "bar"]
    new_list = salt.utils.data.filter_falsey(old_list)
    assert old_list == new_list
    # Check returned type equality
    assert type(old_list) is type(new_list)
    # Test with set
    old_set = {"foo", "bar"}
    new_set = salt.utils.data.filter_falsey(old_set)
    assert old_set == new_set
    # Check returned type equality
    assert type(old_set) is type(new_set)
    # Test with SaltOrderedDict
    old_dict = SaltOrderedDict(
        [
            ("foo", "bar"),
            ("bar", SaltOrderedDict([("qux", "quux")])),
            ("baz", ["qux", SaltOrderedDict([("foo", "bar")])]),
        ]
    )
    new_dict = salt.utils.data.filter_falsey(old_dict)
    assert old_dict == new_dict
    assert type(old_dict) is type(new_dict)
    # Test excluding int
    old_list = [0]
    new_list = salt.utils.data.filter_falsey(old_list, ignore_types=[int])
    assert old_list == new_list
    # Test excluding str (or unicode) (or both)
    old_list = [""]
    new_list = salt.utils.data.filter_falsey(old_list, ignore_types=[str])
    assert old_list == new_list
    # Test excluding list
    old_list = [[]]
    new_list = salt.utils.data.filter_falsey(old_list, ignore_types=[type([])])
    assert old_list == new_list
    # Test excluding dict
    old_list = [{}]
    new_list = salt.utils.data.filter_falsey(old_list, ignore_types=[type({})])
    assert old_list == new_list


def test_filter_dict_no_recurse():
    """
    Test filtering a dictionary without recursing.
    This will only filter out key-values where the values are falsey.
    """
    old_dict = {
        "foo": None,
        "bar": {"baz": {"qux": None, "quux": "", "foo": []}},
        "baz": ["qux"],
        "qux": {},
        "quux": [],
    }
    new_dict = salt.utils.data.filter_falsey(old_dict)
    expect_dict = {
        "bar": {"baz": {"qux": None, "quux": "", "foo": []}},
        "baz": ["qux"],
    }
    assert expect_dict == new_dict
    assert type(expect_dict) is type(new_dict)


def test_filter_dict_recurse():
    """
    Test filtering a dictionary with recursing.
    This will filter out any key-values where the values are falsey or when
    the values *become* falsey after filtering their contents (in case they
    are lists or dicts).
    """
    old_dict = {
        "foo": None,
        "bar": {"baz": {"qux": None, "quux": "", "foo": []}},
        "baz": ["qux"],
        "qux": {},
        "quux": [],
    }
    new_dict = salt.utils.data.filter_falsey(old_dict, recurse_depth=3)
    expect_dict = {"baz": ["qux"]}
    assert expect_dict == new_dict
    assert type(expect_dict) is type(new_dict)


def test_filter_list_no_recurse():
    """
    Test filtering a list without recursing.
    This will only filter out items which are falsey.
    """
    old_list = ["foo", None, [], {}, 0, ""]
    new_list = salt.utils.data.filter_falsey(old_list)
    expect_list = ["foo"]
    assert expect_list == new_list
    assert type(expect_list) is type(new_list)
    # Ensure nested values are *not* filtered out.
    old_list = [
        "foo",
        ["foo"],
        ["foo", None],
        {"foo": 0},
        {"foo": "bar", "baz": []},
        [{"foo": ""}],
    ]
    new_list = salt.utils.data.filter_falsey(old_list)
    assert old_list == new_list
    assert type(old_list) is type(new_list)


def test_filter_list_recurse():
    """
    Test filtering a list with recursing.
    This will filter out any items which are falsey, or which become falsey
    after filtering their contents (in case they are lists or dicts).
    """
    old_list = [
        "foo",
        ["foo"],
        ["foo", None],
        {"foo": 0},
        {"foo": "bar", "baz": []},
        [{"foo": ""}],
    ]
    new_list = salt.utils.data.filter_falsey(old_list, recurse_depth=3)
    expect_list = ["foo", ["foo"], ["foo"], {"foo": "bar"}]
    assert expect_list == new_list
    assert type(expect_list) is type(new_list)


def test_filter_set_no_recurse():
    """
    Test filtering a set without recursing.
    Note that a set cannot contain unhashable types, so recursion is not possible.
    """
    old_set = {"foo", None, 0, ""}
    new_set = salt.utils.data.filter_falsey(old_set)
    expect_set = {"foo"}
    assert expect_set == new_set
    assert type(expect_set) is type(new_set)


def test_filter_ordereddict_no_recurse():
    """
    Test filtering an SaltOrderedDict without recursing.
    """
    old_dict = SaltOrderedDict(
        [
            ("foo", None),
            (
                "bar",
                SaltOrderedDict(
                    [
                        (
                            "baz",
                            SaltOrderedDict([("qux", None), ("quux", ""), ("foo", [])]),
                        )
                    ]
                ),
            ),
            ("baz", ["qux"]),
            ("qux", {}),
            ("quux", []),
        ]
    )
    new_dict = salt.utils.data.filter_falsey(old_dict)
    expect_dict = SaltOrderedDict(
        [
            (
                "bar",
                SaltOrderedDict(
                    [
                        (
                            "baz",
                            SaltOrderedDict([("qux", None), ("quux", ""), ("foo", [])]),
                        )
                    ]
                ),
            ),
            ("baz", ["qux"]),
        ]
    )
    assert expect_dict == new_dict
    assert type(expect_dict) is type(new_dict)


def test_filter_ordereddict_recurse():
    """
    Test filtering an SaltOrderedDict with recursing.
    """
    old_dict = SaltOrderedDict(
        [
            ("foo", None),
            (
                "bar",
                SaltOrderedDict(
                    [
                        (
                            "baz",
                            SaltOrderedDict([("qux", None), ("quux", ""), ("foo", [])]),
                        )
                    ]
                ),
            ),
            ("baz", ["qux"]),
            ("qux", {}),
            ("quux", []),
        ]
    )
    new_dict = salt.utils.data.filter_falsey(old_dict, recurse_depth=3)
    expect_dict = SaltOrderedDict([("baz", ["qux"])])
    assert expect_dict == new_dict
    assert type(expect_dict) is type(new_dict)


def test_filter_list_recurse_limit():
    """
    Test filtering a list with recursing, but with a limited depth.
    Note that the top-level is always processed, so a recursion depth of 2
    means that two *additional* levels are processed.
    """
    old_list = [None, [None, [None, [None]]]]
    new_list = salt.utils.data.filter_falsey(old_list, recurse_depth=2)
    assert [[[[None]]]] == new_list


def test_filter_dict_recurse_limit():
    """
    Test filtering a dict with recursing, but with a limited depth.
    Note that the top-level is always processed, so a recursion depth of 2
    means that two *additional* levels are processed.
    """
    old_dict = {
        "one": None,
        "foo": {"two": None, "bar": {"three": None, "baz": {"four": None}}},
    }
    new_dict = salt.utils.data.filter_falsey(old_dict, recurse_depth=2)
    assert {"foo": {"bar": {"baz": {"four": None}}}} == new_dict


def test_filter_exclude_types():
    """
    Test filtering a list recursively, but also ignoring (i.e. not filtering)
    out certain types that can be falsey.
    """
    # Ignore int, unicode
    old_list = [
        "foo",
        ["foo"],
        ["foo", None],
        {"foo": 0},
        {"foo": "bar", "baz": []},
        [{"foo": ""}],
    ]
    new_list = salt.utils.data.filter_falsey(
        old_list, recurse_depth=3, ignore_types=[int, str]
    )
    assert [
        "foo",
        ["foo"],
        ["foo"],
        {"foo": 0},
        {"foo": "bar"},
        [{"foo": ""}],
    ] == new_list
    # Ignore list
    old_list = [
        "foo",
        ["foo"],
        ["foo", None],
        {"foo": 0},
        {"foo": "bar", "baz": []},
        [{"foo": ""}],
    ]
    new_list = salt.utils.data.filter_falsey(
        old_list, recurse_depth=3, ignore_types=[type([])]
    )
    assert ["foo", ["foo"], ["foo"], {"foo": "bar", "baz": []}, []] == new_list
    # Ignore dict
    old_list = [
        "foo",
        ["foo"],
        ["foo", None],
        {"foo": 0},
        {"foo": "bar", "baz": []},
        [{"foo": ""}],
    ]
    new_list = salt.utils.data.filter_falsey(
        old_list, recurse_depth=3, ignore_types=[type({})]
    )
    assert ["foo", ["foo"], ["foo"], {}, {"foo": "bar"}, [{}]] == new_list
    # Ignore NoneType
    old_list = [
        "foo",
        ["foo"],
        ["foo", None],
        {"foo": 0},
        {"foo": "bar", "baz": []},
        [{"foo": ""}],
    ]
    new_list = salt.utils.data.filter_falsey(
        old_list, recurse_depth=3, ignore_types=[type(None)]
    )
    assert ["foo", ["foo"], ["foo", None], {"foo": "bar"}] == new_list


def test_list_equality():
    """
    Test cases where equal lists are compared.
    """
    test_list = [0, 1, 2]
    assert {} == salt.utils.data.recursive_diff(test_list, test_list)

    test_list = [[0], [1], [0, 1, 2]]
    assert {} == salt.utils.data.recursive_diff(test_list, test_list)


def test_dict_equality():
    """
    Test cases where equal dicts are compared.
    """
    test_dict = {"foo": "bar", "bar": {"baz": {"qux": "quux"}}, "frop": 0}
    assert {} == salt.utils.data.recursive_diff(test_dict, test_dict)


def test_ordereddict_equality():
    """
    Test cases where equal SaltOrderedDicts are compared.
    """
    test_dict = SaltOrderedDict(
        [
            ("foo", "bar"),
            ("bar", SaltOrderedDict([("baz", SaltOrderedDict([("qux", "quux")]))])),
            ("frop", 0),
        ]
    )
    assert {} == salt.utils.data.recursive_diff(test_dict, test_dict)


def test_mixed_equality():
    """
    Test cases where mixed nested lists and dicts are compared.
    """
    test_data = {
        "foo": "bar",
        "baz": [0, 1, 2],
        "bar": {"baz": [{"qux": "quux"}, {"froop", 0}]},
    }
    assert {} == salt.utils.data.recursive_diff(test_data, test_data)


def test_set_equality():
    """
    Test cases where equal sets are compared.
    """
    test_set = {0, 1, 2, 3, "foo"}
    assert {} == salt.utils.data.recursive_diff(test_set, test_set)

    # This is a bit of an oddity, as python seems to sort the sets in memory
    # so both sets end up with the same ordering (0..3).
    set_one = {0, 1, 2, 3}
    set_two = {3, 2, 1, 0}
    assert {} == salt.utils.data.recursive_diff(set_one, set_two)


def test_tuple_equality():
    """
    Test cases where equal tuples are compared.
    """
    test_tuple = (0, 1, 2, 3, "foo")
    assert {} == salt.utils.data.recursive_diff(test_tuple, test_tuple)


def test_list_inequality():
    """
    Test cases where two inequal lists are compared.
    """
    list_one = [0, 1, 2]
    list_two = ["foo", "bar", "baz"]
    expected_result = {"old": list_one, "new": list_two}
    assert expected_result == salt.utils.data.recursive_diff(list_one, list_two)
    expected_result = {"new": list_one, "old": list_two}
    assert expected_result == salt.utils.data.recursive_diff(list_two, list_one)

    list_one = [0, "foo", 1, "bar"]
    list_two = [1, "foo", 1, "qux"]
    expected_result = {"old": [0, "bar"], "new": [1, "qux"]}
    assert expected_result == salt.utils.data.recursive_diff(list_one, list_two)
    expected_result = {"new": [0, "bar"], "old": [1, "qux"]}
    assert expected_result == salt.utils.data.recursive_diff(list_two, list_one)

    list_one = [0, 1, [2, 3]]
    list_two = [0, 1, ["foo", "bar"]]
    expected_result = {"old": [[2, 3]], "new": [["foo", "bar"]]}
    assert expected_result == salt.utils.data.recursive_diff(list_one, list_two)
    expected_result = {"new": [[2, 3]], "old": [["foo", "bar"]]}
    assert expected_result == salt.utils.data.recursive_diff(list_two, list_one)


def test_dict_inequality():
    """
    Test cases where two inequal dicts are compared.
    """
    dict_one = {"foo": 1, "bar": 2, "baz": 3}
    dict_two = {"foo": 2, 1: "bar", "baz": 3}
    expected_result = {"old": {"foo": 1, "bar": 2}, "new": {"foo": 2, 1: "bar"}}
    assert expected_result == salt.utils.data.recursive_diff(dict_one, dict_two)
    expected_result = {"new": {"foo": 1, "bar": 2}, "old": {"foo": 2, 1: "bar"}}
    assert expected_result == salt.utils.data.recursive_diff(dict_two, dict_one)

    dict_one = {"foo": {"bar": {"baz": 1}}}
    dict_two = {"foo": {"qux": {"baz": 1}}}
    expected_result = {"old": dict_one, "new": dict_two}
    assert expected_result == salt.utils.data.recursive_diff(dict_one, dict_two)
    expected_result = {"new": dict_one, "old": dict_two}
    assert expected_result == salt.utils.data.recursive_diff(dict_two, dict_one)


def test_ordereddict_inequality():
    """
    Test cases where two inequal SaltOrderedDicts are compared.
    """
    odict_one = SaltOrderedDict([("foo", "bar"), ("bar", "baz")])
    odict_two = SaltOrderedDict([("bar", "baz"), ("foo", "bar")])
    expected_result = {"old": odict_one, "new": odict_two}
    assert expected_result == salt.utils.data.recursive_diff(odict_one, odict_two)


def test_set_inequality():
    """
    Test cases where two inequal sets are compared.
    Tricky as the sets are compared zipped, so shuffled sets of equal values
    are considered different.
    """
    set_one = {0, 1, 2, 4}
    set_two = {0, 1, 3, 4}
    expected_result = {"old": {2}, "new": {3}}
    assert expected_result == salt.utils.data.recursive_diff(set_one, set_two)
    expected_result = {"new": {2}, "old": {3}}
    assert expected_result == salt.utils.data.recursive_diff(set_two, set_one)

    # It is unknown how different python versions will store sets in memory.
    # Python 2.7 seems to sort it (i.e. set_one below becomes {0, 1, 'foo', 'bar'}
    # However Python 3.6.8 stores it differently each run.
    # So just test for "not equal" here.
    set_one = {0, "foo", 1, "bar"}
    set_two = {"foo", 1, "bar", 2}
    expected_result = {}
    assert expected_result != salt.utils.data.recursive_diff(set_one, set_two)


def test_mixed_inequality():
    """
    Test cases where two mixed dicts/iterables that are different are compared.
    """
    dict_one = {"foo": [1, 2, 3]}
    dict_two = {"foo": [3, 2, 1]}
    expected_result = {"old": {"foo": [1, 3]}, "new": {"foo": [3, 1]}}
    assert expected_result == salt.utils.data.recursive_diff(dict_one, dict_two)
    expected_result = {"new": {"foo": [1, 3]}, "old": {"foo": [3, 1]}}
    assert expected_result == salt.utils.data.recursive_diff(dict_two, dict_one)

    list_one = [1, 2, {"foo": ["bar", {"foo": 1, "bar": 2}]}]
    list_two = [3, 4, {"foo": ["qux", {"foo": 1, "bar": 2}]}]
    expected_result = {
        "old": [1, 2, {"foo": ["bar"]}],
        "new": [3, 4, {"foo": ["qux"]}],
    }
    assert expected_result == salt.utils.data.recursive_diff(list_one, list_two)
    expected_result = {
        "new": [1, 2, {"foo": ["bar"]}],
        "old": [3, 4, {"foo": ["qux"]}],
    }
    assert expected_result == salt.utils.data.recursive_diff(list_two, list_one)

    mixed_one = {"foo": {0, 1, 2}, "bar": [0, 1, 2]}
    mixed_two = {"foo": {1, 2, 3}, "bar": [1, 2, 3]}
    expected_result = {
        "old": {"foo": {0}, "bar": [0, 1, 2]},
        "new": {"foo": {3}, "bar": [1, 2, 3]},
    }
    assert expected_result == salt.utils.data.recursive_diff(mixed_one, mixed_two)
    expected_result = {
        "new": {"foo": {0}, "bar": [0, 1, 2]},
        "old": {"foo": {3}, "bar": [1, 2, 3]},
    }
    assert expected_result == salt.utils.data.recursive_diff(mixed_two, mixed_one)


def test_tuple_inequality():
    """
    Test cases where two tuples that are different are compared.
    """
    tuple_one = (1, 2, 3)
    tuple_two = (3, 2, 1)
    expected_result = {"old": (1, 3), "new": (3, 1)}
    assert expected_result == salt.utils.data.recursive_diff(tuple_one, tuple_two)


def test_list_vs_set():
    """
    Test case comparing a list with a set, will be compared unordered.
    """
    mixed_one = [1, 2, 3]
    mixed_two = {3, 2, 1}
    expected_result = {}
    assert expected_result == salt.utils.data.recursive_diff(mixed_one, mixed_two)
    assert expected_result == salt.utils.data.recursive_diff(mixed_two, mixed_one)


def test_dict_vs_ordereddict():
    """
    Test case comparing a dict with an ordereddict, will be compared unordered.
    """
    test_dict = {"foo": "bar", "bar": "baz"}
    test_odict = SaltOrderedDict([("foo", "bar"), ("bar", "baz")])
    assert {} == salt.utils.data.recursive_diff(test_dict, test_odict)
    assert {} == salt.utils.data.recursive_diff(test_odict, test_dict)

    test_odict2 = SaltOrderedDict([("bar", "baz"), ("foo", "bar")])
    assert {} == salt.utils.data.recursive_diff(test_dict, test_odict2)
    assert {} == salt.utils.data.recursive_diff(test_odict2, test_dict)


def test_list_ignore_ignored():
    """
    Test case comparing two lists with ignore-list supplied (which is not used
    when comparing lists).
    """
    list_one = [1, 2, 3]
    list_two = [3, 2, 1]
    expected_result = {"old": [1, 3], "new": [3, 1]}
    assert expected_result == salt.utils.data.recursive_diff(
        list_one, list_two, ignore_keys=[1, 3]
    )


def test_dict_ignore():
    """
    Test case comparing two dicts with ignore-list supplied.
    """
    dict_one = {"foo": 1, "bar": 2, "baz": 3}
    dict_two = {"foo": 3, "bar": 2, "baz": 1}
    expected_result = {"old": {"baz": 3}, "new": {"baz": 1}}
    assert expected_result == salt.utils.data.recursive_diff(
        dict_one, dict_two, ignore_keys=["foo"]
    )


def test_ordereddict_ignore():
    """
    Test case comparing two SaltOrderedDicts with ignore-list supplied.
    """
    odict_one = SaltOrderedDict([("foo", 1), ("bar", 2), ("baz", 3)])
    odict_two = SaltOrderedDict([("baz", 1), ("bar", 2), ("foo", 3)])
    # The key 'foo' will be ignored, which means the key from the other SaltOrderedDict
    # will always be considered "different" since SaltOrderedDicts are compared ordered.
    expected_result = {
        "old": SaltOrderedDict([("baz", 3)]),
        "new": SaltOrderedDict([("baz", 1)]),
    }
    assert expected_result == salt.utils.data.recursive_diff(
        odict_one, odict_two, ignore_keys=["foo"]
    )


def test_dict_vs_ordereddict_ignore():
    """
    Test case comparing a dict with an SaltOrderedDict with ignore-list supplied.
    """
    dict_one = {"foo": 1, "bar": 2, "baz": 3}
    odict_two = SaltOrderedDict([("foo", 3), ("bar", 2), ("baz", 1)])
    expected_result = {"old": {"baz": 3}, "new": SaltOrderedDict([("baz", 1)])}
    assert expected_result == salt.utils.data.recursive_diff(
        dict_one, odict_two, ignore_keys=["foo"]
    )


def test_mixed_nested_ignore():
    """
    Test case comparing mixed, nested items with ignore-list supplied.
    """
    dict_one = {"foo": [1], "bar": {"foo": 1, "bar": 2}, "baz": 3}
    dict_two = {"foo": [2], "bar": {"foo": 3, "bar": 2}, "baz": 1}
    expected_result = {"old": {"baz": 3}, "new": {"baz": 1}}
    assert expected_result == salt.utils.data.recursive_diff(
        dict_one, dict_two, ignore_keys=["foo"]
    )


def test_ordered_dict_unequal_length():
    """
    Test case comparing two SaltOrderedDicts of unequal length.
    """
    odict_one = SaltOrderedDict([("foo", 1), ("bar", 2), ("baz", 3)])
    odict_two = SaltOrderedDict([("foo", 1), ("bar", 2)])
    expected_result = {"old": SaltOrderedDict([("baz", 3)]), "new": {}}
    assert expected_result == salt.utils.data.recursive_diff(odict_one, odict_two)


def test_list_unequal_length():
    """
    Test case comparing two lists of unequal length.
    """
    list_one = [1, 2, 3]
    list_two = [1, 2, 3, 4]
    expected_result = {"old": [], "new": [4]}
    assert expected_result == salt.utils.data.recursive_diff(list_one, list_two)


def test_set_unequal_length():
    """
    Test case comparing two sets of unequal length.
    This does not do anything special, as it is unordered.
    """
    set_one = {1, 2, 3}
    set_two = {4, 3, 2, 1}
    expected_result = {"old": set(), "new": {4}}
    assert expected_result == salt.utils.data.recursive_diff(set_one, set_two)


def test_tuple_unequal_length():
    """
    Test case comparing two tuples of unequal length.
    This should be the same as comparing two ordered lists.
    """
    tuple_one = (1, 2, 3)
    tuple_two = (1, 2, 3, 4)
    expected_result = {"old": (), "new": (4,)}
    assert expected_result == salt.utils.data.recursive_diff(tuple_one, tuple_two)


def test_list_unordered():
    """
    Test case comparing two lists unordered.
    """
    list_one = [1, 2, 3, 4]
    list_two = [4, 3, 2]
    expected_result = {"old": [1], "new": []}
    assert expected_result == salt.utils.data.recursive_diff(
        list_one, list_two, ignore_order=True
    )


def test_mixed_nested_unordered():
    """
    Test case comparing nested dicts/lists unordered.
    """
    dict_one = {"foo": {"bar": [1, 2, 3]}, "bar": [{"foo": 4}, 0]}
    dict_two = {"foo": {"bar": [3, 2, 1]}, "bar": [0, {"foo": 4}]}
    expected_result = {}
    assert expected_result == salt.utils.data.recursive_diff(
        dict_one, dict_two, ignore_order=True
    )
    expected_result = {
        "old": {"foo": {"bar": [1, 3]}, "bar": [{"foo": 4}, 0]},
        "new": {"foo": {"bar": [3, 1]}, "bar": [0, {"foo": 4}]},
    }
    assert expected_result == salt.utils.data.recursive_diff(dict_one, dict_two)


def test_ordered_dict_unordered():
    """
    Test case comparing SaltOrderedDicts unordered.
    """
    odict_one = SaltOrderedDict([("foo", 1), ("bar", 2), ("baz", 3)])
    odict_two = SaltOrderedDict([("baz", 3), ("bar", 2), ("foo", 1)])
    expected_result = {}
    assert expected_result == salt.utils.data.recursive_diff(
        odict_one, odict_two, ignore_order=True
    )


def test_ignore_missing_keys_dict():
    """
    Test case ignoring missing keys on a comparison of dicts.
    """
    dict_one = {"foo": 1, "bar": 2, "baz": 3}
    dict_two = {"bar": 3}
    expected_result = {"old": {"bar": 2}, "new": {"bar": 3}}
    assert expected_result == salt.utils.data.recursive_diff(
        dict_one, dict_two, ignore_missing_keys=True
    )


def test_ignore_missing_keys_ordered_dict():
    """
    Test case not ignoring missing keys on a comparison of SaltOrderedDicts.
    """
    odict_one = SaltOrderedDict([("foo", 1), ("bar", 2), ("baz", 3)])
    odict_two = SaltOrderedDict([("bar", 3)])
    expected_result = {"old": odict_one, "new": odict_two}
    assert expected_result == salt.utils.data.recursive_diff(
        odict_one, odict_two, ignore_missing_keys=True
    )


def test_ignore_missing_keys_recursive():
    """
    Test case ignoring missing keys on a comparison of nested dicts.
    """
    dict_one = {"foo": {"bar": 2, "baz": 3}}
    dict_two = {"foo": {"baz": 3}}
    expected_result = {}
    assert expected_result == salt.utils.data.recursive_diff(
        dict_one, dict_two, ignore_missing_keys=True
    )
    # Compare from dict-in-dict
    dict_two = {}
    assert expected_result == salt.utils.data.recursive_diff(
        dict_one, dict_two, ignore_missing_keys=True
    )
    # Compare from dict-in-list
    dict_one = {"foo": ["bar", {"baz": 3}]}
    dict_two = {"foo": ["bar", {}]}
    assert expected_result == salt.utils.data.recursive_diff(
        dict_one, dict_two, ignore_missing_keys=True
    )
>>>>>>> 90fe04b3
<|MERGE_RESOLUTION|>--- conflicted
+++ resolved
@@ -7,14 +7,11 @@
 import pytest
 
 import salt.utils.data
-<<<<<<< HEAD
+import salt.utils.stringutils
 from salt.exceptions import SaltException
-=======
-import salt.utils.stringutils
 from salt.utils.odict import OrderedDict as SaltOrderedDict
 from tests.support.mock import patch
 from tests.support.unit import LOREM_IPSUM
->>>>>>> 90fe04b3
 
 log = logging.getLogger(__name__)
 
@@ -707,8 +704,8 @@
         "one",
         "two",
         "three",
-<<<<<<< HEAD
-        "one",
+        "4",
+        "5",
     ]
 
 
@@ -729,10 +726,6 @@
     entries = [{"key": "a", "value": 1}, {"key": "b", "value": 2}]
     data = {"a": 1, "b": 2}
     assert salt.utils.data.from_entries(entries) == data
-=======
-        "4",
-        "5",
-    ]
 
 
 def test_json_query():
@@ -1482,5 +1475,4 @@
     dict_two = {"foo": ["bar", {}]}
     assert expected_result == salt.utils.data.recursive_diff(
         dict_one, dict_two, ignore_missing_keys=True
-    )
->>>>>>> 90fe04b3
+    )