--- conflicted
+++ resolved
@@ -776,16 +776,9 @@
                         mock = MagicMock(return_value=True)
                         with patch.object(state, "_filter_running", mock):
                             mock = MagicMock(return_value=True)
-<<<<<<< HEAD
                             with patch.object(os.path, "join", mock):
-                                with patch.object(state, "_set" "_retcode", mock):
+                                with patch.object(state, "_set_retcode", mock):
                                     assert state.highstate(arg)
-=======
-                            with patch.object(salt.payload, "Serial", mock):
-                                with patch.object(os.path, "join", mock):
-                                    with patch.object(state, "_set_retcode", mock):
-                                        assert state.highstate(arg)
->>>>>>> fcb38a54
 
 
 def test_clear_request():
