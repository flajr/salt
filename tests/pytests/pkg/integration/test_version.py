--- conflicted
+++ resolved
@@ -125,10 +125,6 @@
     package of the same version. For example, v3004~rc1 should be less than
     v3004.
     """
-<<<<<<< HEAD
-    # It'd be nice to tests photon too but rpmdev-vercmp is not installed.
-    if install_salt.distro_id not in ("centos", "redhat", "amzn", "fedora"):
-=======
     if install_salt.distro_id not in (
         "almalinux",
         "centos",
@@ -137,7 +133,6 @@
         "fedora",
         "photon",
     ):
->>>>>>> fcb38a54
         pytest.skip("Only tests rpm packages")
 
     pkg = [x for x in install_salt.pkgs if "rpm" in x]
