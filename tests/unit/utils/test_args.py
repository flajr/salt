--- conflicted
+++ resolved
@@ -1,13 +1,9 @@
 # -*- coding: utf-8 -*-
 
 # Import python libs
-<<<<<<< HEAD
 from __future__ import absolute_import, print_function, unicode_literals
 from collections import namedtuple
-=======
-from __future__ import absolute_import
 import logging
->>>>>>> 95586678
 
 # Import Salt Libs
 from salt.exceptions import SaltInvocationError
@@ -36,7 +32,6 @@
         '''
         Test passing a jid on the command line
         '''
-<<<<<<< HEAD
         cmd = salt.utils.args.condition_input(['*', 'foo.bar', 20141020201325675584], None)
         self.assertIsInstance(cmd[2], six.text_type)
 
@@ -210,9 +205,6 @@
         self.assertEqual(fun, 'amod.afunc')
         self.assertEqual(args, ['double " single \'', 'double " single \''])
         self.assertEqual(kwargs, {'kw1': 'equal=equal', 'kw2': 'val2'})
-=======
-        cmd = args.condition_input(['*', 'foo.bar', 20141020201325675584], None)
-        self.assertIsInstance(cmd[2], str)
 
     def test_yamlify_arg(self):
         '''
@@ -223,7 +215,7 @@
         '''
         def _yamlify_arg(item):
             log.debug('Testing yamlify_arg with %r', item)
-            return args.yamlify_arg(item)
+            return salt.utils.args.yamlify_arg(item)
 
         # Make sure non-strings are just returned back
         for item in (True, False, None, 123, 45.67, ['foo'], {'foo': 'bar'}):
@@ -272,5 +264,4 @@
         # We tested list/dict loading above, but there is separate logic when
         # the string contains a '#', so we need to test again here.
         self.assertEqual(_yamlify_arg('["foo", "bar"]'), ["foo", "bar"])
-        self.assertEqual(_yamlify_arg('{"foo": "bar"}'), {"foo": "bar"})
->>>>>>> 95586678
+        self.assertEqual(_yamlify_arg('{"foo": "bar"}'), {"foo": "bar"})