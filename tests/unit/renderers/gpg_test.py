# -*- coding: utf-8 -*-

# Import Python libs
from __future__ import absolute_import
import os
from imp import find_module

# Import Salt Testing libs
from salttesting import skipIf
from salttesting.helpers import ensure_in_syspath
from salttesting.mock import patch, Mock, NO_MOCK, NO_MOCK_REASON

ensure_in_syspath('../../')

# Import Salt libs
import salt.loader
import salt.config
import salt.utils
<<<<<<< HEAD
from integration import TMP, ModuleCase

import copy
=======
from salt.utils.odict import OrderedDict
from salt.state import HighState
from integration import TMP
>>>>>>> afc19240

GPG_KEYDIR = os.path.join(TMP, 'gpg-keydir')

# The keyring library uses `getcwd()`, let's make sure we in a good directory
# before importing keyring
if not os.path.isdir(GPG_KEYDIR):
    os.makedirs(GPG_KEYDIR)

os.chdir(GPG_KEYDIR)

ENCRYPTED_STRING = '''
-----BEGIN PGP MESSAGE-----
I AM SO SECRET!
-----END PGP MESSAGE-----
'''
DECRYPTED_STRING = 'I am not a secret anymore'
SKIP = False

try:
    find_module('gnupg')
except ImportError:
    SKIP = True

if salt.utils.which('gpg') is None:
    SKIP = True


@skipIf(NO_MOCK, NO_MOCK_REASON)
@skipIf(SKIP, "GPG must be installed")
class GPGTestCase(ModuleCase):

    def setUp(self):
        opts = dict(copy.copy(self.minion_opts))
        opts['state_events'] = False
        opts['id'] = 'whatever'
        opts['file_client'] = 'local'
        opts['file_roots'] = dict(base=['/tmp'])
        opts['cachedir'] = 'cachedir'
        opts['test'] = False
        opts['grains'] = salt.loader.grains(opts)
        opts['gpg_keydir'] = GPG_KEYDIR
        opts['gpg_keydir'] = opts['gpg_keydir']

        self.opts = opts

        self.funcs = salt.loader.minion_mods(self.opts)
        self.render = salt.loader.render(self.opts, self.funcs)['gpg']

    def render_sls(self, data, sls='', env='base', **kws):
        return self.render(
            data, env=env, sls=sls, **kws
        )

    def make_decryption_mock(self):
        decrypted_data_mock = Mock()
        decrypted_data_mock.ok = True
        decrypted_data_mock.__str__ = lambda x: DECRYPTED_STRING
        return decrypted_data_mock

    def make_nested_object(self, s):
        return OrderedDict([
            ('array_key', [1, False, s]),
            ('string_key', 'A Normal String'),
            ('dict_key', {1: None}),
        ])

    @patch('gnupg.GPG')
    def test_homedir_is_passed_to_gpg(self, gpg_mock):
        self.render_sls({})
        gpg_mock.assert_called_with(gnupghome=self.opts['gpg_keydir'])

    def test_normal_string_is_unchanged(self):
        s = 'I am just another string'
        new_s = self.render_sls(s)
        self.assertEqual(s, new_s)

    def test_encrypted_string_is_decrypted(self):
        with patch('gnupg.GPG.decrypt', return_value=self.make_decryption_mock()):
            new_s = self.render_sls(ENCRYPTED_STRING)
        self.assertEqual(new_s, DECRYPTED_STRING)

    def test_encrypted_string_is_unchanged_when_gpg_fails(self):
        d_mock = self.make_decryption_mock()
        d_mock.ok = False
        with patch('gnupg.GPG.decrypt', return_value=d_mock):
            new_s = self.render_sls(ENCRYPTED_STRING)
        self.assertEqual(new_s, ENCRYPTED_STRING)

    def test_nested_object_is_decrypted(self):
        encrypted_o = self.make_nested_object(ENCRYPTED_STRING)
        decrypted_o = self.make_nested_object(DECRYPTED_STRING)
        with patch('gnupg.GPG.decrypt', return_value=self.make_decryption_mock()):
            new_o = self.render_sls(encrypted_o)
        self.assertEqual(new_o, decrypted_o)

if __name__ == '__main__':
    from integration import run_tests
    run_tests(GPGTestCase, needs_daemon=False)<|MERGE_RESOLUTION|>--- conflicted
+++ resolved
@@ -16,15 +16,10 @@
 import salt.loader
 import salt.config
 import salt.utils
-<<<<<<< HEAD
 from integration import TMP, ModuleCase
+from salt.utils.odict import OrderedDict
 
 import copy
-=======
-from salt.utils.odict import OrderedDict
-from salt.state import HighState
-from integration import TMP
->>>>>>> afc19240
 
 GPG_KEYDIR = os.path.join(TMP, 'gpg-keydir')
 
