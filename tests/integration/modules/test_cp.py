--- conflicted
+++ resolved
@@ -34,7 +34,6 @@
     '''
     Validate the cp module
     '''
-<<<<<<< HEAD
     def run_function(self, *args, **kwargs):
         '''
         Ensure that results are decoded
@@ -45,11 +44,8 @@
             super(CPModuleTest, self).run_function(*args, **kwargs)
         )
 
-    def test_get_file(self):
-=======
     @with_tempfile
     def test_get_file(self, tgt):
->>>>>>> 19414262
         '''
         cp.get_file
         '''
@@ -265,7 +261,6 @@
             ])
         self.assertEqual(ret, False)
 
-<<<<<<< HEAD
     def test_get_url_to_dir(self):
         '''
         cp.get_url with salt:// source
@@ -282,11 +277,8 @@
         self.assertIn('KNIGHT:  They\'re nervous, sire.', data)
         self.assertNotIn('bacon', data)
 
-    def test_get_url_https(self):
-=======
     @with_tempfile
     def test_get_url_https(self, tgt):
->>>>>>> 19414262
         '''
         cp.get_url with https:// source given
         '''
@@ -632,7 +624,6 @@
         '''
         cp.get_file
         '''
-<<<<<<< HEAD
         tgt = os.path.join(paths.TMP, 'cheese')
         try:
             self.run_function('cp.get_file', ['salt://cheese', tgt])
@@ -653,12 +644,6 @@
             self.assertIn('Comte', data)
         finally:
             os.unlink(tgt)
-=======
-        self.run_function('cp.get_file', ['salt://cheese', tgt])
-        with salt.utils.fopen(tgt, 'r') as cheese:
-            data = cheese.read()
-            self.assertIn('Gromit', data)
-            self.assertNotIn('Comte', data)
 
     @with_tempfile
     def test_get_file_from_env_in_url(self, tgt):
@@ -667,7 +652,6 @@
             data = cheese.read()
             self.assertIn('Gromit', data)
             self.assertIn('Comte', data)
->>>>>>> 19414262
 
     def test_push(self):
         log_to_xfer = os.path.join(paths.TMP, uuid.uuid4().hex)
