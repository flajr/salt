--- conflicted
+++ resolved
@@ -64,17 +64,12 @@
         check_file = self.run_function('file.file_exists', [SSH_SLS_FILE], wipe=False)
         self.assertFalse(check_file)
 
-    @skipIf(six.PY3, 'Skipped on Python3 for 2017.7 branch only')
     def test_state_show_top(self):
         '''
         test state.show_top with salt-ssh
         '''
         ret = self.run_function('state.show_top')
-<<<<<<< HEAD
-        self.assertEqual(ret, {u'base': [u'core', u'master_tops_test']})
-=======
-        self.assertEqual(ret, {'base': list(set(['master_tops_test']).union(['core']))})
->>>>>>> 2340f0b4
+        self.assertEqual(ret, {'base': ['core', 'master_tops_test']})
 
     def test_state_single(self):
         '''
