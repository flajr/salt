# -*- coding: utf-8 -*-

'''
Tests for the file state
'''

# Import Python libs
from __future__ import absolute_import, print_function, unicode_literals
import errno
import logging
import os
import re
import sys
import shutil
import stat
import tempfile
import textwrap
import filecmp

log = logging.getLogger(__name__)

# Import Salt Testing libs
from tests.support.case import ModuleCase
from tests.support.unit import skipIf
from tests.support.paths import FILES, TMP, TMP_STATE_TREE
from tests.support.helpers import (
    skip_if_not_root,
    with_system_user_and_group,
    with_tempdir,
    with_tempfile,
    Webserver,
)
from tests.support.mixins import SaltReturnAssertsMixin

# Import Salt libs
import salt.utils.data
import salt.utils.files
import salt.utils.path
import salt.utils.platform
import salt.utils.stringutils

HAS_PWD = True
try:
    import pwd
except ImportError:
    HAS_PWD = False

HAS_GRP = True
try:
    import grp
except ImportError:
    HAS_GRP = False

# Import 3rd-party libs
from salt.ext import six
from salt.ext.six.moves import range  # pylint: disable=import-error,redefined-builtin

IS_WINDOWS = salt.utils.platform.is_windows()

BINARY_FILE = b'GIF89a\x01\x00\x01\x00\x80\x00\x00\x05\x04\x04\x00\x00\x00,\x00\x00\x00\x00\x01\x00\x01\x00\x00\x02\x02D\x01\x00;'

STATE_DIR = os.path.join(FILES, 'file', 'base')
if IS_WINDOWS:
    FILEPILLAR = 'C:\\Windows\\Temp\\filepillar-python'
    FILEPILLARDEF = 'C:\\Windows\\Temp\\filepillar-defaultvalue'
    FILEPILLARGIT = 'C:\\Windows\\Temp\\filepillar-bar'
else:
    FILEPILLAR = '/tmp/filepillar-python'
    FILEPILLARDEF = '/tmp/filepillar-defaultvalue'
    FILEPILLARGIT = '/tmp/filepillar-bar'


def _test_managed_file_mode_keep_helper(testcase, local=False):
    '''
    DRY helper function to run the same test with a local or remote path
    '''
    name = os.path.join(TMP, 'scene33')
    grail_fs_path = os.path.join(FILES, 'file', 'base', 'grail', 'scene33')
    grail = 'salt://grail/scene33' if not local else grail_fs_path

    # Get the current mode so that we can put the file back the way we
    # found it when we're done.
    grail_fs_mode = int(testcase.run_function('file.get_mode', [grail_fs_path]), 8)
    initial_mode = 0o770
    new_mode_1 = 0o600
    new_mode_2 = 0o644

    # Set the initial mode, so we can be assured that when we set the mode
    # to "keep", we're actually changing the permissions of the file to the
    # new mode.
    ret = testcase.run_state(
        'file.managed',
        name=name,
        mode=oct(initial_mode),
        source=grail,
    )

    if IS_WINDOWS:
        testcase.assertSaltFalseReturn(ret)
        return

    testcase.assertSaltTrueReturn(ret)

    try:
        # Update the mode on the fileserver (pass 1)
        os.chmod(grail_fs_path, new_mode_1)
        ret = testcase.run_state(
            'file.managed',
            name=name,
            mode='keep',
            source=grail,
        )
        testcase.assertSaltTrueReturn(ret)
        managed_mode = stat.S_IMODE(os.stat(name).st_mode)
        testcase.assertEqual(oct(managed_mode), oct(new_mode_1))
        # Update the mode on the fileserver (pass 2)
        # This assures us that if the file in file_roots was originally set
        # to the same mode as new_mode_1, we definitely get an updated mode
        # this time.
        os.chmod(grail_fs_path, new_mode_2)
        ret = testcase.run_state(
            'file.managed',
            name=name,
            mode='keep',
            source=grail,
        )
        testcase.assertSaltTrueReturn(ret)
        managed_mode = stat.S_IMODE(os.stat(name).st_mode)
        testcase.assertEqual(oct(managed_mode), oct(new_mode_2))
    except Exception:
        raise
    finally:
        # Set the mode of the file in the file_roots back to what it
        # originally was.
        os.chmod(grail_fs_path, grail_fs_mode)


class FileTest(ModuleCase, SaltReturnAssertsMixin):
    '''
    Validate the file state
    '''
    def tearDown(self):
        '''
        remove files created in previous tests
        '''
        for path in (FILEPILLAR, FILEPILLARDEF, FILEPILLARGIT):
            try:
                os.remove(path)
            except OSError as exc:
                if exc.errno != os.errno.ENOENT:
                    log.error('Failed to remove %s: %s', path, exc)

    def test_symlink(self):
        '''
        file.symlink
        '''
        name = os.path.join(TMP, 'symlink')
        tgt = os.path.join(TMP, 'target')

        # Windows must have a source directory to link to
        if IS_WINDOWS and not os.path.isdir(tgt):
            os.mkdir(tgt)

        # Windows cannot create a symlink if it already exists
        if IS_WINDOWS and self.run_function('file.is_link', [name]):
            self.run_function('file.remove', [name])

        ret = self.run_state('file.symlink', name=name, target=tgt)
        self.assertSaltTrueReturn(ret)

    def test_test_symlink(self):
        '''
        file.symlink test interface
        '''
        name = os.path.join(TMP, 'symlink2')
        tgt = os.path.join(TMP, 'target')
        ret = self.run_state('file.symlink', test=True, name=name, target=tgt)
        self.assertSaltNoneReturn(ret)

    def test_absent_file(self):
        '''
        file.absent
        '''
        name = os.path.join(TMP, 'file_to_kill')
        with salt.utils.files.fopen(name, 'w+') as fp_:
            fp_.write('killme')
        ret = self.run_state('file.absent', name=name)
        self.assertSaltTrueReturn(ret)
        self.assertFalse(os.path.isfile(name))

    def test_absent_dir(self):
        '''
        file.absent
        '''
        name = os.path.join(TMP, 'dir_to_kill')
        if not os.path.isdir(name):
            # left behind... Don't fail because of this!
            os.makedirs(name)
        ret = self.run_state('file.absent', name=name)
        self.assertSaltTrueReturn(ret)
        self.assertFalse(os.path.isdir(name))

    def test_absent_link(self):
        '''
        file.absent
        '''
        name = os.path.join(TMP, 'link_to_kill')
        tgt = '{0}.tgt'.format(name)

        # Windows must have a source directory to link to
        if IS_WINDOWS and not os.path.isdir(tgt):
            os.mkdir(tgt)

        if not self.run_function('file.is_link', [name]):
            self.run_function('file.symlink', [tgt, name])

        ret = self.run_state('file.absent', name=name)

        try:
            self.assertSaltTrueReturn(ret)
            self.assertFalse(self.run_function('file.is_link', [name]))
        finally:
            if self.run_function('file.is_link', [name]):
                self.run_function('file.remove', [name])

    @with_tempfile()
    def test_test_absent(self, name):
        '''
        file.absent test interface
        '''
        with salt.utils.files.fopen(name, 'w+') as fp_:
            fp_.write('killme')
        ret = self.run_state('file.absent', test=True, name=name)
        self.assertSaltNoneReturn(ret)
        self.assertTrue(os.path.isfile(name))

    def test_managed(self):
        '''
        file.managed
        '''
        name = os.path.join(TMP, 'grail_scene33')
        ret = self.run_state(
            'file.managed', name=name, source='salt://grail/scene33'
        )
        src = os.path.join(
            FILES, 'file', 'base', 'grail', 'scene33'
        )
        with salt.utils.files.fopen(src, 'r') as fp_:
            master_data = fp_.read()
        with salt.utils.files.fopen(name, 'r') as fp_:
            minion_data = fp_.read()
        self.assertEqual(master_data, minion_data)
        self.assertSaltTrueReturn(ret)

    def test_managed_file_mode(self):
        '''
        file.managed, correct file permissions
        '''
        desired_mode = 504    # 0770 octal
        name = os.path.join(TMP, 'grail_scene33')
        ret = self.run_state(
            'file.managed', name=name, mode='0770', source='salt://grail/scene33'
        )

        if IS_WINDOWS:
            expected = 'The \'mode\' option is not supported on Windows'
            self.assertEqual(ret[ret.keys()[0]]['comment'], expected)
            self.assertSaltFalseReturn(ret)
            return

        resulting_mode = stat.S_IMODE(
            os.stat(name).st_mode
        )
        self.assertEqual(oct(desired_mode), oct(resulting_mode))
        self.assertSaltTrueReturn(ret)

    def test_managed_file_mode_keep(self):
        '''
        Test using "mode: keep" in a file.managed state
        '''
        _test_managed_file_mode_keep_helper(self, local=False)

    def test_managed_file_mode_keep_local_source(self):
        '''
        Test using "mode: keep" in a file.managed state, with a local file path
        as the source.
        '''
        _test_managed_file_mode_keep_helper(self, local=True)

    def test_managed_file_mode_file_exists_replace(self):
        '''
        file.managed, existing file with replace=True, change permissions
        '''
        initial_mode = 504    # 0770 octal
        desired_mode = 384    # 0600 octal
        name = os.path.join(TMP, 'grail_scene33')
        ret = self.run_state(
            'file.managed', name=name, mode=oct(initial_mode), source='salt://grail/scene33'
        )

        if IS_WINDOWS:
            expected = 'The \'mode\' option is not supported on Windows'
            self.assertEqual(ret[ret.keys()[0]]['comment'], expected)
            self.assertSaltFalseReturn(ret)
            return

        resulting_mode = stat.S_IMODE(
            os.stat(name).st_mode
        )
        self.assertEqual(oct(initial_mode), oct(resulting_mode))

        name = os.path.join(TMP, 'grail_scene33')
        ret = self.run_state(
            'file.managed', name=name, replace=True, mode=oct(desired_mode), source='salt://grail/scene33'
        )
        resulting_mode = stat.S_IMODE(
            os.stat(name).st_mode
        )
        self.assertEqual(oct(desired_mode), oct(resulting_mode))
        self.assertSaltTrueReturn(ret)

    def test_managed_file_mode_file_exists_noreplace(self):
        '''
        file.managed, existing file with replace=False, change permissions
        '''
        initial_mode = 504    # 0770 octal
        desired_mode = 384    # 0600 octal
        name = os.path.join(TMP, 'grail_scene33')
        ret = self.run_state(
            'file.managed', name=name, replace=True, mode=oct(initial_mode), source='salt://grail/scene33'
        )

        if IS_WINDOWS:
            expected = 'The \'mode\' option is not supported on Windows'
            self.assertEqual(ret[ret.keys()[0]]['comment'], expected)
            self.assertSaltFalseReturn(ret)
            return

        ret = self.run_state(
            'file.managed', name=name, replace=False, mode=oct(desired_mode), source='salt://grail/scene33'
        )
        resulting_mode = stat.S_IMODE(
            os.stat(name).st_mode
        )
        self.assertEqual(oct(desired_mode), oct(resulting_mode))
        self.assertSaltTrueReturn(ret)

    def test_managed_file_with_grains_data(self):
        '''
        Test to ensure we can render grains data into a managed
        file.
        '''
        grain_path = os.path.join(TMP, 'file-grain-test')
        self.run_function('grains.set', ['grain_path', grain_path])
        state_file = 'file-grainget'

        self.run_function('state.sls', [state_file])
        self.assertTrue(os.path.exists(grain_path))

        with salt.utils.files.fopen(grain_path, 'r') as fp_:
            file_contents = fp_.readlines()

        self.assertTrue(re.match('^minion$', file_contents[0]))

    def test_managed_file_with_pillar_sls(self):
        '''
        Test to ensure pillar data in sls file
        is rendered properly and file is created.
        '''
        state_name = 'file-pillarget'

        ret = self.run_function('state.sls', [state_name])
        self.assertSaltTrueReturn(ret)

        # Check to make sure the file was created
        check_file = self.run_function('file.file_exists', [FILEPILLAR])
        self.assertTrue(check_file)

    def test_managed_file_with_pillardefault_sls(self):
        '''
        Test to ensure when pillar data is not available
        in sls file with pillar.get it uses the default
        value.
        '''
        state_name = 'file-pillardefaultget'

        ret = self.run_function('state.sls', [state_name])
        self.assertSaltTrueReturn(ret)

        # Check to make sure the file was created
        check_file = self.run_function('file.file_exists', [FILEPILLARDEF])
        self.assertTrue(check_file)

    @skip_if_not_root
    def test_managed_dir_mode(self):
        '''
        Tests to ensure that file.managed creates directories with the
        permissions requested with the dir_mode argument
        '''
        desired_mode = 511  # 0777 in octal
        name = os.path.join(TMP, 'a', 'managed_dir_mode_test_file')
        desired_owner = 'nobody'
        ret = self.run_state(
            'file.managed',
            name=name,
            source='salt://grail/scene33',
            mode=600,
            makedirs=True,
            user=desired_owner,
            dir_mode=oct(desired_mode)  # 0777
        )
        if IS_WINDOWS:
            expected = 'The \'mode\' option is not supported on Windows'
            self.assertEqual(ret[ret.keys()[0]]['comment'], expected)
            self.assertSaltFalseReturn(ret)
            return

        resulting_mode = stat.S_IMODE(
            os.stat(os.path.join(TMP, 'a')).st_mode
        )
        resulting_owner = pwd.getpwuid(os.stat(os.path.join(TMP, 'a')).st_uid).pw_name
        self.assertEqual(oct(desired_mode), oct(resulting_mode))
        self.assertSaltTrueReturn(ret)
        self.assertEqual(desired_owner, resulting_owner)

    def test_test_managed(self):
        '''
        file.managed test interface
        '''
        name = os.path.join(TMP, 'grail_not_not_scene33')
        ret = self.run_state(
            'file.managed', test=True, name=name, source='salt://grail/scene33'
        )
        self.assertSaltNoneReturn(ret)
        self.assertFalse(os.path.isfile(name))

    def test_managed_show_changes_false(self):
        '''
        file.managed test interface
        '''
        name = os.path.join(TMP, 'grail_not_scene33')
        with salt.utils.files.fopen(name, 'wb') as fp_:
            fp_.write(b'test_managed_show_changes_false\n')

        ret = self.run_state(
            'file.managed', name=name, source='salt://grail/scene33',
            show_changes=False
        )

        changes = next(six.itervalues(ret))['changes']
        self.assertEqual('<show_changes=False>', changes['diff'])

    @skipIf(IS_WINDOWS, 'Don\'t know how to fix for Windows')
    def test_managed_escaped_file_path(self):
        '''
        file.managed test that 'salt://|' protects unusual characters in file path
        '''
        funny_file = salt.utils.files.mkstemp(prefix='?f!le? n@=3&', suffix='.file type')
        funny_file_name = os.path.split(funny_file)[1]
        funny_url = 'salt://|' + funny_file_name
        funny_url_path = os.path.join(STATE_DIR, funny_file_name)

        state_name = 'funny_file'
        state_file_name = state_name + '.sls'
        state_file = os.path.join(STATE_DIR, state_file_name)
        state_key = 'file_|-{0}_|-{0}_|-managed'.format(funny_file)

        self.addCleanup(os.remove, state_file)
        self.addCleanup(os.remove, funny_file)
        self.addCleanup(os.remove, funny_url_path)

        with salt.utils.files.fopen(funny_url_path, 'w'):
            pass
        with salt.utils.files.fopen(state_file, 'w') as fp_:
            fp_.write(textwrap.dedent('''\
            {0}:
              file.managed:
                - source: {1}
                - makedirs: True
            '''.format(funny_file, funny_url)))

        ret = self.run_function('state.sls', [state_name])
        self.assertTrue(ret[state_key]['result'])

    def test_managed_contents(self):
        '''
        test file.managed with contents that is a boolean, string, integer,
        float, list, and dictionary
        '''
        state_name = 'file-FileTest-test_managed_contents'
        state_filename = state_name + '.sls'
        state_file = os.path.join(STATE_DIR, state_filename)

        managed_files = {}
        state_keys = {}
        for typ in ('bool', 'str', 'int', 'float', 'list', 'dict'):
            fd_, managed_files[typ] = tempfile.mkstemp()

            # Release the handle so they can be removed in Windows
            try:
                os.close(fd_)
            except OSError as exc:
                if exc.errno != errno.EBADF:
                    raise exc

            state_keys[typ] = 'file_|-{0} file_|-{1}_|-managed'.format(typ, managed_files[typ])
        try:
            with salt.utils.files.fopen(state_file, 'w') as fd_:
                fd_.write(textwrap.dedent('''\
                    bool file:
                      file.managed:
                        - name: {bool}
                        - contents: True

                    str file:
                      file.managed:
                        - name: {str}
                        - contents: Salt was here.

                    int file:
                      file.managed:
                        - name: {int}
                        - contents: 340282366920938463463374607431768211456

                    float file:
                      file.managed:
                        - name: {float}
                        - contents: 1.7518e-45  # gravitational coupling constant

                    list file:
                      file.managed:
                        - name: {list}
                        - contents: [1, 1, 2, 3, 5, 8, 13]

                    dict file:
                      file.managed:
                        - name: {dict}
                        - contents:
                            C: charge
                            P: parity
                            T: time
                    '''.format(**managed_files)))

            ret = self.run_function('state.sls', [state_name])
            for typ in state_keys:
                self.assertTrue(ret[state_keys[typ]]['result'])
                self.assertIn('diff', ret[state_keys[typ]]['changes'])
        finally:
            os.remove(state_file)
            for typ in managed_files:
                os.remove(managed_files[typ])

    @skip_if_not_root
    @skipIf(IS_WINDOWS, 'Windows does not support "mode" kwarg. Skipping.')
    @skipIf(not salt.utils.path.which('visudo'), 'sudo is missing')
    def test_managed_check_cmd(self):
        '''
        Test file.managed passing a basic check_cmd kwarg. See Issue #38111.
        '''
        r_group = 'root'
        if salt.utils.platform.is_darwin():
            r_group = 'wheel'
        try:
            ret = self.run_state(
                'file.managed',
                name='/tmp/sudoers',
                user='root',
                group=r_group,
                mode=440,
                check_cmd='visudo -c -s -f'
            )
            self.assertSaltTrueReturn(ret)
            self.assertInSaltComment('Empty file', ret)
            self.assertEqual(ret['file_|-/tmp/sudoers_|-/tmp/sudoers_|-managed']['changes'],
                             {'new': 'file /tmp/sudoers created', 'mode': '0440'})
        finally:
            # Clean Up File
            if os.path.exists('/tmp/sudoers'):
                os.remove('/tmp/sudoers')

    def test_managed_local_source_with_source_hash(self):
        '''
        Make sure that we enforce the source_hash even with local files
        '''
        name = os.path.join(TMP, 'local_source_with_source_hash')
        local_path = os.path.join(FILES, 'file', 'base', 'grail', 'scene33')
        actual_hash = '567fd840bf1548edc35c48eb66cdd78bfdfcccff'
        # Reverse the actual hash
        bad_hash = actual_hash[::-1]

        def remove_file():
            try:
                os.remove(name)
            except OSError as exc:
                if exc.errno != errno.ENOENT:
                    raise

        def do_test(clean=False):
            for proto in ('file://', ''):
                source = proto + local_path
                log.debug('Trying source %s', source)
                try:
                    ret = self.run_state(
                        'file.managed',
                        name=name,
                        source=source,
                        source_hash='sha1={0}'.format(bad_hash))
                    self.assertSaltFalseReturn(ret)
                    ret = ret[next(iter(ret))]
                    # Shouldn't be any changes
                    self.assertFalse(ret['changes'])
                    # Check that we identified a hash mismatch
                    self.assertIn(
                        'does not match actual checksum', ret['comment'])

                    ret = self.run_state(
                        'file.managed',
                        name=name,
                        source=source,
                        source_hash='sha1={0}'.format(actual_hash))
                    self.assertSaltTrueReturn(ret)
                finally:
                    if clean:
                        remove_file()

        remove_file()
        log.debug('Trying with nonexistant destination file')
        do_test()
        log.debug('Trying with destination file already present')
        with salt.utils.files.fopen(name, 'w'):
            pass
        try:
            do_test(clean=False)
        finally:
            remove_file()

    def test_managed_local_source_does_not_exist(self):
        '''
        Make sure that we exit gracefully when a local source doesn't exist
        '''
        name = os.path.join(TMP, 'local_source_does_not_exist')
        local_path = os.path.join(FILES, 'file', 'base', 'grail', 'scene99')

        for proto in ('file://', ''):
            source = proto + local_path
            log.debug('Trying source %s', source)
            ret = self.run_state(
                'file.managed',
                name=name,
                source=source)
            self.assertSaltFalseReturn(ret)
            ret = ret[next(iter(ret))]
            # Shouldn't be any changes
            self.assertFalse(ret['changes'])
            # Check that we identified a hash mismatch
            self.assertIn(
                'does not exist', ret['comment'])

    def test_directory(self):
        '''
        file.directory
        '''
        name = os.path.join(TMP, 'a_new_dir')
        ret = self.run_state('file.directory', name=name)
        self.assertSaltTrueReturn(ret)
        self.assertTrue(os.path.isdir(name))

    def test_directory_symlink_dry_run(self):
        '''
        Ensure that symlinks are followed when file.directory is run with
        test=True
        '''
        try:
            tmp_dir = os.path.join(TMP, 'pgdata')
            sym_dir = os.path.join(TMP, 'pg_data')

            if IS_WINDOWS:
                self.run_function('file.mkdir', [tmp_dir, 'Administrators'])
            else:
                os.mkdir(tmp_dir, 0o700)

            self.run_function('file.symlink', [tmp_dir, sym_dir])

            if IS_WINDOWS:
                ret = self.run_state(
                    'file.directory', test=True, name=sym_dir,
                    follow_symlinks=True, win_owner='Administrators')
            else:
                ret = self.run_state(
                    'file.directory', test=True, name=sym_dir,
                    follow_symlinks=True, mode=700)

            self.assertSaltTrueReturn(ret)
        finally:
            if os.path.isdir(tmp_dir):
                self.run_function('file.remove', [tmp_dir])
            if os.path.islink(sym_dir):
                self.run_function('file.remove', [sym_dir])

    @skip_if_not_root
    @skipIf(IS_WINDOWS, 'Mode not available in Windows')
    def test_directory_max_depth(self):
        '''
        file.directory
        Test the max_depth option by iteratively increasing the depth and
        checking that no changes deeper than max_depth have been attempted
        '''

        def _get_oct_mode(name):
            '''
            Return a string octal representation of the permissions for name
            '''
            return salt.utils.files.normalize_mode(oct(os.stat(name).st_mode & 0o777))

        top = os.path.join(TMP, 'top_dir')
        sub = os.path.join(top, 'sub_dir')
        subsub = os.path.join(sub, 'sub_sub_dir')
        dirs = [top, sub, subsub]

        initial_mode = '0111'
        changed_mode = '0555'

        if not os.path.isdir(subsub):
            os.makedirs(subsub, int(initial_mode, 8))

        try:
            for depth in range(0, 3):
                ret = self.run_state('file.directory',
                                     name=top,
                                     max_depth=depth,
                                     dir_mode=changed_mode,
                                     recurse=['mode'])
                self.assertSaltTrueReturn(ret)
                for changed_dir in dirs[0:depth+1]:
                    self.assertEqual(changed_mode,
                                     _get_oct_mode(changed_dir))
                for untouched_dir in dirs[depth+1:]:
                    self.assertEqual(initial_mode,
                                     _get_oct_mode(untouched_dir))
        finally:
            shutil.rmtree(top)

    def test_test_directory(self):
        '''
        file.directory
        '''
        name = os.path.join(TMP, 'a_not_dir')
        ret = self.run_state('file.directory', test=True, name=name)
        self.assertSaltNoneReturn(ret)
        self.assertFalse(os.path.isdir(name))

    @with_tempdir()
    def test_directory_clean(self, base_dir):
        '''
        file.directory with clean=True
        '''
        name = os.path.join(base_dir, 'directory_clean_dir')
        os.mkdir(name)

        strayfile = os.path.join(name, 'strayfile')
        with salt.utils.files.fopen(strayfile, 'w'):
            pass

        straydir = os.path.join(name, 'straydir')
        if not os.path.isdir(straydir):
            os.makedirs(straydir)

        with salt.utils.files.fopen(os.path.join(straydir, 'strayfile2'), 'w'):
            pass

        ret = self.run_state('file.directory', name=name, clean=True)
        self.assertSaltTrueReturn(ret)
        self.assertFalse(os.path.exists(strayfile))
        self.assertFalse(os.path.exists(straydir))
        self.assertTrue(os.path.isdir(name))

    @with_tempdir()
    def test_directory_clean_exclude(self, base_dir):
        '''
        file.directory with clean=True and exclude_pat set
        '''
        name = os.path.join(base_dir, 'directory_clean_dir')
        if not os.path.isdir(name):
            os.makedirs(name)

        strayfile = os.path.join(name, 'strayfile')
        with salt.utils.files.fopen(strayfile, 'w'):
            pass

        straydir = os.path.join(name, 'straydir')
        if not os.path.isdir(straydir):
            os.makedirs(straydir)

        strayfile2 = os.path.join(straydir, 'strayfile2')
        with salt.utils.files.fopen(strayfile2, 'w'):
            pass

        keepfile = os.path.join(straydir, 'keepfile')
        with salt.utils.files.fopen(keepfile, 'w'):
            pass

        exclude_pat = 'E@^straydir(|/keepfile)$'
        if IS_WINDOWS:
            exclude_pat = 'E@^straydir(|\\\\keepfile)$'

        ret = self.run_state('file.directory',
                             name=name,
                             clean=True,
                             exclude_pat=exclude_pat)

        self.assertSaltTrueReturn(ret)
        self.assertFalse(os.path.exists(strayfile))
        self.assertFalse(os.path.exists(strayfile2))
        self.assertTrue(os.path.exists(keepfile))

    @with_tempdir()
    def test_test_directory_clean_exclude(self, base_dir):
        '''
        file.directory with test=True, clean=True and exclude_pat set
        '''
        name = os.path.join(base_dir, 'directory_clean_dir')
        os.mkdir(name)

        strayfile = os.path.join(name, 'strayfile')
        with salt.utils.files.fopen(strayfile, 'w'):
            pass

        straydir = os.path.join(name, 'straydir')
        if not os.path.isdir(straydir):
            os.makedirs(straydir)

        strayfile2 = os.path.join(straydir, 'strayfile2')
        with salt.utils.files.fopen(strayfile2, 'w'):
            pass

        keepfile = os.path.join(straydir, 'keepfile')
        with salt.utils.files.fopen(keepfile, 'w'):
            pass

        exclude_pat = 'E@^straydir(|/keepfile)$'
        if IS_WINDOWS:
            exclude_pat = 'E@^straydir(|\\\\keepfile)$'

        ret = self.run_state('file.directory',
                             test=True,
                             name=name,
                             clean=True,
                             exclude_pat=exclude_pat)

        comment = next(six.itervalues(ret))['comment']

        self.assertSaltNoneReturn(ret)
        self.assertTrue(os.path.exists(strayfile))
        self.assertTrue(os.path.exists(strayfile2))
        self.assertTrue(os.path.exists(keepfile))

        self.assertIn(strayfile, comment)
        self.assertIn(strayfile2, comment)
        self.assertNotIn(keepfile, comment)

    def test_directory_clean_require_in(self):
        '''
        file.directory test with clean=True and require_in file
        '''
        state_name = 'file-FileTest-test_directory_clean_require_in'
        state_filename = state_name + '.sls'
        state_file = os.path.join(STATE_DIR, state_filename)

        directory = tempfile.mkdtemp()
        self.addCleanup(lambda: shutil.rmtree(directory))

        wrong_file = os.path.join(directory, "wrong")
        with salt.utils.files.fopen(wrong_file, "w") as fp:
            fp.write("foo")
        good_file = os.path.join(directory, "bar")

        with salt.utils.files.fopen(state_file, 'w') as fp:
            self.addCleanup(lambda: os.remove(state_file))
            fp.write(textwrap.dedent('''\
                some_dir:
                  file.directory:
                    - name: {directory}
                    - clean: true

                {good_file}:
                  file.managed:
                    - require_in:
                      - file: some_dir
                '''.format(directory=directory, good_file=good_file)))

        ret = self.run_function('state.sls', [state_name])
        self.assertTrue(os.path.exists(good_file))
        self.assertFalse(os.path.exists(wrong_file))

    def test_directory_clean_require_in_with_id(self):
        '''
        file.directory test with clean=True and require_in file with an ID
        different from the file name
        '''
        state_name = 'file-FileTest-test_directory_clean_require_in_with_id'
        state_filename = state_name + '.sls'
        state_file = os.path.join(STATE_DIR, state_filename)

        directory = tempfile.mkdtemp()
        self.addCleanup(lambda: shutil.rmtree(directory))

        wrong_file = os.path.join(directory, "wrong")
        with salt.utils.files.fopen(wrong_file, "w") as fp:
            fp.write("foo")
        good_file = os.path.join(directory, "bar")

        with salt.utils.files.fopen(state_file, 'w') as fp:
            self.addCleanup(lambda: os.remove(state_file))
            fp.write(textwrap.dedent('''\
                some_dir:
                  file.directory:
                    - name: {directory}
                    - clean: true

                some_file:
                  file.managed:
                    - name: {good_file}
                    - require_in:
                      - file: some_dir
                '''.format(directory=directory, good_file=good_file)))

        ret = self.run_function('state.sls', [state_name])
        self.assertTrue(os.path.exists(good_file))
        self.assertFalse(os.path.exists(wrong_file))

    def test_directory_clean_require_with_name(self):
        '''
        file.directory test with clean=True and require with a file state
        relatively to the state's name, not its ID.
        '''
        state_name = 'file-FileTest-test_directory_clean_require_in_with_id'
        state_filename = state_name + '.sls'
        state_file = os.path.join(STATE_DIR, state_filename)

        directory = tempfile.mkdtemp()
        self.addCleanup(lambda: shutil.rmtree(directory))

        wrong_file = os.path.join(directory, "wrong")
        with salt.utils.files.fopen(wrong_file, "w") as fp:
            fp.write("foo")
        good_file = os.path.join(directory, "bar")

        with salt.utils.files.fopen(state_file, 'w') as fp:
            self.addCleanup(lambda: os.remove(state_file))
            fp.write(textwrap.dedent('''\
                some_dir:
                  file.directory:
                    - name: {directory}
                    - clean: true
                    - require:
                      # This requirement refers to the name of the following
                      # state, not its ID.
                      - file: {good_file}

                some_file:
                  file.managed:
                    - name: {good_file}
                '''.format(directory=directory, good_file=good_file)))

        ret = self.run_function('state.sls', [state_name])
        self.assertTrue(os.path.exists(good_file))
        self.assertFalse(os.path.exists(wrong_file))

    @with_tempdir(create=False)
    def test_recurse(self, name):
        '''
        file.recurse
        '''
        ret = self.run_state('file.recurse', name=name, source='salt://grail')
        self.assertSaltTrueReturn(ret)
        self.assertTrue(os.path.isfile(os.path.join(name, '36', 'scene')))

    @with_tempdir(create=False)
    @with_tempdir(create=False)
    def test_recurse_specific_env(self, dir1, dir2):
        '''
        file.recurse passing __env__
        '''
        ret = self.run_state('file.recurse',
                             name=dir1,
                             source='salt://holy',
                             __env__='prod')
        self.assertSaltTrueReturn(ret)
        self.assertTrue(os.path.isfile(os.path.join(dir1, '32', 'scene')))

        ret = self.run_state('file.recurse',
                             name=dir2,
                             source='salt://holy',
                             saltenv='prod')
        self.assertSaltTrueReturn(ret)
        self.assertTrue(os.path.isfile(os.path.join(dir2, '32', 'scene')))

    @with_tempdir(create=False)
    @with_tempdir(create=False)
    def test_recurse_specific_env_in_url(self, dir1, dir2):
        '''
        file.recurse passing __env__
        '''
        ret = self.run_state('file.recurse',
                             name=dir1,
                             source='salt://holy?saltenv=prod')
        self.assertSaltTrueReturn(ret)
        self.assertTrue(os.path.isfile(os.path.join(dir1, '32', 'scene')))

        ret = self.run_state('file.recurse',
                             name=dir2,
                             source='salt://holy?saltenv=prod')
        self.assertSaltTrueReturn(ret)
        self.assertTrue(os.path.isfile(os.path.join(dir2, '32', 'scene')))

    @with_tempdir(create=False)
    def test_test_recurse(self, name):
        '''
        file.recurse test interface
        '''
        ret = self.run_state(
            'file.recurse', test=True, name=name, source='salt://grail',
        )
        self.assertSaltNoneReturn(ret)
        self.assertFalse(os.path.isfile(os.path.join(name, '36', 'scene')))
        self.assertFalse(os.path.exists(name))

    @with_tempdir(create=False)
    @with_tempdir(create=False)
    def test_test_recurse_specific_env(self, dir1, dir2):
        '''
        file.recurse test interface
        '''
        ret = self.run_state('file.recurse',
                             test=True,
                             name=dir1,
                             source='salt://holy',
                             __env__='prod'
        )
        self.assertSaltNoneReturn(ret)
        self.assertFalse(os.path.isfile(os.path.join(dir1, '32', 'scene')))
        self.assertFalse(os.path.exists(dir1))

        ret = self.run_state('file.recurse',
                             test=True,
                             name=dir2,
                             source='salt://holy',
                             saltenv='prod'
        )
        self.assertSaltNoneReturn(ret)
        self.assertFalse(os.path.isfile(os.path.join(dir2, '32', 'scene')))
        self.assertFalse(os.path.exists(dir2))

    @with_tempdir(create=False)
    def test_recurse_template(self, name):
        '''
        file.recurse with jinja template enabled
        '''
        _ts = 'TEMPLATE TEST STRING'
        ret = self.run_state(
            'file.recurse', name=name, source='salt://grail',
            template='jinja', defaults={'spam': _ts})
        self.assertSaltTrueReturn(ret)
        with salt.utils.files.fopen(os.path.join(name, 'scene33'), 'r') as fp_:
            contents = fp_.read()
        self.assertIn(_ts, contents)

    @with_tempdir()
    def test_recurse_clean(self, name):
        '''
        file.recurse with clean=True
        '''
        strayfile = os.path.join(name, 'strayfile')
        with salt.utils.files.fopen(strayfile, 'w'):
            pass

        # Corner cases: replacing file with a directory and vice versa
        with salt.utils.files.fopen(os.path.join(name, '36'), 'w'):
            pass
        os.makedirs(os.path.join(name, 'scene33'))
        ret = self.run_state(
            'file.recurse', name=name, source='salt://grail', clean=True)
        self.assertSaltTrueReturn(ret)
        self.assertFalse(os.path.exists(strayfile))
        self.assertTrue(os.path.isfile(os.path.join(name, '36', 'scene')))
        self.assertTrue(os.path.isfile(os.path.join(name, 'scene33')))

    @with_tempdir()
    def test_recurse_clean_specific_env(self, name):
        '''
        file.recurse with clean=True and __env__=prod
        '''
        strayfile = os.path.join(name, 'strayfile')
        with salt.utils.files.fopen(strayfile, 'w'):
            pass

        # Corner cases: replacing file with a directory and vice versa
        with salt.utils.files.fopen(os.path.join(name, '32'), 'w'):
            pass
        os.makedirs(os.path.join(name, 'scene34'))
        ret = self.run_state('file.recurse',
                             name=name,
                             source='salt://holy',
                             clean=True,
                             __env__='prod')
        self.assertSaltTrueReturn(ret)
        self.assertFalse(os.path.exists(strayfile))
        self.assertTrue(os.path.isfile(os.path.join(name, '32', 'scene')))
        self.assertTrue(os.path.isfile(os.path.join(name, 'scene34')))

    @with_tempdir()
    def test_recurse_issue_34945(self, base_dir):
        '''
        This tests the case where the source dir for the file.recurse state
        does not contain any files (only subdirectories), and the dir_mode is
        being managed. For a long time, this corner case resulted in the top
        level of the destination directory being created with the wrong initial
        permissions, a problem that would be corrected later on in the
        file.recurse state via running state.directory. However, the
        file.directory state only gets called when there are files to be
        managed in that directory, and when the source directory contains only
        subdirectories, the incorrectly-set initial perms would not be
        repaired.

        This was fixed in https://github.com/saltstack/salt/pull/35309
        '''
        dir_mode = '2775'
        issue_dir = 'issue-34945'
        name = os.path.join(base_dir, issue_dir)

        ret = self.run_state('file.recurse',
                             name=name,
                             source='salt://' + issue_dir,
                             dir_mode=dir_mode)
        self.assertSaltTrueReturn(ret)
        actual_dir_mode = oct(stat.S_IMODE(os.stat(name).st_mode))[-4:]
        self.assertEqual(dir_mode, actual_dir_mode)

    @with_tempdir(create=False)
    def test_recurse_issue_40578(self, name):
        '''
        This ensures that the state doesn't raise an exception when it
        encounters a file with a unicode filename in the process of invoking
        file.source_list.
        '''
        ret = self.run_state('file.recurse',
                             name=name,
                             source='salt://соль')
        self.assertSaltTrueReturn(ret)
        self.assertEqual(
            sorted(salt.utils.data.decode(os.listdir(name), normalize=True)),
            sorted(['foo.txt', 'спам.txt', 'яйца.txt']),
        )

    @with_tempfile()
    def test_replace(self, name):
        '''
        file.replace
        '''
        with salt.utils.files.fopen(name, 'w+') as fp_:
            fp_.write('change_me')

        ret = self.run_state('file.replace',
                name=name, pattern='change', repl='salt', backup=False)

        with salt.utils.files.fopen(name, 'r') as fp_:
            self.assertIn('salt', fp_.read())

        self.assertSaltTrueReturn(ret)

    @with_tempdir()
    def test_replace_issue_18612(self, base_dir):
        '''
        Test the (mis-)behaviour of file.replace as described in #18612:

        Using 'prepend_if_not_found' or 'append_if_not_found' resulted in
        an infinitely growing file as 'file.replace' didn't check beforehand
        whether the changes had already been done to the file

        # Case description:

        The tested file contains one commented line
        The commented line should be uncommented in the end, nothing else should change
        '''
        test_name = 'test_replace_issue_18612'
        path_test = os.path.join(base_dir, test_name)

        with salt.utils.files.fopen(path_test, 'w+') as fp_test_:
            fp_test_.write('# en_US.UTF-8')

        ret = []
        for x in range(0, 3):
            ret.append(self.run_state('file.replace',
                name=path_test, pattern='^# en_US.UTF-8$', repl='en_US.UTF-8', append_if_not_found=True))

        # ensure, the number of lines didn't change, even after invoking 'file.replace' 3 times
        with salt.utils.files.fopen(path_test, 'r') as fp_test_:
            self.assertTrue((sum(1 for _ in fp_test_) == 1))

        # ensure, the replacement succeeded
        with salt.utils.files.fopen(path_test, 'r') as fp_test_:
            self.assertTrue(fp_test_.read().startswith('en_US.UTF-8'))

        # ensure, all runs of 'file.replace' reported success
        for item in ret:
            self.assertSaltTrueReturn(item)

    @with_tempdir()
    def test_replace_issue_18612_prepend(self, base_dir):
        '''
        Test the (mis-)behaviour of file.replace as described in #18612:

        Using 'prepend_if_not_found' or 'append_if_not_found' resulted in
        an infinitely growing file as 'file.replace' didn't check beforehand
        whether the changes had already been done to the file

        # Case description:

        The tested multifile contains multiple lines not matching the pattern or replacement in any way
        The replacement pattern should be prepended to the file
        '''
        test_name = 'test_replace_issue_18612_prepend'
        path_in = os.path.join(
            FILES, 'file.replace', '{0}.in'.format(test_name)
        )
        path_out = os.path.join(
            FILES, 'file.replace', '{0}.out'.format(test_name)
        )
        path_test = os.path.join(base_dir, test_name)

        # create test file based on initial template
        shutil.copyfile(path_in, path_test)

        ret = []
        for x in range(0, 3):
            ret.append(self.run_state('file.replace',
                name=path_test, pattern='^# en_US.UTF-8$', repl='en_US.UTF-8', prepend_if_not_found=True))

        # ensure, the resulting file contains the expected lines
        self.assertTrue(filecmp.cmp(path_test, path_out))

        # ensure the initial file was properly backed up
        self.assertTrue(filecmp.cmp(path_test + '.bak', path_in))

        # ensure, all runs of 'file.replace' reported success
        for item in ret:
            self.assertSaltTrueReturn(item)

    @with_tempdir()
    def test_replace_issue_18612_append(self, base_dir):
        '''
        Test the (mis-)behaviour of file.replace as described in #18612:

        Using 'prepend_if_not_found' or 'append_if_not_found' resulted in
        an infinitely growing file as 'file.replace' didn't check beforehand
        whether the changes had already been done to the file

        # Case description:

        The tested multifile contains multiple lines not matching the pattern or replacement in any way
        The replacement pattern should be appended to the file
        '''
        test_name = 'test_replace_issue_18612_append'
        path_in = os.path.join(
            FILES, 'file.replace', '{0}.in'.format(test_name)
        )
        path_out = os.path.join(
            FILES, 'file.replace', '{0}.out'.format(test_name)
        )
        path_test = os.path.join(base_dir, test_name)

        # create test file based on initial template
        shutil.copyfile(path_in, path_test)

        ret = []
        for x in range(0, 3):
            ret.append(self.run_state('file.replace',
                name=path_test, pattern='^# en_US.UTF-8$', repl='en_US.UTF-8', append_if_not_found=True))

        # ensure, the resulting file contains the expected lines
        self.assertTrue(filecmp.cmp(path_test, path_out))

        # ensure the initial file was properly backed up
        self.assertTrue(filecmp.cmp(path_test + '.bak', path_in))

        # ensure, all runs of 'file.replace' reported success
        for item in ret:
            self.assertSaltTrueReturn(item)

    @with_tempdir()
    def test_replace_issue_18612_append_not_found_content(self, base_dir):
        '''
        Test the (mis-)behaviour of file.replace as described in #18612:

        Using 'prepend_if_not_found' or 'append_if_not_found' resulted in
        an infinitely growing file as 'file.replace' didn't check beforehand
        whether the changes had already been done to the file

        # Case description:

        The tested multifile contains multiple lines not matching the pattern or replacement in any way
        The 'not_found_content' value should be appended to the file
        '''
        test_name = 'test_replace_issue_18612_append_not_found_content'
        path_in = os.path.join(
            FILES, 'file.replace', '{0}.in'.format(test_name)
        )
        path_out = os.path.join(
            FILES, 'file.replace', '{0}.out'.format(test_name)
        )
        path_test = os.path.join(base_dir, test_name)

        # create test file based on initial template
        shutil.copyfile(path_in, path_test)

        ret = []
        for x in range(0, 3):
            ret.append(
                self.run_state('file.replace',
                    name=path_test,
                    pattern='^# en_US.UTF-8$',
                    repl='en_US.UTF-8',
                    append_if_not_found=True,
                    not_found_content='THIS LINE WASN\'T FOUND! SO WE\'RE APPENDING IT HERE!'
            ))

        # ensure, the resulting file contains the expected lines
        self.assertTrue(filecmp.cmp(path_test, path_out))

        # ensure the initial file was properly backed up
        self.assertTrue(filecmp.cmp(path_test + '.bak', path_in))

        # ensure, all runs of 'file.replace' reported success
        for item in ret:
            self.assertSaltTrueReturn(item)

    @with_tempdir()
    def test_replace_issue_18612_change_mid_line_with_comment(self, base_dir):
        '''
        Test the (mis-)behaviour of file.replace as described in #18612:

        Using 'prepend_if_not_found' or 'append_if_not_found' resulted in
        an infinitely growing file as 'file.replace' didn't check beforehand
        whether the changes had already been done to the file

        # Case description:

        The tested file contains 5 key=value pairs
        The commented key=value pair #foo=bar should be changed to foo=salt
        The comment char (#) in front of foo=bar should be removed
        '''
        test_name = 'test_replace_issue_18612_change_mid_line_with_comment'
        path_in = os.path.join(
            FILES, 'file.replace', '{0}.in'.format(test_name)
        )
        path_out = os.path.join(
            FILES, 'file.replace', '{0}.out'.format(test_name)
        )
        path_test = os.path.join(base_dir, test_name)

        # create test file based on initial template
        shutil.copyfile(path_in, path_test)

        ret = []
        for x in range(0, 3):
            ret.append(self.run_state('file.replace',
                name=path_test, pattern='^#foo=bar$', repl='foo=salt', append_if_not_found=True))

        # ensure, the resulting file contains the expected lines
        self.assertTrue(filecmp.cmp(path_test, path_out))

        # ensure the initial file was properly backed up
        self.assertTrue(filecmp.cmp(path_test + '.bak', path_in))

        # ensure, all 'file.replace' runs reported success
        for item in ret:
            self.assertSaltTrueReturn(item)

    @with_tempdir()
    def test_replace_issue_18841_no_changes(self, base_dir):
        '''
        Test the (mis-)behaviour of file.replace as described in #18841:

        Using file.replace in a way which shouldn't modify the file at all
        results in changed mtime of the original file and a backup file being created.

        # Case description

        The tested file contains multiple lines
        The tested file contains a line already matching the replacement (no change needed)
        The tested file's content shouldn't change at all
        The tested file's mtime shouldn't change at all
        No backup file should be created
        '''
        test_name = 'test_replace_issue_18841_no_changes'
        path_in = os.path.join(
            FILES, 'file.replace', '{0}.in'.format(test_name)
        )
        path_test = os.path.join(base_dir, test_name)

        # create test file based on initial template
        shutil.copyfile(path_in, path_test)

        # get (m|a)time of file
        fstats_orig = os.stat(path_test)

        # define how far we predate the file
        age = 5*24*60*60

        # set (m|a)time of file 5 days into the past
        os.utime(path_test, (fstats_orig.st_mtime-age, fstats_orig.st_atime-age))

        ret = self.run_state('file.replace',
            name=path_test,
            pattern='^hello world$',
            repl='goodbye world',
            show_changes=True,
            flags=['IGNORECASE'],
            backup=False
        )

        # get (m|a)time of file
        fstats_post = os.stat(path_test)

        # ensure, the file content didn't change
        self.assertTrue(filecmp.cmp(path_in, path_test))

        # ensure no backup file was created
        self.assertFalse(os.path.exists(path_test + '.bak'))

        # ensure the file's mtime didn't change
        self.assertTrue(fstats_post.st_mtime, fstats_orig.st_mtime-age)

        # ensure, all 'file.replace' runs reported success
        self.assertSaltTrueReturn(ret)

    def test_serialize(self):
        '''
        Test to ensure that file.serialize returns a data structure that's
        both serialized and formatted properly
        '''
        path_test = os.path.join(TMP, 'test_serialize')
        ret = self.run_state('file.serialize',
                name=path_test,
                dataset={'name': 'naive',
                    'description': 'A basic test',
                    'a_list': ['first_element', 'second_element'],
                    'finally': 'the last item'},
                formatter='json')

        with salt.utils.files.fopen(path_test, 'r') as fp_:
            serialized_file = fp_.read()

        expected_file = '''{
  "a_list": [
    "first_element",
    "second_element"
  ],
  "description": "A basic test",
  "finally": "the last item",
  "name": "naive"
}
'''
        self.assertEqual(serialized_file, expected_file)

    @with_tempdir()
    def test_replace_issue_18841_omit_backup(self, base_dir):
        '''
        Test the (mis-)behaviour of file.replace as described in #18841:

        Using file.replace in a way which shouldn't modify the file at all
        results in changed mtime of the original file and a backup file being created.

        # Case description

        The tested file contains multiple lines
        The tested file contains a line already matching the replacement (no change needed)
        The tested file's content shouldn't change at all
        The tested file's mtime shouldn't change at all
        No backup file should be created, although backup=False isn't explicitly defined
        '''
        test_name = 'test_replace_issue_18841_omit_backup'
        path_in = os.path.join(
            FILES, 'file.replace', '{0}.in'.format(test_name)
        )
        path_test = os.path.join(base_dir, test_name)

        # create test file based on initial template
        shutil.copyfile(path_in, path_test)

        # get (m|a)time of file
        fstats_orig = os.stat(path_test)

        # define how far we predate the file
        age = 5*24*60*60

        # set (m|a)time of file 5 days into the past
        os.utime(path_test, (fstats_orig.st_mtime-age, fstats_orig.st_atime-age))

        ret = self.run_state('file.replace',
            name=path_test,
            pattern='^hello world$',
            repl='goodbye world',
            show_changes=True,
            flags=['IGNORECASE']
        )

        # get (m|a)time of file
        fstats_post = os.stat(path_test)

        # ensure, the file content didn't change
        self.assertTrue(filecmp.cmp(path_in, path_test))

        # ensure no backup file was created
        self.assertFalse(os.path.exists(path_test + '.bak'))

        # ensure the file's mtime didn't change
        self.assertTrue(fstats_post.st_mtime, fstats_orig.st_mtime-age)

        # ensure, all 'file.replace' runs reported success
        self.assertSaltTrueReturn(ret)

    @with_tempfile()
    def test_comment(self, name):
        '''
        file.comment
        '''
        # write a line to file
        with salt.utils.files.fopen(name, 'w+') as fp_:
            fp_.write('comment_me')

        # Look for changes with test=True: return should be "None" at the first run
        ret = self.run_state('file.comment', test=True, name=name, regex='^comment')
        self.assertSaltNoneReturn(ret)

        # comment once
        ret = self.run_state('file.comment', name=name, regex='^comment')
        # result is positive
        self.assertSaltTrueReturn(ret)
        # line is commented
        with salt.utils.files.fopen(name, 'r') as fp_:
            self.assertTrue(fp_.read().startswith('#comment'))

        # comment twice
        ret = self.run_state('file.comment', name=name, regex='^comment')

        # result is still positive
        self.assertSaltTrueReturn(ret)
        # line is still commented
        with salt.utils.files.fopen(name, 'r') as fp_:
            self.assertTrue(fp_.read().startswith('#comment'))

        # Test previously commented file returns "True" now and not "None" with test=True
        ret = self.run_state('file.comment', test=True, name=name, regex='^comment')
        self.assertSaltTrueReturn(ret)

    @with_tempfile()
    def test_test_comment(self, name):
        '''
        file.comment test interface
        '''
        with salt.utils.files.fopen(name, 'w+') as fp_:
            fp_.write('comment_me')
        ret = self.run_state(
            'file.comment', test=True, name=name, regex='.*comment.*',
        )
        with salt.utils.files.fopen(name, 'r') as fp_:
            self.assertNotIn('#comment', fp_.read())
        self.assertSaltNoneReturn(ret)

    @with_tempfile()
    def test_uncomment(self, name):
        '''
        file.uncomment
        '''
        with salt.utils.files.fopen(name, 'w+') as fp_:
            fp_.write('#comment_me')
        ret = self.run_state('file.uncomment', name=name, regex='^comment')
        with salt.utils.files.fopen(name, 'r') as fp_:
            self.assertNotIn('#comment', fp_.read())
        self.assertSaltTrueReturn(ret)

    @with_tempfile()
    def test_test_uncomment(self, name):
        '''
        file.comment test interface
        '''
        with salt.utils.files.fopen(name, 'w+') as fp_:
            fp_.write('#comment_me')
        ret = self.run_state(
            'file.uncomment', test=True, name=name, regex='^comment.*'
        )
        with salt.utils.files.fopen(name, 'r') as fp_:
            self.assertIn('#comment', fp_.read())
        self.assertSaltNoneReturn(ret)

    @with_tempfile()
    def test_append(self, name):
        '''
        file.append
        '''
        with salt.utils.files.fopen(name, 'w+') as fp_:
            fp_.write('#salty!')
        ret = self.run_state('file.append', name=name, text='cheese')
        with salt.utils.files.fopen(name, 'r') as fp_:
            self.assertIn('cheese', fp_.read())
        self.assertSaltTrueReturn(ret)

    @with_tempfile()
    def test_test_append(self, name):
        '''
        file.append test interface
        '''
        with salt.utils.files.fopen(name, 'w+') as fp_:
            fp_.write('#salty!')
        ret = self.run_state(
            'file.append', test=True, name=name, text='cheese'
        )
        with salt.utils.files.fopen(name, 'r') as fp_:
            self.assertNotIn('cheese', fp_.read())
        self.assertSaltNoneReturn(ret)

    @with_tempdir()
    def test_append_issue_1864_makedirs(self, base_dir):
        '''
        file.append but create directories if needed as an option, and create
        the file if it doesn't exist
        '''
        fname = 'append_issue_1864_makedirs'
        name = os.path.join(base_dir, fname)

        # Non existing file get's touched
        ret = self.run_state(
            'file.append', name=name, text='cheese', makedirs=True
        )
        self.assertSaltTrueReturn(ret)

        # Nested directory and file get's touched
        name = os.path.join(base_dir, 'issue_1864', fname)
        ret = self.run_state(
            'file.append', name=name, text='cheese', makedirs=True
        )
        self.assertSaltTrueReturn(ret)

        # Parent directory exists but file does not and makedirs is False
        name = os.path.join(base_dir, 'issue_1864', fname + '2')
        ret = self.run_state(
            'file.append', name=name, text='cheese'
        )
        self.assertSaltTrueReturn(ret)
        self.assertTrue(os.path.isfile(name))

    @with_tempdir()
    def test_prepend_issue_27401_makedirs(self, base_dir):
        '''
        file.prepend but create directories if needed as an option, and create
        the file if it doesn't exist
        '''
        fname = 'prepend_issue_27401'
        name = os.path.join(base_dir, fname)

        # Non existing file get's touched
        ret = self.run_state(
            'file.prepend', name=name, text='cheese', makedirs=True
        )
        self.assertSaltTrueReturn(ret)

        # Nested directory and file get's touched
        name = os.path.join(base_dir, 'issue_27401', fname)
        ret = self.run_state(
            'file.prepend', name=name, text='cheese', makedirs=True
        )
        self.assertSaltTrueReturn(ret)

        # Parent directory exists but file does not and makedirs is False
        name = os.path.join(base_dir, 'issue_27401', fname + '2')
        ret = self.run_state(
            'file.prepend', name=name, text='cheese'
        )
        self.assertSaltTrueReturn(ret)
        self.assertTrue(os.path.isfile(name))

    @with_tempfile()
    def test_touch(self, name):
        '''
        file.touch
        '''
        ret = self.run_state('file.touch', name=name)
        self.assertTrue(os.path.isfile(name))
        self.assertSaltTrueReturn(ret)

    @with_tempfile(create=False)
    def test_test_touch(self, name):
        '''
        file.touch test interface
        '''
        ret = self.run_state('file.touch', test=True, name=name)
        self.assertFalse(os.path.isfile(name))
        self.assertSaltNoneReturn(ret)

    @with_tempdir()
    def test_touch_directory(self, base_dir):
        '''
        file.touch a directory
        '''
        name = os.path.join(base_dir, 'touch_test_dir')
        os.mkdir(name)

        ret = self.run_state('file.touch', name=name)
        self.assertSaltTrueReturn(ret)
        self.assertTrue(os.path.isdir(name))

    @with_tempdir()
    def test_issue_2227_file_append(self, base_dir):
        '''
        Text to append includes a percent symbol
        '''
        # let's make use of existing state to create a file with contents to
        # test against
        tmp_file_append = os.path.join(base_dir, 'test.append')

        self.run_state('file.touch', name=tmp_file_append)
        self.run_state(
            'file.append',
            name=tmp_file_append,
            source='salt://testappend/firstif')
        self.run_state(
            'file.append',
            name=tmp_file_append,
            source='salt://testappend/secondif')

        # Now our real test
        try:
            ret = self.run_state(
                'file.append',
                name=tmp_file_append,
                text="HISTTIMEFORMAT='%F %T '")
            self.assertSaltTrueReturn(ret)
            with salt.utils.files.fopen(tmp_file_append, 'r') as fp_:
                contents_pre = fp_.read()

            # It should not append text again
            ret = self.run_state(
                'file.append',
                name=tmp_file_append,
                text="HISTTIMEFORMAT='%F %T '")
            self.assertSaltTrueReturn(ret)

            with salt.utils.files.fopen(tmp_file_append, 'r') as fp_:
                contents_post = fp_.read()

            self.assertEqual(contents_pre, contents_post)
        except AssertionError:
            if os.path.exists(tmp_file_append):
                shutil.copy(tmp_file_append, tmp_file_append + '.bak')
            raise

<<<<<<< HEAD
    def test_issue_2401_file_comment(self):
=======
    def do_patch(self, patch_name='hello', src='Hello\n'):
        if not self.run_function('cmd.has_exec', ['patch']):
            self.skipTest('patch is not installed')
        src_file = os.path.join(TMP, 'src.txt')
        with salt.utils.files.fopen(src_file, 'w+') as fp:
            fp.write(src)
        ret = self.run_state(
            'file.patch',
            name=src_file,
            source='salt://{0}.patch'.format(patch_name),
            hash='md5=f0ef7081e1539ac00ef5b761b4fb01b3',
        )
        return src_file, ret

    def test_patch(self):
        src_file, ret = self.do_patch()
        self.assertSaltTrueReturn(ret)
        with salt.utils.files.fopen(src_file) as fp:
            self.assertEqual(fp.read(), 'Hello world\n')

    def test_patch_hash_mismatch(self):
        src_file, ret = self.do_patch('hello_dolly')
        self.assertSaltFalseReturn(ret)
        self.assertInSaltComment(
            'Hash mismatch after patch was applied',
            ret
        )

    def test_patch_already_applied(self):
        src_file, ret = self.do_patch(src='Hello world\n')
        self.assertSaltTrueReturn(ret)
        self.assertInSaltComment('Patch is already applied', ret)

    @with_tempdir()
    def test_issue_2401_file_comment(self, base_dir):
>>>>>>> 8e21703f
        # Get a path to the temporary file
        tmp_file = os.path.join(base_dir, 'issue-2041-comment.txt')
        # Write some data to it
        with salt.utils.files.fopen(tmp_file, 'w') as fp_:
            fp_.write('hello\nworld\n')
        # create the sls template
        template_lines = [
            '{0}:'.format(tmp_file),
            '  file.comment:',
            '    - regex: ^world'
        ]
        template = '\n'.join(template_lines)
        try:
            ret = self.run_function(
                'state.template_str', [template], timeout=120
            )
            self.assertSaltTrueReturn(ret)
            self.assertNotInSaltComment('Pattern already commented', ret)
            self.assertInSaltComment('Commented lines successfully', ret)

            # This next time, it is already commented.
            ret = self.run_function(
                'state.template_str', [template], timeout=120
            )

            self.assertSaltTrueReturn(ret)
            self.assertInSaltComment('Pattern already commented', ret)
        except AssertionError:
            shutil.copy(tmp_file, tmp_file + '.bak')
            raise

    @with_tempdir()
    def test_issue_2379_file_append(self, base_dir):
        # Get a path to the temporary file
        tmp_file = os.path.join(base_dir, 'issue-2379-file-append.txt')
        # Write some data to it
        with salt.utils.files.fopen(tmp_file, 'w') as fp_:
            fp_.write(
                'hello\nworld\n'           # Some junk
                '#PermitRootLogin yes\n'   # Commented text
                '# PermitRootLogin yes\n'  # Commented text with space
            )
        # create the sls template
        template_lines = [
            '{0}:'.format(tmp_file),
            '  file.append:',
            '    - text: PermitRootLogin yes'
        ]
        template = '\n'.join(template_lines)
        try:
            ret = self.run_function('state.template_str', [template])

            self.assertSaltTrueReturn(ret)
            self.assertInSaltComment('Appended 1 lines', ret)
        except AssertionError:
            shutil.copy(tmp_file, tmp_file + '.bak')
            raise

    @skipIf(IS_WINDOWS, 'Mode not available in Windows')
    @with_tempdir(create=False)
    @with_tempdir(create=False)
    def test_issue_2726_mode_kwarg(self, dir1, dir2):
        # Let's test for the wrong usage approach
        bad_mode_kwarg_testfile = os.path.join(
            dir1, 'bad_mode_kwarg', 'testfile'
        )
        bad_template = [
            '{0}:'.format(bad_mode_kwarg_testfile),
            '  file.recurse:',
            '    - source: salt://testfile',
            '    - mode: 644'
        ]
        ret = self.run_function(
            'state.template_str', [os.linesep.join(bad_template)]
        )
        self.assertSaltFalseReturn(ret)
        self.assertInSaltComment(
            '\'mode\' is not allowed in \'file.recurse\'. Please use '
            '\'file_mode\' and \'dir_mode\'.',
            ret
        )
        self.assertNotInSaltComment(
            'TypeError: managed() got multiple values for keyword '
            'argument \'mode\'',
            ret
        )

        # Now, the correct usage approach
        good_mode_kwargs_testfile = os.path.join(
            dir2, 'good_mode_kwargs', 'testappend'
        )
        good_template = [
            '{0}:'.format(good_mode_kwargs_testfile),
            '  file.recurse:',
            '    - source: salt://testappend',
            '    - dir_mode: 744',
            '    - file_mode: 644',
        ]
        ret = self.run_function(
            'state.template_str', [os.linesep.join(good_template)]
        )
        self.assertSaltTrueReturn(ret)

    @with_tempdir()
    def test_issue_8343_accumulated_require_in(self, base_dir):
        template_path = os.path.join(TMP_STATE_TREE, 'issue-8343.sls')
        testcase_filedest = os.path.join(base_dir, 'issue-8343.txt')
        sls_template = [
            '{0}:',
            '  file.managed:',
            '    - contents: |',
            '                #',
            '',
            'prepend-foo-accumulator-from-pillar:',
            '  file.accumulated:',
            '    - require_in:',
            '      - file: prepend-foo-management',
            '    - filename: {0}',
            '    - text: |',
            '            foo',
            '',
            'append-foo-accumulator-from-pillar:',
            '  file.accumulated:',
            '    - require_in:',
            '      - file: append-foo-management',
            '    - filename: {0}',
            '    - text: |',
            '            bar',
            '',
            'prepend-foo-management:',
            '  file.blockreplace:',
            '    - name: {0}',
            '    - marker_start: "#-- start salt managed zonestart -- PLEASE, DO NOT EDIT"',
            '    - marker_end: "#-- end salt managed zonestart --"',
            "    - content: ''",
            '    - prepend_if_not_found: True',
            "    - backup: '.bak'",
            '    - show_changes: True',
            '',
            'append-foo-management:',
            '  file.blockreplace:',
            '    - name: {0}',
            '    - marker_start: "#-- start salt managed zoneend -- PLEASE, DO NOT EDIT"',
            '    - marker_end: "#-- end salt managed zoneend --"',
            "    - content: ''",
            '    - append_if_not_found: True',
            "    - backup: '.bak2'",
            '    - show_changes: True',
            '']
        with salt.utils.files.fopen(template_path, 'w') as fp_:
            fp_.write(
                os.linesep.join(sls_template).format(testcase_filedest))

        ret = self.run_function('state.sls', mods='issue-8343')
        for name, step in six.iteritems(ret):
            self.assertSaltTrueReturn({name: step})
        with salt.utils.files.fopen(testcase_filedest) as fp_:
            contents = fp_.read().split(os.linesep)

        expected = [
            '#-- start salt managed zonestart -- PLEASE, DO NOT EDIT',
            'foo',
            '#-- end salt managed zonestart --',
            '#',
            '#-- start salt managed zoneend -- PLEASE, DO NOT EDIT',
            'bar',
            '#-- end salt managed zoneend --',
            '']

        self.assertEqual(expected, contents)

    @with_tempdir()
    def test_issue_11003_immutable_lazy_proxy_sum(self, base_dir):
        # causes the Import-Module ServerManager error on Windows
        template_path = os.path.join(TMP_STATE_TREE, 'issue-11003.sls')
        testcase_filedest = os.path.join(base_dir, 'issue-11003.txt')
        sls_template = [
            'a{0}:',
            '  file.absent:',
            '    - name: {0}',
            '',
            '{0}:',
            '  file.managed:',
            '    - contents: |',
            '                #',
            '',
            'test-acc1:',
            '  file.accumulated:',
            '    - require_in:',
            '      - file: final',
            '    - filename: {0}',
            '    - text: |',
            '            bar',
            '',
            'test-acc2:',
            '  file.accumulated:',
            '    - watch_in:',
            '      - file: final',
            '    - filename: {0}',
            '    - text: |',
            '            baz',
            '',
            'final:',
            '  file.blockreplace:',
            '    - name: {0}',
            '    - marker_start: "#-- start managed zone PLEASE, DO NOT EDIT"',
            '    - marker_end: "#-- end managed zone"',
            '    - content: \'\'',
            '    - append_if_not_found: True',
            '    - show_changes: True'
        ]

        with salt.utils.files.fopen(template_path, 'w') as fp_:
            fp_.write(os.linesep.join(sls_template).format(testcase_filedest))

        ret = self.run_function('state.sls', mods='issue-11003')
        for name, step in six.iteritems(ret):
            self.assertSaltTrueReturn({name: step})
        with salt.utils.files.fopen(testcase_filedest) as fp_:
            contents = fp_.read().split(os.linesep)

        begin = contents.index(
            '#-- start managed zone PLEASE, DO NOT EDIT') + 1
        end = contents.index('#-- end managed zone')
        block_contents = contents[begin:end]
        for item in ('', 'bar', 'baz'):
            block_contents.remove(item)
        self.assertEqual(block_contents, [])

    @with_tempdir()
    def test_issue_8947_utf8_sls(self, base_dir):
        '''
        Test some file operation with utf-8 characters on the sls

        This is more generic than just a file test. Feel free to move
        '''
        self.maxDiff = None
        korean_1 = '한국어 시험'
        korean_2 = '첫 번째 행'
        korean_3 = '마지막 행'
        test_file = os.path.join(base_dir, '{0}.txt'.format(korean_1))
        test_file_encoded = test_file
        template_path = os.path.join(TMP_STATE_TREE, 'issue-8947.sls')
        # create the sls template
        template = textwrap.dedent('''\
            some-utf8-file-create:
              file.managed:
                - name: {test_file}
                - contents: {korean_1}
                - makedirs: True
                - replace: True
                - show_diff: True
            some-utf8-file-create2:
              file.managed:
                - name: {test_file}
                - contents: |
                   {korean_2}
                   {korean_1}
                   {korean_3}
                - replace: True
                - show_diff: True
            some-utf8-file-content-test:
              cmd.run:
                - name: 'cat "{test_file}"'
                - require:
                  - file: some-utf8-file-create2
            '''.format(**locals()))

        # Save template file
        with salt.utils.files.fopen(template_path, 'wb') as fp_:
            fp_.write(salt.utils.stringutils.to_bytes(template))

        try:
            result = self.run_function('state.sls', mods='issue-8947')
            if not isinstance(result, dict):
                raise AssertionError(
                    ('Something went really wrong while testing this sls:'
                    ' {0}').format(repr(result))
                )
            # difflib produces different output on python 2.6 than on >=2.7
            if sys.version_info < (2, 7):
                diff = '---  \n+++  \n@@ -1,1 +1,3 @@\n'
            else:
                diff = '--- \n+++ \n@@ -1 +1,3 @@\n'
            diff += (
                '+첫 번째 행\n'
                ' 한국어 시험\n'
                '+마지막 행\n'
            )

            ret = {x.split('_|-')[1]: y for x, y in six.iteritems(result)}

            # Confirm initial creation of file
            self.assertEqual(
                ret['some-utf8-file-create']['comment'],
                'File {0} updated'.format(test_file_encoded)
            )
            self.assertEqual(
                ret['some-utf8-file-create']['changes'],
                {'diff': 'New file'}
            )

            # Confirm file was modified and that the diff was as expected
            self.assertEqual(
                ret['some-utf8-file-create2']['comment'],
                'File {0} updated'.format(test_file_encoded)
            )
            self.assertEqual(
                ret['some-utf8-file-create2']['changes'],
                {'diff': diff}
            )

            # Confirm that the file has the expected contents as specified in
            # the prior state.
            self.assertEqual(
                ret['some-utf8-file-content-test']['comment'],
                'Command "cat "{0}"" run'.format(test_file_encoded)
            )
            self.assertEqual(
                ret['some-utf8-file-content-test']['changes']['stdout'],
                '\n'.join((korean_2, korean_1, korean_3))
            )

        finally:
            try:
                os.remove(template_path)
            except OSError:
                pass

    @skip_if_not_root
    @skipIf(not HAS_PWD, "pwd not available. Skipping test")
    @skipIf(not HAS_GRP, "grp not available. Skipping test")
    @with_system_user_and_group('user12209', 'group12209',
                                on_existing='delete', delete=True)
    @with_tempdir()
    def test_issue_12209_follow_symlinks(self, tempdir, user, group):
        '''
        Ensure that symlinks are properly chowned when recursing (following
        symlinks)
        '''
        # Make the directories for this test
        onedir = os.path.join(tempdir, 'one')
        twodir = os.path.join(tempdir, 'two')
        os.mkdir(onedir)
        os.symlink(onedir, twodir)

        # Run the state
        ret = self.run_state(
            'file.directory', name=tempdir, follow_symlinks=True,
            user=user, group=group, recurse=['user', 'group']
        )
        self.assertSaltTrueReturn(ret)

        # Double-check, in case state mis-reported a True result. Since we are
        # following symlinks, we expect twodir to still be owned by root, but
        # onedir should be owned by the 'issue12209' user.
        onestats = os.stat(onedir)
        twostats = os.lstat(twodir)
        self.assertEqual(pwd.getpwuid(onestats.st_uid).pw_name, user)
        self.assertEqual(pwd.getpwuid(twostats.st_uid).pw_name, 'root')
        self.assertEqual(grp.getgrgid(onestats.st_gid).gr_name, group)
        if salt.utils.path.which('id'):
            root_group = self.run_function('user.primary_group', ['root'])
            self.assertEqual(grp.getgrgid(twostats.st_gid).gr_name, root_group)

    @skip_if_not_root
    @skipIf(not HAS_PWD, "pwd not available. Skipping test")
    @skipIf(not HAS_GRP, "grp not available. Skipping test")
    @with_system_user_and_group('user12209', 'group12209',
                                on_existing='delete', delete=True)
    @with_tempdir()
    def test_issue_12209_no_follow_symlinks(self, tempdir, user, group):
        '''
        Ensure that symlinks are properly chowned when recursing (not following
        symlinks)
        '''
        # Make the directories for this test
        onedir = os.path.join(tempdir, 'one')
        twodir = os.path.join(tempdir, 'two')
        os.mkdir(onedir)
        os.symlink(onedir, twodir)

        # Run the state
        ret = self.run_state(
            'file.directory', name=tempdir, follow_symlinks=False,
            user=user, group=group, recurse=['user', 'group']
        )
        self.assertSaltTrueReturn(ret)

        # Double-check, in case state mis-reported a True result. Since we
        # are not following symlinks, we expect twodir to now be owned by
        # the 'issue12209' user, just link onedir.
        onestats = os.stat(onedir)
        twostats = os.lstat(twodir)
        self.assertEqual(pwd.getpwuid(onestats.st_uid).pw_name, user)
        self.assertEqual(pwd.getpwuid(twostats.st_uid).pw_name, user)
        self.assertEqual(grp.getgrgid(onestats.st_gid).gr_name, group)
        self.assertEqual(grp.getgrgid(twostats.st_gid).gr_name, group)

    @with_tempfile(create=False)
    @with_tempfile()
    def test_template_local_file(self, source, dest):
        '''
        Test a file.managed state with a local file as the source. Test both
        with the file:// protocol designation prepended, and without it.
        '''
        with salt.utils.files.fopen(source, 'w') as fp_:
            fp_.write('{{ foo }}\n')

        for prefix in ('file://', ''):
            ret = self.run_state(
                'file.managed',
                name=dest,
                source=prefix + source,
                template='jinja',
                context={'foo': 'Hello world!'}
            )
            self.assertSaltTrueReturn(ret)

    @with_tempfile()
    def test_template_local_file_noclobber(self, source):
        '''
        Test the case where a source file is in the minion's local filesystem,
        and the source path is the same as the destination path.
        '''
        with salt.utils.files.fopen(source, 'w') as fp_:
            fp_.write('{{ foo }}\n')

        ret = self.run_state(
            'file.managed',
            name=source,
            source=source,
            template='jinja',
            context={'foo': 'Hello world!'}
        )
        self.assertSaltFalseReturn(ret)
        self.assertIn(
            ('Source file cannot be the same as destination'),
            ret[next(iter(ret))]['comment'],
        )

    @with_tempfile(create=False)
    @with_tempfile(create=False)
    def test_issue_25250_force_copy_deletes(self, source, dest):
        '''
        ensure force option in copy state does not delete target file
        '''
        shutil.copyfile(os.path.join(FILES, 'hosts'), source)
        shutil.copyfile(os.path.join(FILES, 'file/base/cheese'), dest)

        self.run_state('file.copy', name=dest, source=source, force=True)
        self.assertTrue(os.path.exists(dest))
        self.assertTrue(filecmp.cmp(source, dest))

    def test_contents_pillar_with_pillar_list(self):
        '''
        This tests for any regressions for this issue:
        https://github.com/saltstack/salt/issues/30934
        '''
        state_file = 'file_contents_pillar'

        ret = self.run_function('state.sls', mods=state_file)
        self.assertSaltTrueReturn(ret)

<<<<<<< HEAD
    @skip_if_not_root
    @skipIf(not HAS_PWD, "pwd not available. Skipping test")
    @skipIf(not HAS_GRP, "grp not available. Skipping test")
    @with_system_user_and_group('test_setuid_user', 'test_setuid_group',
                                on_existing='delete', delete=True)
    def test_owner_after_setuid(self, user, group):

        '''
        Test to check file user/group after setting setuid or setgid.
        Because Python os.chown() does reset the setuid/setgid to 0.
        https://github.com/saltstack/salt/pull/45257
        '''

        # Desired configuration.
        desired = {
            'file': os.path.join(TMP, 'file_with_setuid'),
            'user': user,
            'group': group,
            'mode': '4750'
        }

        # Run the state.
        ret = self.run_state(
            'file.managed', name=desired['file'],
            user=desired['user'], group=desired['group'], mode=desired['mode']
        )

        # Check result.
        file_stat = os.stat(desired['file'])
        result = {
            'user': pwd.getpwuid(file_stat.st_uid).pw_name,
            'group': grp.getgrgid(file_stat.st_gid).gr_name,
            'mode': oct(stat.S_IMODE(file_stat.st_mode))
        }

        self.assertSaltTrueReturn(ret)
        self.assertEqual(desired['user'], result['user'])
        self.assertEqual(desired['group'], result['group'])
        self.assertEqual(desired['mode'], result['mode'].lstrip('0Oo'))
=======
    def test_binary_contents(self):
        '''
        This tests to ensure that binary contents do not cause a traceback.
        '''
        name = os.path.join(TMP, '1px.gif')
        try:
            ret = self.run_state(
                'file.managed',
                name=name,
                contents=BINARY_FILE)
            self.assertSaltTrueReturn(ret)
        finally:
            try:
                os.remove(name)
            except OSError:
                pass
>>>>>>> 8e21703f


class BlockreplaceTest(ModuleCase, SaltReturnAssertsMixin):
    marker_start = '# start'
    marker_end = '# end'
    content = textwrap.dedent('''\
        Line 1 of block
        Line 2 of block
        ''')
    without_block = textwrap.dedent('''\
        Hello world!

        # comment here
        ''')
    with_non_matching_block = textwrap.dedent('''\
        Hello world!

        # start
        No match here
        # end
        # comment here
        ''')
    with_non_matching_block_and_marker_end_not_after_newline = textwrap.dedent('''\
        Hello world!

        # start
        No match here# end
        # comment here
        ''')
    with_matching_block = textwrap.dedent('''\
        Hello world!

        # start
        Line 1 of block
        Line 2 of block
        # end
        # comment here
        ''')
    with_matching_block_and_extra_newline = textwrap.dedent('''\
        Hello world!

        # start
        Line 1 of block
        Line 2 of block

        # end
        # comment here
        ''')
    with_matching_block_and_marker_end_not_after_newline = textwrap.dedent('''\
        Hello world!

        # start
        Line 1 of block
        Line 2 of block# end
        # comment here
        ''')
    content_explicit_posix_newlines = ('Line 1 of block\n'
                                       'Line 2 of block\n')
    content_explicit_windows_newlines = ('Line 1 of block\r\n'
                                         'Line 2 of block\r\n')
    without_block_explicit_posix_newlines = ('Hello world!\n\n'
                                             '# comment here\n')
    without_block_explicit_windows_newlines = ('Hello world!\r\n\r\n'
                                               '# comment here\r\n')
    with_block_prepended_explicit_posix_newlines = ('# start\n'
                                                    'Line 1 of block\n'
                                                    'Line 2 of block\n'
                                                    '# end\n'
                                                    'Hello world!\n\n'
                                                    '# comment here\n')
    with_block_prepended_explicit_windows_newlines = ('# start\r\n'
                                                      'Line 1 of block\r\n'
                                                      'Line 2 of block\r\n'
                                                      '# end\r\n'
                                                      'Hello world!\r\n\r\n'
                                                      '# comment here\r\n')
    with_block_appended_explicit_posix_newlines = ('Hello world!\n\n'
                                                   '# comment here\n'
                                                   '# start\n'
                                                   'Line 1 of block\n'
                                                   'Line 2 of block\n'
                                                   '# end\n')
    with_block_appended_explicit_windows_newlines = ('Hello world!\r\n\r\n'
                                                     '# comment here\r\n'
                                                     '# start\r\n'
                                                     'Line 1 of block\r\n'
                                                     'Line 2 of block\r\n'
                                                     '# end\r\n')

    @staticmethod
    def _write(dest, content):
        with salt.utils.files.fopen(dest, 'wb') as fp_:
            fp_.write(salt.utils.stringutils.to_bytes(content))

    @staticmethod
    def _read(src):
        with salt.utils.files.fopen(src, 'rb') as fp_:
            return salt.utils.stringutils.to_unicode(fp_.read())

    @with_tempfile()
    def test_prepend(self, name):
        '''
        Test blockreplace when prepend_if_not_found=True and block doesn't
        exist in file.
        '''
        expected = self.marker_start + os.linesep + self.content + \
            self.marker_end + os.linesep + self.without_block

        # Pass 1: content ends in newline
        self._write(name, self.without_block)
        ret = self.run_state('file.blockreplace',
                             name=name,
                             content=self.content,
                             marker_start=self.marker_start,
                             marker_end=self.marker_end,
                             prepend_if_not_found=True)
        self.assertSaltTrueReturn(ret)
        self.assertTrue(ret[next(iter(ret))]['changes'])
        self.assertEqual(self._read(name), expected)
        # Pass 1a: Re-run state, no changes should be made
        ret = self.run_state('file.blockreplace',
                             name=name,
                             content=self.content,
                             marker_start=self.marker_start,
                             marker_end=self.marker_end,
                             prepend_if_not_found=True)
        self.assertSaltTrueReturn(ret)
        self.assertFalse(ret[next(iter(ret))]['changes'])
        self.assertEqual(self._read(name), expected)

        # Pass 2: content does not end in newline
        self._write(name, self.without_block)
        ret = self.run_state('file.blockreplace',
                             name=name,
                             content=self.content.rstrip('\r\n'),
                             marker_start=self.marker_start,
                             marker_end=self.marker_end,
                             prepend_if_not_found=True)
        self.assertSaltTrueReturn(ret)
        self.assertTrue(ret[next(iter(ret))]['changes'])
        self.assertEqual(self._read(name), expected)
        # Pass 2a: Re-run state, no changes should be made
        ret = self.run_state('file.blockreplace',
                             name=name,
                             content=self.content.rstrip('\r\n'),
                             marker_start=self.marker_start,
                             marker_end=self.marker_end,
                             prepend_if_not_found=True)
        self.assertSaltTrueReturn(ret)
        self.assertFalse(ret[next(iter(ret))]['changes'])
        self.assertEqual(self._read(name), expected)

    @with_tempfile()
    def test_prepend_append_newline(self, name):
        '''
        Test blockreplace when prepend_if_not_found=True and block doesn't
        exist in file. Test with append_newline explicitly set to True.
        '''
        # Pass 1: content ends in newline
        expected = self.marker_start + os.linesep + self.content + \
            os.linesep + self.marker_end + os.linesep + self.without_block
        self._write(name, self.without_block)
        ret = self.run_state('file.blockreplace',
                             name=name,
                             content=self.content,
                             marker_start=self.marker_start,
                             marker_end=self.marker_end,
                             prepend_if_not_found=True,
                             append_newline=True)
        self.assertSaltTrueReturn(ret)
        self.assertTrue(ret[next(iter(ret))]['changes'])
        self.assertEqual(self._read(name), expected)
        # Pass 1a: Re-run state, no changes should be made
        ret = self.run_state('file.blockreplace',
                             name=name,
                             content=self.content,
                             marker_start=self.marker_start,
                             marker_end=self.marker_end,
                             prepend_if_not_found=True,
                             append_newline=True)
        self.assertSaltTrueReturn(ret)
        self.assertFalse(ret[next(iter(ret))]['changes'])
        self.assertEqual(self._read(name), expected)

        # Pass 2: content does not end in newline
        expected = self.marker_start + os.linesep + self.content + \
            self.marker_end + os.linesep + self.without_block
        self._write(name, self.without_block)
        ret = self.run_state('file.blockreplace',
                             name=name,
                             content=self.content.rstrip('\r\n'),
                             marker_start=self.marker_start,
                             marker_end=self.marker_end,
                             prepend_if_not_found=True,
                             append_newline=True)
        self.assertSaltTrueReturn(ret)
        self.assertTrue(ret[next(iter(ret))]['changes'])
        self.assertEqual(self._read(name), expected)
        # Pass 2a: Re-run state, no changes should be made
        ret = self.run_state('file.blockreplace',
                             name=name,
                             content=self.content.rstrip('\r\n'),
                             marker_start=self.marker_start,
                             marker_end=self.marker_end,
                             prepend_if_not_found=True,
                             append_newline=True)
        self.assertSaltTrueReturn(ret)
        self.assertFalse(ret[next(iter(ret))]['changes'])
        self.assertEqual(self._read(name), expected)

    @with_tempfile()
    def test_prepend_no_append_newline(self, name):
        '''
        Test blockreplace when prepend_if_not_found=True and block doesn't
        exist in file. Test with append_newline explicitly set to False.
        '''
        # Pass 1: content ends in newline
        expected = self.marker_start + os.linesep + self.content + \
            self.marker_end + os.linesep + self.without_block
        self._write(name, self.without_block)
        ret = self.run_state('file.blockreplace',
                             name=name,
                             content=self.content,
                             marker_start=self.marker_start,
                             marker_end=self.marker_end,
                             prepend_if_not_found=True,
                             append_newline=False)
        self.assertSaltTrueReturn(ret)
        self.assertTrue(ret[next(iter(ret))]['changes'])
        self.assertEqual(self._read(name), expected)
        # Pass 1a: Re-run state, no changes should be made
        ret = self.run_state('file.blockreplace',
                             name=name,
                             content=self.content,
                             marker_start=self.marker_start,
                             marker_end=self.marker_end,
                             prepend_if_not_found=True,
                             append_newline=False)
        self.assertSaltTrueReturn(ret)
        self.assertFalse(ret[next(iter(ret))]['changes'])
        self.assertEqual(self._read(name), expected)

        # Pass 2: content does not end in newline
        expected = self.marker_start + os.linesep + \
            self.content.rstrip('\r\n') + self.marker_end + os.linesep + \
            self.without_block
        self._write(name, self.without_block)
        ret = self.run_state('file.blockreplace',
                             name=name,
                             content=self.content.rstrip('\r\n'),
                             marker_start=self.marker_start,
                             marker_end=self.marker_end,
                             prepend_if_not_found=True,
                             append_newline=False)
        self.assertSaltTrueReturn(ret)
        self.assertTrue(ret[next(iter(ret))]['changes'])
        self.assertEqual(self._read(name), expected)
        # Pass 2a: Re-run state, no changes should be made
        ret = self.run_state('file.blockreplace',
                             name=name,
                             content=self.content.rstrip('\r\n'),
                             marker_start=self.marker_start,
                             marker_end=self.marker_end,
                             prepend_if_not_found=True,
                             append_newline=False)
        self.assertSaltTrueReturn(ret)
        self.assertFalse(ret[next(iter(ret))]['changes'])
        self.assertEqual(self._read(name), expected)

    @with_tempfile()
    def test_append(self, name):
        '''
        Test blockreplace when append_if_not_found=True and block doesn't
        exist in file.
        '''
        expected = self.without_block + self.marker_start + os.linesep + \
            self.content + self.marker_end + os.linesep

        # Pass 1: content ends in newline
        self._write(name, self.without_block)
        ret = self.run_state('file.blockreplace',
                             name=name,
                             content=self.content,
                             marker_start=self.marker_start,
                             marker_end=self.marker_end,
                             append_if_not_found=True)
        self.assertSaltTrueReturn(ret)
        self.assertTrue(ret[next(iter(ret))]['changes'])
        self.assertEqual(self._read(name), expected)
        # Pass 1a: Re-run state, no changes should be made
        ret = self.run_state('file.blockreplace',
                             name=name,
                             content=self.content,
                             marker_start=self.marker_start,
                             marker_end=self.marker_end,
                             append_if_not_found=True)
        self.assertSaltTrueReturn(ret)
        self.assertFalse(ret[next(iter(ret))]['changes'])
        self.assertEqual(self._read(name), expected)

        # Pass 2: content does not end in newline
        self._write(name, self.without_block)
        ret = self.run_state('file.blockreplace',
                             name=name,
                             content=self.content.rstrip('\r\n'),
                             marker_start=self.marker_start,
                             marker_end=self.marker_end,
                             append_if_not_found=True)
        self.assertSaltTrueReturn(ret)
        self.assertTrue(ret[next(iter(ret))]['changes'])
        self.assertEqual(self._read(name), expected)
        # Pass 2a: Re-run state, no changes should be made
        ret = self.run_state('file.blockreplace',
                             name=name,
                             content=self.content.rstrip('\r\n'),
                             marker_start=self.marker_start,
                             marker_end=self.marker_end,
                             append_if_not_found=True)
        self.assertSaltTrueReturn(ret)
        self.assertFalse(ret[next(iter(ret))]['changes'])
        self.assertEqual(self._read(name), expected)

    @with_tempfile()
    def test_append_append_newline(self, name):
        '''
        Test blockreplace when append_if_not_found=True and block doesn't
        exist in file. Test with append_newline explicitly set to True.
        '''
        # Pass 1: content ends in newline
        expected = self.without_block + self.marker_start + os.linesep + \
            self.content + os.linesep + self.marker_end + os.linesep
        self._write(name, self.without_block)
        ret = self.run_state('file.blockreplace',
                             name=name,
                             content=self.content,
                             marker_start=self.marker_start,
                             marker_end=self.marker_end,
                             append_if_not_found=True,
                             append_newline=True)
        self.assertSaltTrueReturn(ret)
        self.assertTrue(ret[next(iter(ret))]['changes'])
        self.assertEqual(self._read(name), expected)
        # Pass 1a: Re-run state, no changes should be made
        ret = self.run_state('file.blockreplace',
                             name=name,
                             content=self.content,
                             marker_start=self.marker_start,
                             marker_end=self.marker_end,
                             append_if_not_found=True,
                             append_newline=True)
        self.assertSaltTrueReturn(ret)
        self.assertFalse(ret[next(iter(ret))]['changes'])
        self.assertEqual(self._read(name), expected)

        # Pass 2: content does not end in newline
        expected = self.without_block + self.marker_start + os.linesep + \
            self.content + self.marker_end + os.linesep
        self._write(name, self.without_block)
        ret = self.run_state('file.blockreplace',
                             name=name,
                             content=self.content.rstrip('\r\n'),
                             marker_start=self.marker_start,
                             marker_end=self.marker_end,
                             append_if_not_found=True,
                             append_newline=True)
        self.assertSaltTrueReturn(ret)
        self.assertTrue(ret[next(iter(ret))]['changes'])
        self.assertEqual(self._read(name), expected)
        # Pass 2a: Re-run state, no changes should be made
        ret = self.run_state('file.blockreplace',
                             name=name,
                             content=self.content.rstrip('\r\n'),
                             marker_start=self.marker_start,
                             marker_end=self.marker_end,
                             append_if_not_found=True,
                             append_newline=True)
        self.assertSaltTrueReturn(ret)
        self.assertFalse(ret[next(iter(ret))]['changes'])
        self.assertEqual(self._read(name), expected)

    @with_tempfile()
    def test_append_no_append_newline(self, name):
        '''
        Test blockreplace when append_if_not_found=True and block doesn't
        exist in file. Test with append_newline explicitly set to False.
        '''
        # Pass 1: content ends in newline
        expected = self.without_block + self.marker_start + os.linesep + \
            self.content + self.marker_end + os.linesep
        self._write(name, self.without_block)
        ret = self.run_state('file.blockreplace',
                             name=name,
                             content=self.content,
                             marker_start=self.marker_start,
                             marker_end=self.marker_end,
                             append_if_not_found=True,
                             append_newline=False)
        self.assertSaltTrueReturn(ret)
        self.assertTrue(ret[next(iter(ret))]['changes'])
        self.assertEqual(self._read(name), expected)
        # Pass 1a: Re-run state, no changes should be made
        ret = self.run_state('file.blockreplace',
                             name=name,
                             content=self.content,
                             marker_start=self.marker_start,
                             marker_end=self.marker_end,
                             append_if_not_found=True,
                             append_newline=False)
        self.assertSaltTrueReturn(ret)
        self.assertFalse(ret[next(iter(ret))]['changes'])
        self.assertEqual(self._read(name), expected)

        # Pass 2: content does not end in newline
        expected = self.without_block + self.marker_start + os.linesep + \
            self.content.rstrip('\r\n') + self.marker_end + os.linesep
        self._write(name, self.without_block)
        ret = self.run_state('file.blockreplace',
                             name=name,
                             content=self.content.rstrip('\r\n'),
                             marker_start=self.marker_start,
                             marker_end=self.marker_end,
                             append_if_not_found=True,
                             append_newline=False)
        self.assertSaltTrueReturn(ret)
        self.assertTrue(ret[next(iter(ret))]['changes'])
        self.assertEqual(self._read(name), expected)
        # Pass 2a: Re-run state, no changes should be made
        ret = self.run_state('file.blockreplace',
                             name=name,
                             content=self.content.rstrip('\r\n'),
                             marker_start=self.marker_start,
                             marker_end=self.marker_end,
                             append_if_not_found=True,
                             append_newline=False)
        self.assertSaltTrueReturn(ret)
        self.assertFalse(ret[next(iter(ret))]['changes'])
        self.assertEqual(self._read(name), expected)

    @with_tempfile()
    def test_prepend_auto_line_separator(self, name):
        '''
        This tests the line separator auto-detection when prepending the block
        '''
        # POSIX newlines to Windows newlines
        self._write(name, self.without_block_explicit_windows_newlines)
        ret = self.run_state('file.blockreplace',
                             name=name,
                             content=self.content_explicit_posix_newlines,
                             marker_start=self.marker_start,
                             marker_end=self.marker_end,
                             prepend_if_not_found=True)
        self.assertSaltTrueReturn(ret)
        self.assertTrue(ret[next(iter(ret))]['changes'])
        self.assertEqual(
            self._read(name),
            self.with_block_prepended_explicit_windows_newlines)
        # Re-run state, no changes should be made
        ret = self.run_state('file.blockreplace',
                             name=name,
                             content=self.content_explicit_posix_newlines,
                             marker_start=self.marker_start,
                             marker_end=self.marker_end,
                             prepend_if_not_found=True)
        self.assertSaltTrueReturn(ret)
        self.assertFalse(ret[next(iter(ret))]['changes'])
        self.assertEqual(
            self._read(name),
            self.with_block_prepended_explicit_windows_newlines)

        # Windows newlines to POSIX newlines
        self._write(name, self.without_block_explicit_posix_newlines)
        ret = self.run_state('file.blockreplace',
                             name=name,
                             content=self.content_explicit_windows_newlines,
                             marker_start=self.marker_start,
                             marker_end=self.marker_end,
                             prepend_if_not_found=True)
        self.assertSaltTrueReturn(ret)
        self.assertTrue(ret[next(iter(ret))]['changes'])
        self.assertEqual(
            self._read(name),
            self.with_block_prepended_explicit_posix_newlines)
        # Re-run state, no changes should be made
        ret = self.run_state('file.blockreplace',
                             name=name,
                             content=self.content_explicit_windows_newlines,
                             marker_start=self.marker_start,
                             marker_end=self.marker_end,
                             prepend_if_not_found=True)
        self.assertSaltTrueReturn(ret)
        self.assertFalse(ret[next(iter(ret))]['changes'])
        self.assertEqual(
            self._read(name),
            self.with_block_prepended_explicit_posix_newlines)

    @with_tempfile()
    def test_append_auto_line_separator(self, name):
        '''
        This tests the line separator auto-detection when appending the block
        '''
        # POSIX newlines to Windows newlines
        self._write(name, self.without_block_explicit_windows_newlines)
        ret = self.run_state('file.blockreplace',
                             name=name,
                             content=self.content_explicit_posix_newlines,
                             marker_start=self.marker_start,
                             marker_end=self.marker_end,
                             append_if_not_found=True)
        self.assertSaltTrueReturn(ret)
        self.assertTrue(ret[next(iter(ret))]['changes'])
        self.assertEqual(
            self._read(name),
            self.with_block_appended_explicit_windows_newlines)
        # Re-run state, no changes should be made
        ret = self.run_state('file.blockreplace',
                             name=name,
                             content=self.content_explicit_posix_newlines,
                             marker_start=self.marker_start,
                             marker_end=self.marker_end,
                             append_if_not_found=True)
        self.assertSaltTrueReturn(ret)
        self.assertFalse(ret[next(iter(ret))]['changes'])
        self.assertEqual(
            self._read(name),
            self.with_block_appended_explicit_windows_newlines)

        # Windows newlines to POSIX newlines
        self._write(name, self.without_block_explicit_posix_newlines)
        ret = self.run_state('file.blockreplace',
                             name=name,
                             content=self.content_explicit_windows_newlines,
                             marker_start=self.marker_start,
                             marker_end=self.marker_end,
                             append_if_not_found=True)
        self.assertSaltTrueReturn(ret)
        self.assertTrue(ret[next(iter(ret))]['changes'])
        self.assertEqual(
            self._read(name),
            self.with_block_appended_explicit_posix_newlines)
        # Re-run state, no changes should be made
        ret = self.run_state('file.blockreplace',
                             name=name,
                             content=self.content_explicit_windows_newlines,
                             marker_start=self.marker_start,
                             marker_end=self.marker_end,
                             append_if_not_found=True)
        self.assertSaltTrueReturn(ret)
        self.assertFalse(ret[next(iter(ret))]['changes'])
        self.assertEqual(
            self._read(name),
            self.with_block_appended_explicit_posix_newlines)

    @with_tempfile()
    def test_non_matching_block(self, name):
        '''
        Test blockreplace when block exists but its contents are not a
        match.
        '''
        # Pass 1: content ends in newline
        self._write(name, self.with_non_matching_block)
        ret = self.run_state('file.blockreplace',
                             name=name,
                             content=self.content,
                             marker_start=self.marker_start,
                             marker_end=self.marker_end)
        self.assertSaltTrueReturn(ret)
        self.assertTrue(ret[next(iter(ret))]['changes'])
        self.assertEqual(self._read(name), self.with_matching_block)
        # Pass 1a: Re-run state, no changes should be made
        ret = self.run_state('file.blockreplace',
                             name=name,
                             content=self.content,
                             marker_start=self.marker_start,
                             marker_end=self.marker_end)
        self.assertSaltTrueReturn(ret)
        self.assertFalse(ret[next(iter(ret))]['changes'])
        self.assertEqual(self._read(name), self.with_matching_block)

        # Pass 2: content does not end in newline
        self._write(name, self.with_non_matching_block)
        ret = self.run_state('file.blockreplace',
                             name=name,
                             content=self.content.rstrip('\r\n'),
                             marker_start=self.marker_start,
                             marker_end=self.marker_end)
        self.assertSaltTrueReturn(ret)
        self.assertTrue(ret[next(iter(ret))]['changes'])
        self.assertEqual(self._read(name), self.with_matching_block)
        # Pass 2a: Re-run state, no changes should be made
        ret = self.run_state('file.blockreplace',
                             name=name,
                             content=self.content.rstrip('\r\n'),
                             marker_start=self.marker_start,
                             marker_end=self.marker_end)
        self.assertSaltTrueReturn(ret)
        self.assertFalse(ret[next(iter(ret))]['changes'])
        self.assertEqual(self._read(name), self.with_matching_block)

    @with_tempfile()
    def test_non_matching_block_append_newline(self, name):
        '''
        Test blockreplace when block exists but its contents are not a
        match. Test with append_newline explicitly set to True.
        '''
        # Pass 1: content ends in newline
        self._write(name, self.with_non_matching_block)
        ret = self.run_state('file.blockreplace',
                             name=name,
                             content=self.content,
                             marker_start=self.marker_start,
                             marker_end=self.marker_end,
                             append_newline=True)
        self.assertSaltTrueReturn(ret)
        self.assertTrue(ret[next(iter(ret))]['changes'])
        self.assertEqual(
            self._read(name),
            self.with_matching_block_and_extra_newline)
        # Pass 1a: Re-run state, no changes should be made
        ret = self.run_state('file.blockreplace',
                             name=name,
                             content=self.content,
                             marker_start=self.marker_start,
                             marker_end=self.marker_end,
                             append_newline=True)
        self.assertSaltTrueReturn(ret)
        self.assertFalse(ret[next(iter(ret))]['changes'])
        self.assertEqual(
            self._read(name),
            self.with_matching_block_and_extra_newline)

        # Pass 2: content does not end in newline
        self._write(name, self.with_non_matching_block)
        ret = self.run_state('file.blockreplace',
                             name=name,
                             content=self.content.rstrip('\r\n'),
                             marker_start=self.marker_start,
                             marker_end=self.marker_end,
                             append_newline=True)
        self.assertSaltTrueReturn(ret)
        self.assertTrue(ret[next(iter(ret))]['changes'])
        self.assertEqual(self._read(name), self.with_matching_block)
        # Pass 2a: Re-run state, no changes should be made
        ret = self.run_state('file.blockreplace',
                             name=name,
                             content=self.content.rstrip('\r\n'),
                             marker_start=self.marker_start,
                             marker_end=self.marker_end,
                             append_newline=True)
        self.assertSaltTrueReturn(ret)
        self.assertFalse(ret[next(iter(ret))]['changes'])
        self.assertEqual(self._read(name), self.with_matching_block)

    @with_tempfile()
    def test_non_matching_block_no_append_newline(self, name):
        '''
        Test blockreplace when block exists but its contents are not a
        match. Test with append_newline explicitly set to False.
        '''
        # Pass 1: content ends in newline
        self._write(name, self.with_non_matching_block)
        ret = self.run_state('file.blockreplace',
                             name=name,
                             content=self.content,
                             marker_start=self.marker_start,
                             marker_end=self.marker_end,
                             append_newline=False)
        self.assertSaltTrueReturn(ret)
        self.assertTrue(ret[next(iter(ret))]['changes'])
        self.assertEqual(self._read(name), self.with_matching_block)
        # Pass 1a: Re-run state, no changes should be made
        ret = self.run_state('file.blockreplace',
                             name=name,
                             content=self.content,
                             marker_start=self.marker_start,
                             marker_end=self.marker_end,
                             append_newline=False)
        self.assertSaltTrueReturn(ret)
        self.assertFalse(ret[next(iter(ret))]['changes'])
        self.assertEqual(self._read(name), self.with_matching_block)

        # Pass 2: content does not end in newline
        self._write(name, self.with_non_matching_block)
        ret = self.run_state('file.blockreplace',
                             name=name,
                             content=self.content.rstrip('\r\n'),
                             marker_start=self.marker_start,
                             marker_end=self.marker_end,
                             append_newline=False)
        self.assertSaltTrueReturn(ret)
        self.assertTrue(ret[next(iter(ret))]['changes'])
        self.assertEqual(
            self._read(name),
            self.with_matching_block_and_marker_end_not_after_newline)
        # Pass 2a: Re-run state, no changes should be made
        ret = self.run_state('file.blockreplace',
                             name=name,
                             content=self.content.rstrip('\r\n'),
                             marker_start=self.marker_start,
                             marker_end=self.marker_end,
                             append_newline=False)
        self.assertSaltTrueReturn(ret)
        self.assertFalse(ret[next(iter(ret))]['changes'])
        self.assertEqual(
            self._read(name),
            self.with_matching_block_and_marker_end_not_after_newline)

    @with_tempfile()
    def test_non_matching_block_and_marker_not_after_newline(self, name):
        '''
        Test blockreplace when block exists but its contents are not a
        match, and the marker_end is not directly preceded by a newline.
        '''
        # Pass 1: content ends in newline
        self._write(
            name,
            self.with_non_matching_block_and_marker_end_not_after_newline)
        ret = self.run_state('file.blockreplace',
                             name=name,
                             content=self.content,
                             marker_start=self.marker_start,
                             marker_end=self.marker_end)
        self.assertSaltTrueReturn(ret)
        self.assertTrue(ret[next(iter(ret))]['changes'])
        self.assertEqual(self._read(name), self.with_matching_block)
        # Pass 1a: Re-run state, no changes should be made
        ret = self.run_state('file.blockreplace',
                             name=name,
                             content=self.content,
                             marker_start=self.marker_start,
                             marker_end=self.marker_end)
        self.assertSaltTrueReturn(ret)
        self.assertFalse(ret[next(iter(ret))]['changes'])
        self.assertEqual(self._read(name), self.with_matching_block)

        # Pass 2: content does not end in newline
        self._write(
            name,
            self.with_non_matching_block_and_marker_end_not_after_newline)
        ret = self.run_state('file.blockreplace',
                             name=name,
                             content=self.content.rstrip('\r\n'),
                             marker_start=self.marker_start,
                             marker_end=self.marker_end)
        self.assertSaltTrueReturn(ret)
        self.assertTrue(ret[next(iter(ret))]['changes'])
        self.assertEqual(self._read(name), self.with_matching_block)
        # Pass 2a: Re-run state, no changes should be made
        ret = self.run_state('file.blockreplace',
                             name=name,
                             content=self.content.rstrip('\r\n'),
                             marker_start=self.marker_start,
                             marker_end=self.marker_end)
        self.assertSaltTrueReturn(ret)
        self.assertFalse(ret[next(iter(ret))]['changes'])
        self.assertEqual(self._read(name), self.with_matching_block)

    @with_tempfile()
    def test_non_matching_block_and_marker_not_after_newline_append_newline(self, name):
        '''
        Test blockreplace when block exists but its contents are not a match,
        and the marker_end is not directly preceded by a newline. Test with
        append_newline explicitly set to True.
        '''
        # Pass 1: content ends in newline
        self._write(
            name,
            self.with_non_matching_block_and_marker_end_not_after_newline)
        ret = self.run_state('file.blockreplace',
                             name=name,
                             content=self.content,
                             marker_start=self.marker_start,
                             marker_end=self.marker_end,
                             append_newline=True)
        self.assertSaltTrueReturn(ret)
        self.assertTrue(ret[next(iter(ret))]['changes'])
        self.assertEqual(
            self._read(name),
            self.with_matching_block_and_extra_newline)
        # Pass 1a: Re-run state, no changes should be made
        ret = self.run_state('file.blockreplace',
                             name=name,
                             content=self.content,
                             marker_start=self.marker_start,
                             marker_end=self.marker_end,
                             append_newline=True)
        self.assertSaltTrueReturn(ret)
        self.assertFalse(ret[next(iter(ret))]['changes'])
        self.assertEqual(
            self._read(name),
            self.with_matching_block_and_extra_newline)

        # Pass 2: content does not end in newline
        self._write(
            name,
            self.with_non_matching_block_and_marker_end_not_after_newline)
        ret = self.run_state('file.blockreplace',
                             name=name,
                             content=self.content.rstrip('\r\n'),
                             marker_start=self.marker_start,
                             marker_end=self.marker_end,
                             append_newline=True)
        self.assertSaltTrueReturn(ret)
        self.assertTrue(ret[next(iter(ret))]['changes'])
        self.assertEqual(self._read(name), self.with_matching_block)
        # Pass 2a: Re-run state, no changes should be made
        ret = self.run_state('file.blockreplace',
                             name=name,
                             content=self.content.rstrip('\r\n'),
                             marker_start=self.marker_start,
                             marker_end=self.marker_end,
                             append_newline=True)
        self.assertSaltTrueReturn(ret)
        self.assertFalse(ret[next(iter(ret))]['changes'])
        self.assertEqual(self._read(name), self.with_matching_block)

    @with_tempfile()
    def test_non_matching_block_and_marker_not_after_newline_no_append_newline(self, name):
        '''
        Test blockreplace when block exists but its contents are not a match,
        and the marker_end is not directly preceded by a newline. Test with
        append_newline explicitly set to False.
        '''
        # Pass 1: content ends in newline
        self._write(
            name,
            self.with_non_matching_block_and_marker_end_not_after_newline)
        ret = self.run_state('file.blockreplace',
                             name=name,
                             content=self.content,
                             marker_start=self.marker_start,
                             marker_end=self.marker_end,
                             append_newline=False)
        self.assertSaltTrueReturn(ret)
        self.assertTrue(ret[next(iter(ret))]['changes'])
        self.assertEqual(self._read(name), self.with_matching_block)
        # Pass 1a: Re-run state, no changes should be made
        ret = self.run_state('file.blockreplace',
                             name=name,
                             content=self.content,
                             marker_start=self.marker_start,
                             marker_end=self.marker_end,
                             append_newline=False)
        self.assertSaltTrueReturn(ret)
        self.assertFalse(ret[next(iter(ret))]['changes'])
        self.assertEqual(self._read(name), self.with_matching_block)

        # Pass 2: content does not end in newline
        self._write(
            name,
            self.with_non_matching_block_and_marker_end_not_after_newline)
        ret = self.run_state('file.blockreplace',
                             name=name,
                             content=self.content.rstrip('\r\n'),
                             marker_start=self.marker_start,
                             marker_end=self.marker_end,
                             append_newline=False)
        self.assertSaltTrueReturn(ret)
        self.assertTrue(ret[next(iter(ret))]['changes'])
        self.assertEqual(
            self._read(name),
            self.with_matching_block_and_marker_end_not_after_newline)
        # Pass 2a: Re-run state, no changes should be made
        ret = self.run_state('file.blockreplace',
                             name=name,
                             content=self.content.rstrip('\r\n'),
                             marker_start=self.marker_start,
                             marker_end=self.marker_end,
                             append_newline=False)
        self.assertSaltTrueReturn(ret)
        self.assertFalse(ret[next(iter(ret))]['changes'])
        self.assertEqual(
            self._read(name),
            self.with_matching_block_and_marker_end_not_after_newline)

    @with_tempfile()
    def test_matching_block(self, name):
        '''
        Test blockreplace when block exists and its contents are a match. No
        changes should be made.
        '''
        # Pass 1: content ends in newline
        self._write(name, self.with_matching_block)
        ret = self.run_state('file.blockreplace',
                             name=name,
                             content=self.content,
                             marker_start=self.marker_start,
                             marker_end=self.marker_end)
        self.assertSaltTrueReturn(ret)
        self.assertFalse(ret[next(iter(ret))]['changes'])
        self.assertEqual(self._read(name), self.with_matching_block)
        # Pass 1a: Re-run state, no changes should be made
        ret = self.run_state('file.blockreplace',
                             name=name,
                             content=self.content,
                             marker_start=self.marker_start,
                             marker_end=self.marker_end)
        self.assertSaltTrueReturn(ret)
        self.assertFalse(ret[next(iter(ret))]['changes'])
        self.assertEqual(self._read(name), self.with_matching_block)

        # Pass 2: content does not end in newline
        self._write(name, self.with_matching_block)
        ret = self.run_state('file.blockreplace',
                             name=name,
                             content=self.content.rstrip('\r\n'),
                             marker_start=self.marker_start,
                             marker_end=self.marker_end)
        self.assertSaltTrueReturn(ret)
        self.assertFalse(ret[next(iter(ret))]['changes'])
        self.assertEqual(self._read(name), self.with_matching_block)
        # Pass 2a: Re-run state, no changes should be made
        ret = self.run_state('file.blockreplace',
                             name=name,
                             content=self.content.rstrip('\r\n'),
                             marker_start=self.marker_start,
                             marker_end=self.marker_end)
        self.assertSaltTrueReturn(ret)
        self.assertFalse(ret[next(iter(ret))]['changes'])
        self.assertEqual(self._read(name), self.with_matching_block)

    @with_tempfile()
    def test_matching_block_append_newline(self, name):
        '''
        Test blockreplace when block exists and its contents are a match. Test
        with append_newline explicitly set to True. This will result in an
        extra newline when the content ends in a newline, and will not when the
        content does not end in a newline.
        '''
        # Pass 1: content ends in newline
        self._write(name, self.with_matching_block)
        ret = self.run_state('file.blockreplace',
                             name=name,
                             content=self.content,
                             marker_start=self.marker_start,
                             marker_end=self.marker_end,
                             append_newline=True)
        self.assertSaltTrueReturn(ret)
        self.assertTrue(ret[next(iter(ret))]['changes'])
        self.assertEqual(
            self._read(name),
            self.with_matching_block_and_extra_newline)
        # Pass 1a: Re-run state, no changes should be made
        ret = self.run_state('file.blockreplace',
                             name=name,
                             content=self.content,
                             marker_start=self.marker_start,
                             marker_end=self.marker_end,
                             append_newline=True)
        self.assertSaltTrueReturn(ret)
        self.assertFalse(ret[next(iter(ret))]['changes'])
        self.assertEqual(
            self._read(name),
            self.with_matching_block_and_extra_newline)

        # Pass 2: content does not end in newline
        self._write(name, self.with_matching_block)
        ret = self.run_state('file.blockreplace',
                             name=name,
                             content=self.content.rstrip('\r\n'),
                             marker_start=self.marker_start,
                             marker_end=self.marker_end,
                             append_newline=True)
        self.assertSaltTrueReturn(ret)
        self.assertFalse(ret[next(iter(ret))]['changes'])
        self.assertEqual(self._read(name), self.with_matching_block)
        # Pass 2a: Re-run state, no changes should be made
        ret = self.run_state('file.blockreplace',
                             name=name,
                             content=self.content.rstrip('\r\n'),
                             marker_start=self.marker_start,
                             marker_end=self.marker_end,
                             append_newline=True)
        self.assertSaltTrueReturn(ret)
        self.assertFalse(ret[next(iter(ret))]['changes'])
        self.assertEqual(self._read(name), self.with_matching_block)

    @with_tempfile()
    def test_matching_block_no_append_newline(self, name):
        '''
        Test blockreplace when block exists and its contents are a match. Test
        with append_newline explicitly set to False. This will result in the
        marker_end not being directly preceded by a newline when the content
        does not end in a newline.
        '''
        # Pass 1: content ends in newline
        self._write(name, self.with_matching_block)
        ret = self.run_state('file.blockreplace',
                             name=name,
                             content=self.content,
                             marker_start=self.marker_start,
                             marker_end=self.marker_end,
                             append_newline=False)
        self.assertSaltTrueReturn(ret)
        self.assertFalse(ret[next(iter(ret))]['changes'])
        self.assertEqual(self._read(name), self.with_matching_block)

        # Pass 1a: Re-run state, no changes should be made
        ret = self.run_state('file.blockreplace',
                             name=name,
                             content=self.content,
                             marker_start=self.marker_start,
                             marker_end=self.marker_end,
                             append_newline=False)
        self.assertSaltTrueReturn(ret)
        self.assertFalse(ret[next(iter(ret))]['changes'])
        self.assertEqual(self._read(name), self.with_matching_block)

        # Pass 2: content does not end in newline
        self._write(name, self.with_matching_block)
        ret = self.run_state('file.blockreplace',
                             name=name,
                             content=self.content.rstrip('\r\n'),
                             marker_start=self.marker_start,
                             marker_end=self.marker_end,
                             append_newline=False)
        self.assertSaltTrueReturn(ret)
        self.assertTrue(ret[next(iter(ret))]['changes'])
        self.assertEqual(
            self._read(name),
            self.with_matching_block_and_marker_end_not_after_newline)

        # Pass 2a: Re-run state, no changes should be made
        ret = self.run_state('file.blockreplace',
                             name=name,
                             content=self.content.rstrip('\r\n'),
                             marker_start=self.marker_start,
                             marker_end=self.marker_end,
                             append_newline=False)
        self.assertSaltTrueReturn(ret)
        self.assertFalse(ret[next(iter(ret))]['changes'])
        self.assertEqual(
            self._read(name),
            self.with_matching_block_and_marker_end_not_after_newline)

    @with_tempfile()
    def test_matching_block_and_marker_not_after_newline(self, name):
        '''
        Test blockreplace when block exists and its contents are a match, but
        the marker_end is not directly preceded by a newline.
        '''
        # Pass 1: content ends in newline
        self._write(
            name,
            self.with_matching_block_and_marker_end_not_after_newline)
        ret = self.run_state('file.blockreplace',
                             name=name,
                             content=self.content,
                             marker_start=self.marker_start,
                             marker_end=self.marker_end)
        self.assertSaltTrueReturn(ret)
        self.assertTrue(ret[next(iter(ret))]['changes'])
        self.assertEqual(self._read(name), self.with_matching_block)
        # Pass 1a: Re-run state, no changes should be made
        ret = self.run_state('file.blockreplace',
                             name=name,
                             content=self.content,
                             marker_start=self.marker_start,
                             marker_end=self.marker_end)
        self.assertSaltTrueReturn(ret)
        self.assertFalse(ret[next(iter(ret))]['changes'])
        self.assertEqual(self._read(name), self.with_matching_block)

        # Pass 2: content does not end in newline
        self._write(
            name,
            self.with_matching_block_and_marker_end_not_after_newline)
        ret = self.run_state('file.blockreplace',
                             name=name,
                             content=self.content.rstrip('\r\n'),
                             marker_start=self.marker_start,
                             marker_end=self.marker_end)
        self.assertSaltTrueReturn(ret)
        self.assertTrue(ret[next(iter(ret))]['changes'])
        self.assertEqual(self._read(name), self.with_matching_block)
        # Pass 2a: Re-run state, no changes should be made
        ret = self.run_state('file.blockreplace',
                             name=name,
                             content=self.content.rstrip('\r\n'),
                             marker_start=self.marker_start,
                             marker_end=self.marker_end)
        self.assertSaltTrueReturn(ret)
        self.assertFalse(ret[next(iter(ret))]['changes'])
        self.assertEqual(self._read(name), self.with_matching_block)

    @with_tempfile()
    def test_matching_block_and_marker_not_after_newline_append_newline(self, name):
        '''
        Test blockreplace when block exists and its contents are a match, but
        the marker_end is not directly preceded by a newline. Test with
        append_newline explicitly set to True. This will result in an extra
        newline when the content ends in a newline, and will not when the
        content does not end in a newline.
        '''
        # Pass 1: content ends in newline
        self._write(
            name,
            self.with_matching_block_and_marker_end_not_after_newline)
        ret = self.run_state('file.blockreplace',
                             name=name,
                             content=self.content,
                             marker_start=self.marker_start,
                             marker_end=self.marker_end,
                             append_newline=True)
        self.assertSaltTrueReturn(ret)
        self.assertTrue(ret[next(iter(ret))]['changes'])
        self.assertEqual(
            self._read(name),
            self.with_matching_block_and_extra_newline)
        # Pass 1a: Re-run state, no changes should be made
        ret = self.run_state('file.blockreplace',
                             name=name,
                             content=self.content,
                             marker_start=self.marker_start,
                             marker_end=self.marker_end,
                             append_newline=True)
        self.assertSaltTrueReturn(ret)
        self.assertFalse(ret[next(iter(ret))]['changes'])
        self.assertEqual(
            self._read(name),
            self.with_matching_block_and_extra_newline)

        # Pass 2: content does not end in newline
        self._write(
            name,
            self.with_matching_block_and_marker_end_not_after_newline)
        ret = self.run_state('file.blockreplace',
                             name=name,
                             content=self.content.rstrip('\r\n'),
                             marker_start=self.marker_start,
                             marker_end=self.marker_end,
                             append_newline=True)
        self.assertSaltTrueReturn(ret)
        self.assertTrue(ret[next(iter(ret))]['changes'])
        self.assertEqual(self._read(name), self.with_matching_block)
        # Pass 2a: Re-run state, no changes should be made
        ret = self.run_state('file.blockreplace',
                             name=name,
                             content=self.content.rstrip('\r\n'),
                             marker_start=self.marker_start,
                             marker_end=self.marker_end,
                             append_newline=True)
        self.assertSaltTrueReturn(ret)
        self.assertFalse(ret[next(iter(ret))]['changes'])
        self.assertEqual(self._read(name), self.with_matching_block)

    @with_tempfile()
    def test_matching_block_and_marker_not_after_newline_no_append_newline(self, name):
        '''
        Test blockreplace when block exists and its contents are a match, but
        the marker_end is not directly preceded by a newline. Test with
        append_newline explicitly set to False.
        '''
        # Pass 1: content ends in newline
        self._write(
            name,
            self.with_matching_block_and_marker_end_not_after_newline)
        ret = self.run_state('file.blockreplace',
                             name=name,
                             content=self.content,
                             marker_start=self.marker_start,
                             marker_end=self.marker_end,
                             append_newline=False)
        self.assertSaltTrueReturn(ret)
        self.assertTrue(ret[next(iter(ret))]['changes'])
        self.assertEqual(self._read(name), self.with_matching_block)
        # Pass 1a: Re-run state, no changes should be made
        ret = self.run_state('file.blockreplace',
                             name=name,
                             content=self.content,
                             marker_start=self.marker_start,
                             marker_end=self.marker_end,
                             append_newline=False)
        self.assertSaltTrueReturn(ret)
        self.assertFalse(ret[next(iter(ret))]['changes'])
        self.assertEqual(self._read(name), self.with_matching_block)

        # Pass 2: content does not end in newline
        self._write(
            name,
            self.with_matching_block_and_marker_end_not_after_newline)
        ret = self.run_state('file.blockreplace',
                             name=name,
                             content=self.content.rstrip('\r\n'),
                             marker_start=self.marker_start,
                             marker_end=self.marker_end,
                             append_newline=False)
        self.assertSaltTrueReturn(ret)
        self.assertFalse(ret[next(iter(ret))]['changes'])
        self.assertEqual(
            self._read(name),
            self.with_matching_block_and_marker_end_not_after_newline)
        # Pass 2a: Re-run state, no changes should be made
        ret = self.run_state('file.blockreplace',
                             name=name,
                             content=self.content.rstrip('\r\n'),
                             marker_start=self.marker_start,
                             marker_end=self.marker_end,
                             append_newline=False)
        self.assertSaltTrueReturn(ret)
        self.assertFalse(ret[next(iter(ret))]['changes'])
        self.assertEqual(
            self._read(name),
            self.with_matching_block_and_marker_end_not_after_newline)


class RemoteFileTest(ModuleCase, SaltReturnAssertsMixin):
    '''
    Uses a local tornado webserver to test http(s) file.managed states with and
    without skip_verify
    '''
    @classmethod
    def setUpClass(cls):
        cls.webserver = Webserver()
        cls.webserver.start()
        cls.source = cls.webserver.url('grail/scene33')
        cls.source_hash = 'd2feb3beb323c79fc7a0f44f1408b4a3'

    @classmethod
    def tearDownClass(cls):
        cls.webserver.stop()

    @with_tempfile(create=False)
    def setUp(self, name):  # pylint: disable=arguments-differ
        self.name = name

    def tearDown(self):
        try:
            os.remove(self.name)
        except OSError as exc:
            if exc.errno != errno.ENOENT:
                raise exc

    def test_file_managed_http_source_no_hash(self):
        '''
        Test a remote file with no hash
        '''
        ret = self.run_state('file.managed',
                             name=self.name,
                             source=self.source,
                             skip_verify=False)
        log.debug('ret = %s', ret)
        # This should fail because no hash was provided
        self.assertSaltFalseReturn(ret)

    def test_file_managed_http_source(self):
        '''
        Test a remote file with no hash
        '''
        ret = self.run_state('file.managed',
                             name=self.name,
                             source=self.source,
                             source_hash=self.source_hash,
                             skip_verify=False)
        log.debug('ret = %s', ret)
        self.assertSaltTrueReturn(ret)

    def test_file_managed_http_source_skip_verify(self):
        '''
        Test a remote file using skip_verify
        '''
        ret = self.run_state('file.managed',
                             name=self.name,
                             source=self.source,
                             skip_verify=True)
        log.debug('ret = %s', ret)
        self.assertSaltTrueReturn(ret)


@skipIf(not salt.utils.path.which('patch'), 'patch is not installed')
class PatchTest(ModuleCase, SaltReturnAssertsMixin):

    @classmethod
    def setUpClass(cls):
        cls.webserver = Webserver()
        cls.webserver.start()

        cls.numbers_patch_name = 'numbers.patch'
        cls.math_patch_name = 'math.patch'
        cls.all_patch_name = 'all.patch'
        cls.numbers_patch_template_name = cls.numbers_patch_name + '.jinja'
        cls.math_patch_template_name = cls.math_patch_name + '.jinja'
        cls.all_patch_template_name = cls.all_patch_name + '.jinja'

        cls.numbers_patch_path = 'patches/' + cls.numbers_patch_name
        cls.math_patch_path = 'patches/' + cls.math_patch_name
        cls.all_patch_path = 'patches/' + cls.all_patch_name
        cls.numbers_patch_template_path = \
            'patches/' + cls.numbers_patch_template_name
        cls.math_patch_template_path = \
            'patches/' + cls.math_patch_template_name
        cls.all_patch_template_path = \
            'patches/' + cls.all_patch_template_name

        cls.numbers_patch = 'salt://' + cls.numbers_patch_path
        cls.math_patch = 'salt://' + cls.math_patch_path
        cls.all_patch = 'salt://' + cls.all_patch_path
        cls.numbers_patch_template = 'salt://' + cls.numbers_patch_template_path
        cls.math_patch_template = 'salt://' + cls.math_patch_template_path
        cls.all_patch_template = 'salt://' + cls.all_patch_template_path

        cls.numbers_patch_http = cls.webserver.url(cls.numbers_patch_path)
        cls.math_patch_http = cls.webserver.url(cls.math_patch_path)
        cls.all_patch_http = cls.webserver.url(cls.all_patch_path)
        cls.numbers_patch_template_http = \
            cls.webserver.url(cls.numbers_patch_template_path)
        cls.math_patch_template_http = \
            cls.webserver.url(cls.math_patch_template_path)
        cls.all_patch_template_http = \
            cls.webserver.url(cls.all_patch_template_path)

        patches_dir = os.path.join(FILES, 'file', 'base', 'patches')
        cls.numbers_patch_hash = salt.utils.hashutils.get_hash(
            os.path.join(patches_dir, cls.numbers_patch_name)
        )
        cls.math_patch_hash = salt.utils.hashutils.get_hash(
            os.path.join(patches_dir, cls.math_patch_name)
        )
        cls.all_patch_hash = salt.utils.hashutils.get_hash(
            os.path.join(patches_dir, cls.all_patch_name)
        )
        cls.numbers_patch_template_hash = salt.utils.hashutils.get_hash(
            os.path.join(patches_dir, cls.numbers_patch_template_name)
        )
        cls.math_patch_template_hash = salt.utils.hashutils.get_hash(
            os.path.join(patches_dir, cls.math_patch_template_name)
        )
        cls.all_patch_template_hash = salt.utils.hashutils.get_hash(
            os.path.join(patches_dir, cls.all_patch_template_name)
        )

        cls.context = {'two': 'two', 'ten': 10}

    @classmethod
    def tearDownClass(cls):
        cls.webserver.stop()

    def setUp(self):
        '''
        Create a new unpatched set of files
        '''
        self.base_dir = tempfile.mkdtemp(dir=TMP)
        os.makedirs(os.path.join(self.base_dir, 'foo', 'bar'))
        self.numbers_file = os.path.join(self.base_dir, 'foo', 'numbers.txt')
        self.math_file = os.path.join(self.base_dir, 'foo', 'bar', 'math.txt')
        with salt.utils.files.fopen(self.numbers_file, 'w') as fp_:
            fp_.write(textwrap.dedent('''\
                one
                two
                three

                1
                2
                3
                '''))
        with salt.utils.files.fopen(self.math_file, 'w') as fp_:
            fp_.write(textwrap.dedent('''\
                Five plus five is ten

                Four squared is sixteen
                '''))

        self.addCleanup(shutil.rmtree, self.base_dir, ignore_errors=True)

    def test_patch_single_file(self):
        '''
        Test file.patch using a patch applied to a single file
        '''
        ret = self.run_state(
            'file.patch',
            name=self.numbers_file,
            source=self.numbers_patch,
        )
        self.assertSaltTrueReturn(ret)
        ret = ret[next(iter(ret))]
        self.assertEqual(ret['comment'], 'Patch successfully applied')

        # Re-run the state, should succeed and there should be a message about
        # a partially-applied hunk.
        ret = self.run_state(
            'file.patch',
            name=self.numbers_file,
            source=self.numbers_patch,
        )
        self.assertSaltTrueReturn(ret)
        ret = ret[next(iter(ret))]
        self.assertEqual(ret['comment'], 'Patch was already applied')
        self.assertEqual(ret['changes'], {})

    def test_patch_directory(self):
        '''
        Test file.patch using a patch applied to a directory, with changes
        spanning multiple files.
        '''
        ret = self.run_state(
            'file.patch',
            name=self.base_dir,
            source=self.all_patch,
            strip=1,
        )
        self.assertSaltTrueReturn(ret)
        ret = ret[next(iter(ret))]
        self.assertEqual(ret['comment'], 'Patch successfully applied')

        # Re-run the state, should succeed and there should be a message about
        # a partially-applied hunk.
        ret = self.run_state(
            'file.patch',
            name=self.base_dir,
            source=self.all_patch,
            strip=1,
        )
        self.assertSaltTrueReturn(ret)
        ret = ret[next(iter(ret))]
        self.assertEqual(ret['comment'], 'Patch was already applied')
        self.assertEqual(ret['changes'], {})

    def test_patch_strip_parsing(self):
        '''
        Test that we successfuly parse -p/--strip when included in the options
        '''
        # Run the state using -p1
        ret = self.run_state(
            'file.patch',
            name=self.base_dir,
            source=self.all_patch,
            options='-p1',
        )
        self.assertSaltTrueReturn(ret)
        ret = ret[next(iter(ret))]
        self.assertEqual(ret['comment'], 'Patch successfully applied')

        # Re-run the state using --strip=1
        ret = self.run_state(
            'file.patch',
            name=self.base_dir,
            source=self.all_patch,
            options='--strip=1',
        )
        self.assertSaltTrueReturn(ret)
        ret = ret[next(iter(ret))]
        self.assertEqual(ret['comment'], 'Patch was already applied')
        self.assertEqual(ret['changes'], {})

        # Re-run the state using --strip 1
        ret = self.run_state(
            'file.patch',
            name=self.base_dir,
            source=self.all_patch,
            options='--strip 1',
        )
        self.assertSaltTrueReturn(ret)
        ret = ret[next(iter(ret))]
        self.assertEqual(ret['comment'], 'Patch was already applied')
        self.assertEqual(ret['changes'], {})

    def test_patch_saltenv(self):
        '''
        Test that we attempt to download the patch from a non-base saltenv
        '''
        # This state will fail because we don't have a patch file in that
        # environment, but that is OK, we just want to test that we're looking
        # in an environment other than base.
        ret = self.run_state(
            'file.patch',
            name=self.math_file,
            source=self.math_patch,
            saltenv='prod',
        )
        self.assertSaltFalseReturn(ret)
        ret = ret[next(iter(ret))]
        self.assertEqual(
            ret['comment'],
            "Source file {0} not found in saltenv 'prod'".format(self.math_patch)
        )

    def test_patch_single_file_failure(self):
        '''
        Test file.patch using a patch applied to a single file. This tests a
        failed patch.
        '''
        # Empty the file to ensure that the patch doesn't apply cleanly
        with salt.utils.files.fopen(self.numbers_file, 'w'):
            pass

        ret = self.run_state(
            'file.patch',
            name=self.numbers_file,
            source=self.numbers_patch,
        )
        self.assertSaltFalseReturn(ret)
        ret = ret[next(iter(ret))]
        self.assertIn('Patch would not apply cleanly', ret['comment'])

        # Test the reject_file option and ensure that the rejects are written
        # to the path specified.
        reject_file = salt.utils.files.mkstemp()
        ret = self.run_state(
            'file.patch',
            name=self.numbers_file,
            source=self.numbers_patch,
            reject_file=reject_file,
            strip=1,
        )
        self.assertSaltFalseReturn(ret)
        ret = ret[next(iter(ret))]
        self.assertIn('Patch would not apply cleanly', ret['comment'])
        self.assertIn(
            'saving rejects to file {0}'.format(reject_file),
            ret['comment']
        )

    def test_patch_directory_failure(self):
        '''
        Test file.patch using a patch applied to a directory, with changes
        spanning multiple files.
        '''
        # Empty the file to ensure that the patch doesn't apply
        with salt.utils.files.fopen(self.math_file, 'w'):
            pass

        ret = self.run_state(
            'file.patch',
            name=self.base_dir,
            source=self.all_patch,
            strip=1,
        )
        self.assertSaltFalseReturn(ret)
        ret = ret[next(iter(ret))]
        self.assertIn('Patch would not apply cleanly', ret['comment'])

        # Test the reject_file option and ensure that the rejects are written
        # to the path specified.
        reject_file = salt.utils.files.mkstemp()
        ret = self.run_state(
            'file.patch',
            name=self.base_dir,
            source=self.all_patch,
            reject_file=reject_file,
            strip=1,
        )
        self.assertSaltFalseReturn(ret)
        ret = ret[next(iter(ret))]
        self.assertIn('Patch would not apply cleanly', ret['comment'])
        self.assertIn(
            'saving rejects to file {0}'.format(reject_file),
            ret['comment']
        )

    def test_patch_single_file_remote_source(self):
        '''
        Test file.patch using a patch applied to a single file, with the patch
        coming from a remote source.
        '''
        # Try without a source_hash and without skip_verify=True, this should
        # fail with a message about the source_hash
        ret = self.run_state(
            'file.patch',
            name=self.math_file,
            source=self.math_patch_http,
        )
        self.assertSaltFalseReturn(ret)
        ret = ret[next(iter(ret))]
        self.assertIn('Unable to verify upstream hash', ret['comment'])

        # Re-run the state with a source hash, it should now succeed
        ret = self.run_state(
            'file.patch',
            name=self.math_file,
            source=self.math_patch_http,
            source_hash=self.math_patch_hash,
        )
        self.assertSaltTrueReturn(ret)
        ret = ret[next(iter(ret))]
        self.assertEqual(ret['comment'], 'Patch successfully applied')

        # Re-run again, this time with no hash and skip_verify=True to test
        # skipping hash verification
        ret = self.run_state(
            'file.patch',
            name=self.math_file,
            source=self.math_patch_http,
            skip_verify=True,
        )
        self.assertSaltTrueReturn(ret)
        ret = ret[next(iter(ret))]
        self.assertEqual(ret['comment'], 'Patch was already applied')
        self.assertEqual(ret['changes'], {})

    def test_patch_directory_remote_source(self):
        '''
        Test file.patch using a patch applied to a directory, with changes
        spanning multiple files, and the patch file coming from a remote
        source.
        '''
        # Try without a source_hash and without skip_verify=True, this should
        # fail with a message about the source_hash
        ret = self.run_state(
            'file.patch',
            name=self.base_dir,
            source=self.all_patch_http,
            strip=1,
        )
        self.assertSaltFalseReturn(ret)
        ret = ret[next(iter(ret))]
        self.assertIn('Unable to verify upstream hash', ret['comment'])

        # Re-run the state with a source hash, it should now succeed
        ret = self.run_state(
            'file.patch',
            name=self.base_dir,
            source=self.all_patch_http,
            source_hash=self.all_patch_hash,
            strip=1,
        )
        self.assertSaltTrueReturn(ret)
        ret = ret[next(iter(ret))]
        self.assertEqual(ret['comment'], 'Patch successfully applied')

        # Re-run again, this time with no hash and skip_verify=True to test
        # skipping hash verification
        ret = self.run_state(
            'file.patch',
            name=self.base_dir,
            source=self.all_patch_http,
            strip=1,
            skip_verify=True,
        )
        self.assertSaltTrueReturn(ret)
        ret = ret[next(iter(ret))]
        self.assertEqual(ret['comment'], 'Patch was already applied')
        self.assertEqual(ret['changes'], {})

    def test_patch_single_file_template(self):
        '''
        Test file.patch using a patch applied to a single file, with jinja
        templating applied to the patch file.
        '''
        ret = self.run_state(
            'file.patch',
            name=self.numbers_file,
            source=self.numbers_patch_template,
            template='jinja',
            context=self.context,
        )
        self.assertSaltTrueReturn(ret)
        ret = ret[next(iter(ret))]
        self.assertEqual(ret['comment'], 'Patch successfully applied')

        # Re-run the state, should succeed and there should be a message about
        # a partially-applied hunk.
        ret = self.run_state(
            'file.patch',
            name=self.numbers_file,
            source=self.numbers_patch_template,
            template='jinja',
            context=self.context,
        )
        self.assertSaltTrueReturn(ret)
        ret = ret[next(iter(ret))]
        self.assertEqual(ret['comment'], 'Patch was already applied')
        self.assertEqual(ret['changes'], {})

    def test_patch_directory_template(self):
        '''
        Test file.patch using a patch applied to a directory, with changes
        spanning multiple files, and with jinja templating applied to the patch
        file.
        '''
        ret = self.run_state(
            'file.patch',
            name=self.base_dir,
            source=self.all_patch_template,
            template='jinja',
            context=self.context,
            strip=1,
        )
        self.assertSaltTrueReturn(ret)
        ret = ret[next(iter(ret))]
        self.assertEqual(ret['comment'], 'Patch successfully applied')

        # Re-run the state, should succeed and there should be a message about
        # a partially-applied hunk.
        ret = self.run_state(
            'file.patch',
            name=self.base_dir,
            source=self.all_patch_template,
            template='jinja',
            context=self.context,
            strip=1,
        )
        self.assertSaltTrueReturn(ret)
        ret = ret[next(iter(ret))]
        self.assertEqual(ret['comment'], 'Patch was already applied')
        self.assertEqual(ret['changes'], {})

    def test_patch_single_file_remote_source_template(self):
        '''
        Test file.patch using a patch applied to a single file, with the patch
        coming from a remote source.
        '''
        # Try without a source_hash and without skip_verify=True, this should
        # fail with a message about the source_hash
        ret = self.run_state(
            'file.patch',
            name=self.math_file,
            source=self.math_patch_template_http,
            template='jinja',
            context=self.context,
        )
        self.assertSaltFalseReturn(ret)
        ret = ret[next(iter(ret))]
        self.assertIn('Unable to verify upstream hash', ret['comment'])

        # Re-run the state with a source hash, it should now succeed
        ret = self.run_state(
            'file.patch',
            name=self.math_file,
            source=self.math_patch_template_http,
            source_hash=self.math_patch_template_hash,
            template='jinja',
            context=self.context,
        )
        self.assertSaltTrueReturn(ret)
        ret = ret[next(iter(ret))]
        self.assertEqual(ret['comment'], 'Patch successfully applied')

        # Re-run again, this time with no hash and skip_verify=True to test
        # skipping hash verification
        ret = self.run_state(
            'file.patch',
            name=self.math_file,
            source=self.math_patch_template_http,
            template='jinja',
            context=self.context,
            skip_verify=True,
        )
        self.assertSaltTrueReturn(ret)
        ret = ret[next(iter(ret))]
        self.assertEqual(ret['comment'], 'Patch was already applied')
        self.assertEqual(ret['changes'], {})

    def test_patch_directory_remote_source_template(self):
        '''
        Test file.patch using a patch applied to a directory, with changes
        spanning multiple files, and the patch file coming from a remote
        source.
        '''
        # Try without a source_hash and without skip_verify=True, this should
        # fail with a message about the source_hash
        ret = self.run_state(
            'file.patch',
            name=self.base_dir,
            source=self.all_patch_template_http,
            template='jinja',
            context=self.context,
            strip=1,
        )
        self.assertSaltFalseReturn(ret)
        ret = ret[next(iter(ret))]
        self.assertIn('Unable to verify upstream hash', ret['comment'])

        # Re-run the state with a source hash, it should now succeed
        ret = self.run_state(
            'file.patch',
            name=self.base_dir,
            source=self.all_patch_template_http,
            source_hash=self.all_patch_template_hash,
            template='jinja',
            context=self.context,
            strip=1,
        )
        self.assertSaltTrueReturn(ret)
        ret = ret[next(iter(ret))]
        self.assertEqual(ret['comment'], 'Patch successfully applied')

        # Re-run again, this time with no hash and skip_verify=True to test
        # skipping hash verification
        ret = self.run_state(
            'file.patch',
            name=self.base_dir,
            source=self.all_patch_template_http,
            template='jinja',
            context=self.context,
            strip=1,
            skip_verify=True,
        )
        self.assertSaltTrueReturn(ret)
        ret = ret[next(iter(ret))]
        self.assertEqual(ret['comment'], 'Patch was already applied')
        self.assertEqual(ret['changes'], {})

    def test_patch_test_mode(self):
        '''
        Test file.patch using test=True
        '''
        # Try without a source_hash and without skip_verify=True, this should
        # fail with a message about the source_hash
        ret = self.run_state(
            'file.patch',
            name=self.numbers_file,
            source=self.numbers_patch,
            test=True,
        )
        self.assertSaltNoneReturn(ret)
        ret = ret[next(iter(ret))]
        self.assertEqual(ret['comment'], 'The patch would be applied')
        self.assertTrue(ret['changes'])

        # Apply the patch for real. We'll then be able to test below that we
        # exit with a True rather than a None result if test=True is used on an
        # already-applied patch.
        ret = self.run_state(
            'file.patch',
            name=self.numbers_file,
            source=self.numbers_patch,
        )
        self.assertSaltTrueReturn(ret)
        ret = ret[next(iter(ret))]
        self.assertEqual(ret['comment'], 'Patch successfully applied')
        self.assertTrue(ret['changes'])

        # Run again with test=True. Since the pre-check happens before we do
        # the __opts__['test'] check, we should exit with a True result just
        # the same as if we try to run this state on an already-patched file
        # *without* test=True.
        ret = self.run_state(
            'file.patch',
            name=self.numbers_file,
            source=self.numbers_patch,
            test=True,
        )
        self.assertSaltTrueReturn(ret)
        ret = ret[next(iter(ret))]
        self.assertEqual(ret['comment'], 'Patch was already applied')
        self.assertEqual(ret['changes'], {})

        # Empty the file to ensure that the patch doesn't apply cleanly
        with salt.utils.files.fopen(self.numbers_file, 'w'):
            pass

        # Run again with test=True. Similar to the above run, we are testing
        # that we return before we reach the __opts__['test'] check. In this
        # case we should return a False result because we should already know
        # by this point that the patch will not apply cleanly.
        ret = self.run_state(
            'file.patch',
            name=self.numbers_file,
            source=self.numbers_patch,
            test=True,
        )
        self.assertSaltFalseReturn(ret)
        ret = ret[next(iter(ret))]
        self.assertIn('Patch would not apply cleanly', ret['comment'])
        self.assertEqual(ret['changes'], {})<|MERGE_RESOLUTION|>--- conflicted
+++ resolved
@@ -1755,9 +1755,6 @@
                 shutil.copy(tmp_file_append, tmp_file_append + '.bak')
             raise
 
-<<<<<<< HEAD
-    def test_issue_2401_file_comment(self):
-=======
     def do_patch(self, patch_name='hello', src='Hello\n'):
         if not self.run_function('cmd.has_exec', ['patch']):
             self.skipTest('patch is not installed')
@@ -1793,7 +1790,6 @@
 
     @with_tempdir()
     def test_issue_2401_file_comment(self, base_dir):
->>>>>>> 8e21703f
         # Get a path to the temporary file
         tmp_file = os.path.join(base_dir, 'issue-2041-comment.txt')
         # Write some data to it
@@ -2258,7 +2254,6 @@
         ret = self.run_function('state.sls', mods=state_file)
         self.assertSaltTrueReturn(ret)
 
-<<<<<<< HEAD
     @skip_if_not_root
     @skipIf(not HAS_PWD, "pwd not available. Skipping test")
     @skipIf(not HAS_GRP, "grp not available. Skipping test")
@@ -2298,7 +2293,7 @@
         self.assertEqual(desired['user'], result['user'])
         self.assertEqual(desired['group'], result['group'])
         self.assertEqual(desired['mode'], result['mode'].lstrip('0Oo'))
-=======
+
     def test_binary_contents(self):
         '''
         This tests to ensure that binary contents do not cause a traceback.
@@ -2315,7 +2310,6 @@
                 os.remove(name)
             except OSError:
                 pass
->>>>>>> 8e21703f
 
 
 class BlockreplaceTest(ModuleCase, SaltReturnAssertsMixin):
