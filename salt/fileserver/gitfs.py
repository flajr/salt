# -*- coding: utf-8 -*-
'''
Git Fileserver Backend

With this backend, branches and tags in a remote git repository are exposed to
salt as different environments.

To enable, add ``git`` to the :conf_master:`fileserver_backend` option in the
master config file.

As of Salt 2014.7.0, the Git fileserver backend supports GitPython_, pygit2_,
and dulwich_ to provide the Python interface to git. If more than one of these
are present, the order of preference for which one will be chosen is the same
as the order in which they were listed: pygit2, GitPython, dulwich (keep in
mind, this order is subject to change).

An optional master config parameter (:conf_master:`gitfs_provider`) can be used
to specify which provider should be used.

More detailed information on how to use gitfs can be found in the :ref:`Gitfs
Walkthrough <tutorial-gitfs>`.

.. note:: Minimum requirements

    To use GitPython_ for gitfs requires a minimum GitPython version of 0.3.0,
    as well as the git CLI utility. Instructions for installing GitPython can
    be found :ref:`here <gitfs-dependencies>`.

    To use pygit2_ for gitfs requires a minimum pygit2_ version of 0.20.3.
    pygit2_ 0.20.3 requires libgit2_ 0.20.0. pygit2_ and libgit2_ are developed
    alongside one another, so it is recommended to keep them both at the same
    major release to avoid unexpected behavior. For example, pygit2_ 0.21.x
    requires libgit2_ 0.21.x, pygit2_ 0.22.x will require libgit2_ 0.22.x, etc.

    To find stale refs, pygit2 additionally requires the git CLI utility to be
    installed.

.. _GitPython: https://github.com/gitpython-developers/GitPython
.. _pygit2: https://github.com/libgit2/pygit2
.. _libgit2: https://libgit2.github.com/
.. _dulwich: https://www.samba.org/~jelmer/dulwich/
'''

# Import python libs
from __future__ import absolute_import
import copy
<<<<<<< HEAD
import distutils.version  # pylint: disable=import-error,no-name-in-module
=======
import contextlib
import distutils.version  # pylint: disable=E0611
import fcntl
>>>>>>> 8734d6f8
import glob
import hashlib
import logging
import os
import re
import shutil
import stat
import subprocess
from datetime import datetime

VALID_PROVIDERS = ('gitpython', 'pygit2', 'dulwich')
PER_REMOTE_PARAMS = ('base', 'mountpoint', 'root')
SYMLINK_RECURSE_DEPTH = 100

# Auth support (auth params can be global or per-remote, too)
AUTH_PROVIDERS = ('pygit2',)
AUTH_PARAMS = ('user', 'password', 'pubkey', 'privkey', 'passphrase',
               'insecure_auth')

_RECOMMEND_GITPYTHON = (
    'GitPython is installed, you may wish to set gitfs_provider to '
    '\'gitpython\' in the master config file to use GitPython for gitfs '
    'support.'
)

_RECOMMEND_PYGIT2 = (
    'pygit2 is installed, you may wish to set gitfs_provider to '
    '\'pygit2\' in the master config file to use pygit2 for for gitfs '
    'support.'
)

_RECOMMEND_DULWICH = (
    'Dulwich is installed, you may wish to set gitfs_provider to '
    '\'dulwich\' in the master config file to use Dulwich for gitfs '
    'support.'
)

_INVALID_REPO = (
    'Cache path {0} (corresponding remote: {1}) exists but is not a valid '
    'git repository. You will need to manually delete this directory on the '
    'master to continue to use this gitfs remote.'
)

# Import salt libs
import salt.utils
import salt.fileserver
from salt.exceptions import SaltException
from salt.utils.event import tagify

# Import third party libs
import salt.ext.six as six
# pylint: disable=import-error
try:
    import git
    import gitdb
    HAS_GITPYTHON = True
except ImportError:
    HAS_GITPYTHON = False

try:
    import pygit2
    HAS_PYGIT2 = True
except ImportError:
    HAS_PYGIT2 = False

try:
    import dulwich.errors
    import dulwich.repo
    import dulwich.client
    import dulwich.config
    import dulwich.objects
    HAS_DULWICH = True
except ImportError:
    HAS_DULWICH = False
# pylint: enable=import-error

log = logging.getLogger(__name__)

# Define the module's virtual name
__virtualname__ = 'git'


def _verify_gitpython(quiet=False):
    '''
    Check if GitPython is available and at a compatible version (>= 0.3.0)
    '''
    if not HAS_GITPYTHON:
        if not quiet:
            log.error(
                'Git fileserver backend is enabled in master config file, but '
                'could not be loaded, is GitPython installed?'
            )
        if HAS_PYGIT2 and not quiet:
            log.error(_RECOMMEND_PYGIT2)
        if HAS_DULWICH and not quiet:
            log.error(_RECOMMEND_DULWICH)
        return False
    # pylint: disable=no-member
    gitver = distutils.version.LooseVersion(git.__version__)
    minver_str = '0.3.0'
    minver = distutils.version.LooseVersion(minver_str)
    # pylint: enable=no-member
    errors = []
    if gitver < minver:
        errors.append(
            'Git fileserver backend is enabled in master config file, but '
            'the GitPython version is earlier than {0}. Version {1} '
            'detected.'.format(minver_str, git.__version__)
        )
    if not salt.utils.which('git'):
        errors.append(
            'The git command line utility is required by the Git fileserver '
            'backend when using the \'gitpython\' provider.'
        )
    if errors:
        if HAS_PYGIT2 and not quiet:
            errors.append(_RECOMMEND_PYGIT2)
        if HAS_DULWICH and not quiet:
            errors.append(_RECOMMEND_DULWICH)
        for error in errors:
            log.error(error)
        return False
    log.info('gitpython gitfs_provider enabled')
    __opts__['verified_gitfs_provider'] = 'gitpython'
    return True


def _verify_pygit2(quiet=False):
    '''
    Check if pygit2/libgit2 are available and at a compatible version. Pygit2
    must be at least 0.20.3 and libgit2 must be at least 0.20.0.
    '''
    if not HAS_PYGIT2:
        if not quiet:
            log.error(
                'Git fileserver backend is enabled in master config file, but '
                'could not be loaded, are pygit2 and libgit2 installed?'
            )
        if HAS_GITPYTHON and not quiet:
            log.error(_RECOMMEND_GITPYTHON)
        if HAS_DULWICH and not quiet:
            log.error(_RECOMMEND_DULWICH)
        return False

    # pylint: disable=no-member
    pygit2ver = distutils.version.LooseVersion(pygit2.__version__)
    pygit2_minver_str = '0.20.3'
    pygit2_minver = distutils.version.LooseVersion(pygit2_minver_str)

    libgit2ver = distutils.version.LooseVersion(pygit2.LIBGIT2_VERSION)
    libgit2_minver_str = '0.20.0'
    libgit2_minver = distutils.version.LooseVersion(libgit2_minver_str)
    # pylint: enable=no-member

    errors = []
    if pygit2ver < pygit2_minver:
        errors.append(
            'Git fileserver backend is enabled in master config file, but '
            'pygit2 version is earlier than {0}. Version {1} detected.'
            .format(pygit2_minver_str, pygit2.__version__)
        )
    if libgit2ver < libgit2_minver:
        errors.append(
            'Git fileserver backend is enabled in master config file, but '
            'libgit2 version is earlier than {0}. Version {1} detected.'
            .format(libgit2_minver_str, pygit2.LIBGIT2_VERSION)
        )
    if not salt.utils.which('git'):
        errors.append(
            'The git command line utility is required by the Git fileserver '
            'backend when using the \'pygit2\' provider.'
        )
    if errors:
        if HAS_GITPYTHON and not quiet:
            errors.append(_RECOMMEND_GITPYTHON)
        if HAS_DULWICH and not quiet:
            errors.append(_RECOMMEND_DULWICH)
        for error in errors:
            log.error(error)
        return False
    log.info('pygit2 gitfs_provider enabled')
    __opts__['verified_gitfs_provider'] = 'pygit2'
    return True


def _verify_dulwich(quiet=False):
    '''
    Check if dulwich is available.
    '''
    if not HAS_DULWICH:
        if not quiet:
            log.error(
                'Git fileserver backend is enabled in the master config file, '
                'but could not be loaded. Is Dulwich installed?'
            )
        if HAS_GITPYTHON and not quiet:
            log.error(_RECOMMEND_GITPYTHON)
        if HAS_PYGIT2 and not quiet:
            log.error(_RECOMMEND_PYGIT2)
        return False

    dulwich_version = dulwich.__version__
    dulwich_min_version = (0, 9, 4)

    errors = []

    if dulwich_version < dulwich_min_version:
        errors.append(
            'Git fileserver backend is enabled in the master config file, but '
            'the installed version of Dulwich is earlier than {0}. Version {1} '
            'detected.'.format(dulwich_min_version, dulwich_version)
        )

        if HAS_PYGIT2 and not quiet:
            errors.append(_RECOMMEND_PYGIT2)
        if HAS_GITPYTHON and not quiet:
            errors.append(_RECOMMEND_GITPYTHON)

        for error in errors:
            log.error(error)
        return False

    log.info('dulwich gitfs_provider enabled')
    __opts__['verified_gitfs_provider'] = 'dulwich'
    return True


def _get_provider():
    '''
    Determine which gitfs_provider to use
    '''
    # Don't re-perform all the verification if we already have a verified
    # provider
    if 'verified_gitfs_provider' in __opts__:
        return __opts__['verified_gitfs_provider']
    provider = __opts__.get('gitfs_provider', '').lower()
    if not provider:
        if _verify_pygit2(quiet=True):
            return 'pygit2'
        elif _verify_gitpython(quiet=True):
            return 'gitpython'
        elif _verify_dulwich(quiet=True):
            return 'dulwich'
        else:
            log.error(
                'No suitable version of pygit2/libgit2, GitPython, or Dulwich '
                'is installed.'
            )
    else:
        if provider not in VALID_PROVIDERS:
            raise SaltException(
                'Invalid gitfs_provider {0!r}. Valid choices are: {1}'
                .format(provider, ', '.join(VALID_PROVIDERS))
            )
        elif provider == 'pygit2' and _verify_pygit2():
            return 'pygit2'
        elif provider == 'gitpython' and _verify_gitpython():
            return 'gitpython'
        elif provider == 'dulwich' and _verify_dulwich():
            return 'dulwich'
    return ''


def __virtual__():
    '''
    Only load if the desired provider module is present and gitfs is enabled
    properly in the master config file.
    '''
    if __virtualname__ not in __opts__['fileserver_backend']:
        return False
    try:
        return __virtualname__ if _get_provider() else False
    except SaltException as exc:
        log.error(exc)
        return False


def _dulwich_conf(repo):
    '''
    Returns a dulwich.config.ConfigFile object for the specified repo
    '''
    return dulwich.config.ConfigFile().from_path(
        os.path.join(repo.controldir(), 'config')
    )


def _dulwich_remote(repo):
    '''
    Returns the remote url for the specified repo
    '''
    return _dulwich_conf(repo).get(('remote', 'origin'), 'url')


def _dulwich_walk_tree(repo, tree, path):
    '''
    Dulwich does not provide a means of directly accessing subdirectories. This
    function will walk down to the directory specified by 'path', and return a
    Tree object at that path. If path is an empty string, the original tree
    will be returned, and if there are any issues encountered walking the tree,
    None will be returned.
    '''
    if not path:
        return tree
    # Walk down the tree to get to the file
    for parent in path.split(os.path.sep):
        try:
            tree = repo.get_object(tree[parent][1])
        except (KeyError, TypeError):
            # Directory not found, or tree passed into function is not a Tree
            # object. Either way, desired path does not exist.
            return None
    return tree


_dulwich_env_refs = lambda refs: [x for x in refs
                                  if re.match('refs/(heads|tags)', x)
                                  and not x.endswith('^{}')]


def _get_tree_gitpython(repo, tgt_env):
    '''
    Return a git.Tree object if the branch/tag/SHA is found, otherwise None
    '''
    if tgt_env == 'base':
        tgt_env = repo['base']
    if tgt_env == repo['base'] or tgt_env in envs():
        for ref in repo['repo'].refs:
            if isinstance(ref, (git.RemoteReference, git.TagReference)):
                parted = ref.name.partition('/')
                rspec = parted[2] if parted[2] else parted[0]
                if rspec == tgt_env:
                    return ref.commit.tree

    # Branch or tag not matched, check if 'tgt_env' is a commit
    if not _env_is_exposed(tgt_env):
        return None
    try:
        commit = repo['repo'].rev_parse(tgt_env)
    except gitdb.exc.BadObject:
        pass
    else:
        return commit.tree
    return None


def _get_tree_pygit2(repo, tgt_env):
    '''
    Return a pygit2.Tree object if the branch/tag/SHA is found, otherwise None
    '''
    if tgt_env == 'base':
        tgt_env = repo['base']
    if tgt_env == repo['base'] or tgt_env in envs():
        for ref in repo['repo'].listall_references():
            _, rtype, rspec = ref.split('/', 2)
            if rtype in ('remotes', 'tags'):
                parted = rspec.partition('/')
                rspec = parted[2] if parted[2] else parted[0]
                if rspec == tgt_env and _env_is_exposed(rspec):
                    return repo['repo'].lookup_reference(ref).get_object().tree

    # Branch or tag not matched, check if 'tgt_env' is a commit
    if not _env_is_exposed(tgt_env):
        return None
    try:
        commit = repo['repo'].revparse_single(tgt_env)
    except (KeyError, TypeError):
        # Not a valid commit, likely not a commit SHA
        pass
    else:
        return commit.tree
    return None


def _get_tree_dulwich(repo, tgt_env):
    '''
    Return a dulwich.objects.Tree object if the branch/tag/SHA is found,
    otherwise None
    '''
    if tgt_env == 'base':
        tgt_env = repo['base']
    if tgt_env == repo['base'] or tgt_env in envs():
        refs = repo['repo'].get_refs()
        # Sorting ensures we check heads (branches) before tags
        for ref in sorted(_dulwich_env_refs(refs)):
            # ref will be something like 'refs/heads/master'
            rtype, rspec = ref[5:].split('/', 1)
            if rspec == tgt_env and _env_is_exposed(rspec):
                if rtype == 'heads':
                    commit = repo['repo'].get_object(refs[ref])
                elif rtype == 'tags':
                    tag = repo['repo'].get_object(refs[ref])
                    if isinstance(tag, dulwich.objects.Tag):
                        # Tag.get_object() returns a 2-tuple, the 2nd element
                        # of which is the commit SHA to which the tag refers
                        commit = repo['repo'].get_object(tag.object[1])
                    elif isinstance(tag, dulwich.objects.Commit):
                        commit = tag
                    else:
                        log.error(
                            'Unhandled object type {0!r} in '
                            '_get_tree_dulwich. This is a bug, please report '
                            'it.'.format(tag.type_name)
                        )
                return repo['repo'].get_object(commit.tree)

    # Branch or tag not matched, check if 'tgt_env' is a commit. This is more
    # difficult with Dulwich because of its inability to deal with shortened
    # SHA-1 hashes.
    if not _env_is_exposed(tgt_env):
        return None
    try:
        int(tgt_env, 16)
    except ValueError:
        # Not hexidecimal, likely just a non-matching environment
        return None

    try:
        if len(tgt_env) == 40:
            sha_obj = repo['repo'].get_object(tgt_env)
            if isinstance(sha_obj, dulwich.objects.Commit):
                sha_commit = sha_obj
        else:
            matches = set([
                x for x in (
                    repo['repo'].get_object(x)
                    for x in repo['repo'].object_store
                    if x.startswith(tgt_env)
                )
                if isinstance(x, dulwich.objects.Commit)
            ])
            if len(matches) > 1:
                log.warning('Ambiguous commit ID {0!r}'.format(tgt_env))
                return None
            try:
                sha_commit = matches.pop()
            except IndexError:
                pass
    except TypeError as exc:
        log.warning('Invalid environment {0}: {1}'.format(tgt_env, exc))
    except KeyError:
        # No matching SHA
        return None

    try:
        return repo['repo'].get_object(sha_commit.tree)
    except NameError:
        # No matching sha_commit object was created. Unable to find SHA.
        pass
    return None


def _stale_refs_pygit2(repo):
    '''
    Return a list of stale refs by running git remote prune --dry-run <remote>,
    since pygit2 can't do this.
    '''
    key = ' * [would prune] '
    ret = []
    for line in subprocess.Popen(
            'git remote prune --dry-run origin',
            shell=True,
            close_fds=True,
            cwd=repo.workdir,
            stdout=subprocess.PIPE,
            stderr=subprocess.STDOUT).communicate()[0].splitlines():
        if line.startswith(key):
            line = line.replace(key, '')
            ret.append(line)
    return ret


def _verify_auth(repo):
    '''
    Check the username and password/keypair info for validity. If valid, assign
    a 'credentials' key (consisting of a relevant credentials object) to the
    repo config dict passed to this function. Return False if a required auth
    param is not present. Return True if the required auth parameters are
    present, or if the desired transport either does not support
    authentication.

    At this time, pygit2 is the only gitfs_provider which supports auth.
    '''
    if os.path.isabs(repo['url']) or _get_provider() not in AUTH_PROVIDERS:
        # If the URL is an absolute file path, there is no authentication.
        # Similarly, if the gitfs_provider is not one that supports auth, there
        # is no reason to proceed any further. Since there is no auth issue, we
        # return True
        return True
    if not any(repo.get(x) for x in AUTH_PARAMS):
        # Auth information not configured for this remote
        return True

    def _incomplete_auth(remote_url, missing):
        '''
        Helper function to log errors about missing auth parameters
        '''
        log.error(
            'Incomplete authentication information for remote {0}. Missing '
            'parameters: {1}'.format(remote_url, ', '.join(missing))
        )

    transport, _, address = repo['url'].partition('://')
    if not address:
        # Assume scp-like SSH syntax (user@domain.tld:relative/path.git)
        transport = 'ssh'
        address = repo['url']

    transport = transport.lower()

    if transport in ('git', 'file'):
        # These transports do not use auth
        return True

    elif transport == 'ssh':
        required_params = ('pubkey', 'privkey')
        user = address.split('@')[0]
        if user == address:
            # No '@' sign == no user. This is a problem.
            log.error(
                'Password / keypair specified for remote {0}, but remote '
                'URL is missing a username'.format(repo['url'])
            )
            return False

        repo['user'] = user
        if all(bool(repo[x]) for x in required_params):
            keypair_params = [repo[x] for x in
                              ('user', 'pubkey', 'privkey', 'passphrase')]
            repo['credentials'] = pygit2.Keypair(*keypair_params)
            return True
        else:
            missing_auth = [x for x in required_params if not bool(repo[x])]
            _incomplete_auth(repo['url'], missing_auth)
            return False

    elif transport in ('https', 'http'):
        required_params = ('user', 'password')
        password_ok = all(bool(repo[x]) for x in required_params)
        no_password_auth = not any(bool(repo[x]) for x in required_params)
        if no_password_auth:
            # Auth is not required, return True
            return True
        if password_ok:
            if transport == 'http' and not repo['insecure_auth']:
                log.error(
                    'Invalid configuration for remote {0}. Authentication is '
                    'disabled by default on http remotes. Either set '
                    'gitfs_insecure_auth to True in the master '
                    'configuration file, set a per-remote config option named '
                    '\'insecure_auth\' to True, or use https or ssh-based '
                    'authentication.'.format(repo['url'])
                )
                return False
            repo['credentials'] = pygit2.UserPass(repo['user'],
                                                  repo['password'])
            return True
        else:
            missing_auth = [x for x in required_params if not bool(repo[x])]
            _incomplete_auth(repo['url'], missing_auth)
            return False
    else:
        log.error(
            'Invalid configuration for remote {0}. Unsupported transport '
            '{1!r}.'.format(repo['url'], transport)
        )
        return False


def init():
    '''
    Return the git repo object for this session
    '''
    bp_ = os.path.join(__opts__['cachedir'], 'gitfs')
    provider = _get_provider()

    # The global versions of the auth params (gitfs_user, gitfs_password, etc.)
    # default to empty strings. If any of them are defined and the gitfs
    # provider is not one that supports auth, then error out and do not
    # proceed.
    override_params = PER_REMOTE_PARAMS
    global_auth_params = [
        'gitfs_{0}'.format(x) for x in AUTH_PARAMS
        if __opts__['gitfs_{0}'.format(x)]
    ]
    if provider in AUTH_PROVIDERS:
        override_params += AUTH_PARAMS
    elif global_auth_params:
        log.critical(
            'GitFS authentication was configured, but the {0!r} '
            'gitfs_provider does not support authentication. The providers '
            'for which authentication is supported in gitfs are: {1}. See the '
            'GitFS Walkthrough in the Salt documentation for further '
            'information.'.format(provider, ', '.join(AUTH_PROVIDERS))
        )
        return []

    # ignore git ssl verification if requested
    ssl_verify = 'true' if __opts__.get('gitfs_ssl_verify', True) else 'false'
    new_remote = False
    repos = []

    per_remote_defaults = {}
    for param in override_params:
        per_remote_defaults[param] = \
            six.text_type(__opts__['gitfs_{0}'.format(param)])

    for remote in __opts__['gitfs_remotes']:
        repo_conf = copy.deepcopy(per_remote_defaults)
        bad_per_remote_conf = False
        if isinstance(remote, dict):
            repo_url = next(iter(remote))
            per_remote_conf = dict(
                [(key, six.text_type(val)) for key, val in
                 six.iteritems(salt.utils.repack_dictlist(remote[repo_url]))]
            )
            if not per_remote_conf:
                log.error(
                    'Invalid per-remote configuration for remote {0}. If no '
                    'per-remote parameters are being specified, there may be '
                    'a trailing colon after the URL, which should be removed. '
                    'Check the master configuration file.'.format(repo_url)
                )
            for param in (x for x in per_remote_conf
                          if x not in override_params):
                bad_per_remote_conf = True
                if param in AUTH_PARAMS and provider not in AUTH_PROVIDERS:
                    log.critical(
                        'GitFS authentication parameter {0!r} (from remote '
                        '{1}) is only supported by the following provider(s): '
                        '{2}. Current gitfs_provider is {3!r}. See the '
                        'GitFS Walkthrough in the Salt documentation for '
                        'further information.'.format(
                            param,
                            repo_url,
                            ', '.join(AUTH_PROVIDERS),
                            provider
                        )
                    )
                else:
                    log.critical(
                        'Invalid configuration parameter {0!r} in remote {1}. '
                        'Valid parameters are: {2}. See the GitFS Walkthrough '
                        'in the Salt documentation for further '
                        'information.'.format(
                            param,
                            repo_url,
                            ', '.join(PER_REMOTE_PARAMS)
                        )
                    )
            if bad_per_remote_conf:
                # Don't let Salt try to use a badly-configured remote
                continue
            repo_conf.update(per_remote_conf)
        else:
            repo_url = remote

        if not isinstance(repo_url, six.string_types):
            log.error(
                'Invalid gitfs remote {0}. Remotes must be strings, you may '
                'need to enclose the URL in quotes'.format(repo_url)
            )
            continue

        try:
            repo_conf['mountpoint'] = salt.utils.strip_proto(
                repo_conf['mountpoint']
            )
        except TypeError:
            # mountpoint not specified
            pass

        hash_type = getattr(hashlib, __opts__.get('hash_type', 'md5'))
        repo_hash = hash_type(repo_url).hexdigest()
        rp_ = os.path.join(bp_, repo_hash)
        if not os.path.isdir(rp_):
            os.makedirs(rp_)

        try:
            if provider == 'gitpython':
                repo, new = _init_gitpython(rp_, repo_url, ssl_verify)
                if new:
                    new_remote = True
            elif provider == 'pygit2':
                repo, new = _init_pygit2(rp_, repo_url, ssl_verify)
                if new:
                    new_remote = True
            elif provider == 'dulwich':
                repo, new = _init_dulwich(rp_, repo_url, ssl_verify)
                if new:
                    new_remote = True
            else:
                # Should never get here because the provider has been verified
                # in __virtual__(). Log an error and return an empty list.
                log.error(
                    'Unexpected gitfs_provider {0!r}. This is probably a bug.'
                    .format(provider)
                )
                return []

            if repo is not None:
                repo_conf.update({
                    'repo': repo,
                    'url': repo_url,
                    'hash': repo_hash,
                    'cachedir': rp_
                })
                # Strip trailing slashes from the gitfs root as these cause
                # path searches to fail.
                repo_conf['root'] = repo_conf['root'].rstrip(os.path.sep)
                # Sanity check and assign the credential parameter to repo_conf
                if not _verify_auth(repo_conf):
                    continue
                repos.append(repo_conf)

        except Exception as exc:
            msg = ('Exception caught while initializing gitfs remote {0}: '
                   '{0}'.format(exc))
            if provider == 'gitpython':
                msg += ' Perhaps git is not available.'
            log.error(msg, exc_info_on_loglevel=logging.DEBUG)
            continue

    if new_remote:
        remote_map = os.path.join(__opts__['cachedir'], 'gitfs/remote_map.txt')
        try:
            with salt.utils.fopen(remote_map, 'w+') as fp_:
                timestamp = datetime.now().strftime('%d %b %Y %H:%M:%S.%f')
                fp_.write('# gitfs_remote map as of {0}\n'.format(timestamp))
                for repo in repos:
                    fp_.write('{0} = {1}\n'.format(repo['hash'], repo['url']))
        except OSError:
            pass
        else:
            log.info('Wrote new gitfs_remote map to {0}'.format(remote_map))

    return repos


def _init_gitpython(rp_, repo_url, ssl_verify):
    '''
    Initialize/attach to a repository using GitPython. Return the repo object
    if successful, otherwise return None. Also return a boolean that will tell
    init() whether a new repo was initialized.
    '''
    new = False
    if not os.listdir(rp_):
        # Repo cachedir is empty, initialize a new repo there
        repo = git.Repo.init(rp_)
        new = True
    else:
        # Repo cachedir exists, try to attach
        try:
            repo = git.Repo(rp_)
        except git.exc.InvalidGitRepositoryError:
            log.error(_INVALID_REPO.format(rp_, repo_url))
            return None, new
    if not repo.remotes:
        try:
            repo.create_remote('origin', repo_url)
            repo.git.config('http.sslVerify', ssl_verify)
        except os.error:
            # This exception occurs when two processes are trying to write to
            # the git config at once, go ahead and pass over it since this is
            # the only write. This should place a lock down.
            pass
    if repo.remotes:
        return repo, new
    return None, new


def _init_pygit2(rp_, repo_url, ssl_verify):
    '''
    Initialize/attach to a repository using pygit2. Return the repo object if
    successful, otherwise return None. Also return a boolean that will tell
    init() whether a new repo was initialized.
    '''
    new = False
    if not os.listdir(rp_):
        # Repo cachedir is empty, initialize a new repo there
        repo = pygit2.init_repository(rp_)
        new = True
    else:
        # Repo cachedir exists, try to attach
        try:
            repo = pygit2.Repository(rp_)
        except KeyError:
            log.error(_INVALID_REPO.format(rp_, repo_url))
            return None, new
    if not repo.remotes:
        try:
            repo.create_remote('origin', repo_url)
            repo.config.set_multivar('http.sslVerify', '', ssl_verify)
        except os.error:
            # This exception occurs when two processes are trying to write to
            # the git config at once, go ahead and pass over it since this is
            # the only write. This should place a lock down.
            pass
    if repo.remotes:
        return repo, new
    return None, new


def _init_dulwich(rp_, repo_url, ssl_verify):
    '''
    Initialize/attach to a repository using Dulwich. Return the repo object if
    successful, otherwise return None. Also return a boolean that will tell
    init() whether a new repo was initialized.
    '''
    new = False
    if not os.listdir(rp_):
        # Repo cachedir is empty, initialize a new repo there
        try:
            repo = dulwich.repo.Repo.init(rp_)
            new = True
            conf = _dulwich_conf(repo)
            conf.set('http', 'sslVerify', ssl_verify)
            # Add the remote manually, there is no function/object to do this
            conf.set(
                'remote "origin"',
                'fetch',
                '+refs/heads/*:refs/remotes/origin/*'
            )
            conf.set('remote "origin"', 'url', repo_url)
            conf.set('remote "origin"', 'pushurl', repo_url)
            conf.write_to_path()
        except os.error:
            pass
    else:
        # Repo cachedir exists, try to attach
        try:
            repo = dulwich.repo.Repo(rp_)
        except dulwich.repo.NotGitRepository:
            log.error(_INVALID_REPO.format(rp_, repo_url))
            return None, new
    # No way to interact with remotes, so just assume success
    return repo, new


def purge_cache():
    '''
    Purge the fileserver cache
    '''
    bp_ = os.path.join(__opts__['cachedir'], 'gitfs')
    try:
        remove_dirs = os.listdir(bp_)
    except OSError:
        remove_dirs = []
    for repo in init():
        try:
            with _aquire_update_lock_for_repo(repo):
                remove_dirs.remove(repo['hash'])
        except ValueError:
            pass
    remove_dirs = [os.path.join(bp_, rdir) for rdir in remove_dirs
                   if rdir not in ('hash', 'refs', 'envs.p', 'remote_map.txt')]
    if remove_dirs:
        for rdir in remove_dirs:
            shutil.rmtree(rdir)
        return True
    return False


@contextlib.contextmanager
def _aquire_update_lock_for_repo(repo):
    provider = _get_provider()

    if provider == 'gitpython':
        working_dir = repo['repo'].working_dir
    elif provider == 'pygit2':
        working_dir = repo['repo'].workdir
    elif provider == 'dulwich':
        working_dir = repo['repo'].path

    with wait_for_write_lock(os.path.join(working_dir, 'update.lk')):
        yield


@contextlib.contextmanager
def wait_for_write_lock(filename):
    fhandle = open(filename, 'w')

    if salt.utils.is_fcntl_available(check_sunos=True):
        fcntl.flock(fhandle.fileno(), fcntl.LOCK_EX)
    try:
        yield
    finally:
        if salt.utils.is_fcntl_available(check_sunos=True):
            fcntl.flock(fhandle.fileno(), fcntl.LOCK_UN)

        fhandle.close()
        os.remove(filename)


def update():
    '''
    Execute a git fetch on all of the repos
    '''
    # data for the fileserver event
    data = {'changed': False,
            'backend': 'gitfs'}
    provider = _get_provider()
    pid = os.getpid()
    data['changed'] = purge_cache()
    for repo in init():
        if provider == 'gitpython':
            origin = repo['repo'].remotes[0]
            working_dir = repo['repo'].working_dir
        elif provider == 'pygit2':
            origin = repo['repo'].remotes[0]
            working_dir = repo['repo'].workdir
        elif provider == 'dulwich':
            # origin is just a url here, there is no origin object
            origin = repo['url']
            working_dir = repo['repo'].path

        with _aquire_update_lock_for_repo(repo):
            try:
                log.debug('Fetching from {0}'.format(repo['url']))
                if provider == 'gitpython':
                    try:
                        fetch_results = origin.fetch()
                    except AssertionError:
                        fetch_results = origin.fetch()
                    for fetch in fetch_results:
                        if fetch.old_commit is not None:
                            data['changed'] = True
                elif provider == 'pygit2':
                    try:
                        origin.credentials = repo['credentials']
                    except KeyError:
                        # No credentials configured for this repo
                        pass
                    fetch = origin.fetch()
                    try:
                        # pygit2.Remote.fetch() returns a dict in pygit2 < 0.21.0
                        received_objects = fetch['received_objects']
                    except (AttributeError, TypeError):
                        # pygit2.Remote.fetch() returns a class instance in
                        # pygit2 >= 0.21.0
                        received_objects = fetch.received_objects
                    log.debug(
                        'Gitfs received {0} objects for remote {1}'
                        .format(received_objects, repo['url'])
                    )
                    if received_objects:
                        data['changed'] = True
                elif provider == 'dulwich':
                    client, path = \
                        dulwich.client.get_transport_and_path_from_url(
                            origin, thin_packs=True
                        )
                    refs_pre = repo['repo'].get_refs()
                    try:
                        refs_post = client.fetch(path, repo['repo'])
                    except dulwich.errors.NotGitRepository:
                        log.critical(
                            'Dulwich does not recognize remote {0} as a valid '
                            'remote URL. Perhaps it is missing \'.git\' at the '
                            'end.'.format(repo['url'])
                        )
                        continue
                    except KeyError:
                        log.critical(
                            'Local repository cachedir {0!r} (corresponding '
                            'remote: {1}) has been corrupted. Salt will now '
                            'attempt to remove the local checkout to allow it to '
                            'be re-initialized in the next fileserver cache '
                            'update.'
                            .format(repo['cachedir'], repo['url'])
                        )
                        try:
                            salt.utils.rm_rf(repo['cachedir'])
                        except OSError as exc:
                            log.critical(
                                'Unable to remove {0!r}: {1}'
                                .format(repo['cachedir'], exc)
                            )
                        continue
                    if refs_post is None:
                        # Empty repository
                        log.warning(
                            'Gitfs remote {0!r} is an empty repository and will '
                            'be skipped.'.format(origin)
                        )
                        continue
                    if refs_pre != refs_post:
                        data['changed'] = True
                        # Update local refs
                        for ref in _dulwich_env_refs(refs_post):
                            repo['repo'][ref] = refs_post[ref]
                        # Prune stale refs
                        for ref in repo['repo'].get_refs():
                            if ref not in refs_post:
                                del repo['repo'][ref]
            except Exception as exc:
                # Do not use {0!r} in the error message, as exc is not a string
                log.error(
                    'Exception \'{0}\' caught while fetching gitfs remote {1}'
                    .format(exc, repo['url']),
                    exc_info_on_loglevel=logging.DEBUG
                )

    env_cache = os.path.join(__opts__['cachedir'], 'gitfs/envs.p')
    if data.get('changed', False) is True or not os.path.isfile(env_cache):
        env_cachedir = os.path.dirname(env_cache)
        if not os.path.exists(env_cachedir):
            os.makedirs(env_cachedir)
        new_envs = envs(ignore_cache=True)
        serial = salt.payload.Serial(__opts__)
        with salt.utils.fopen(env_cache, 'w+') as fp_:
            fp_.write(serial.dumps(new_envs))
            log.trace('Wrote env cache data to {0}'.format(env_cache))

    # if there is a change, fire an event
    if __opts__.get('fileserver_events', False):
        event = salt.utils.event.get_event(
                'master',
                __opts__['sock_dir'],
                __opts__['transport'],
                opts=__opts__,
                listen=False)
        event.fire_event(data, tagify(['gitfs', 'update'], prefix='fileserver'))
    try:
        salt.fileserver.reap_fileserver_cache_dir(
            os.path.join(__opts__['cachedir'], 'gitfs/hash'),
            find_file
        )
    except (IOError, OSError):
        # Hash file won't exist if no files have yet been served up
        pass


def _env_is_exposed(env):
    '''
    Check if an environment is exposed by comparing it against a whitelist and
    blacklist.
    '''
    return salt.utils.check_whitelist_blacklist(
        env,
        whitelist=__opts__['gitfs_env_whitelist'],
        blacklist=__opts__['gitfs_env_blacklist']
    )


def envs(ignore_cache=False):
    '''
    Return a list of refs that can be used as environments
    '''
    if not ignore_cache:
        env_cache = os.path.join(__opts__['cachedir'], 'gitfs/envs.p')
        cache_match = salt.fileserver.check_env_cache(__opts__, env_cache)
        if cache_match is not None:
            return cache_match
    provider = _get_provider()
    ret = set()
    for repo in init():
        if provider == 'gitpython':
            ret.update(_envs_gitpython(repo))
        elif provider == 'pygit2':
            ret.update(_envs_pygit2(repo))
        elif provider == 'dulwich':
            ret.update(_envs_dulwich(repo))
        else:
            # Should never get here because the provider has been verified
            # in __virtual__(). Log an error and return an empty list.
            log.error(
                'Unexpected gitfs_provider {0!r}. This is probably a bug.'
                .format(provider)
            )
            return []
    return sorted(ret)


def _envs_gitpython(repo):
    '''
    Check the refs and return a list of the ones which can be used as salt
    environments.
    '''
    ret = set()
    remote = repo['repo'].remotes[0]
    for ref in repo['repo'].refs:
        parted = ref.name.partition('/')
        rspec = parted[2] if parted[2] else parted[0]
        if isinstance(ref, git.Head):
            if rspec == repo['base']:
                rspec = 'base'
            if ref not in remote.stale_refs and _env_is_exposed(rspec):
                ret.add(rspec)
        elif isinstance(ref, git.Tag) and _env_is_exposed(rspec):
            ret.add(rspec)
    return ret


def _envs_pygit2(repo):
    '''
    Check the refs and return a list of the ones which can be used as salt
    environments.
    '''
    ret = set()
    stale_refs = _stale_refs_pygit2(repo['repo'])
    for ref in repo['repo'].listall_references():
        ref = re.sub('^refs/', '', ref)
        rtype, rspec = ref.split('/', 1)
        if rtype == 'remotes':
            if rspec not in stale_refs:
                parted = rspec.partition('/')
                rspec = parted[2] if parted[2] else parted[0]
                if rspec == repo['base']:
                    rspec = 'base'
                if _env_is_exposed(rspec):
                    ret.add(rspec)
        elif rtype == 'tags' and _env_is_exposed(rspec):
            ret.add(rspec)
    return ret


def _envs_dulwich(repo):
    '''
    Check the refs and return a list of the ones which can be used as salt
    environments.
    '''
    ret = set()
    for ref in _dulwich_env_refs(repo['repo'].get_refs()):
        # ref will be something like 'refs/heads/master'
        rtype, rspec = ref[5:].split('/', 1)
        if rtype == 'heads':
            if rspec == repo['base']:
                rspec = 'base'
            if _env_is_exposed(rspec):
                ret.add(rspec)
        elif rtype == 'tags' and _env_is_exposed(rspec):
            ret.add(rspec)
    return ret


def find_file(path, tgt_env='base', **kwargs):  # pylint: disable=W0613
    '''
    Find the first file to match the path and ref, read the file out of git
    and send the path to the newly cached file
    '''
    fnd = {'path': '',
           'rel': ''}
    if os.path.isabs(path) or tgt_env not in envs():
        return fnd

    provider = _get_provider()
    dest = os.path.join(__opts__['cachedir'], 'gitfs/refs', tgt_env, path)
    hashes_glob = os.path.join(__opts__['cachedir'],
                               'gitfs/hash',
                               tgt_env,
                               '{0}.hash.*'.format(path))
    blobshadest = os.path.join(__opts__['cachedir'],
                               'gitfs/hash',
                               tgt_env,
                               '{0}.hash.blob_sha1'.format(path))
    lk_fn = os.path.join(__opts__['cachedir'],
                         'gitfs/hash',
                         tgt_env,
                         '{0}.lk'.format(path))
    destdir = os.path.dirname(dest)
    hashdir = os.path.dirname(blobshadest)

    for repo in init():
        with _aquire_update_lock_for_repo(repo):
            if not os.path.isdir(destdir):
                try:
<<<<<<< HEAD
                    file_blob = tree / repo_path
                    if stat.S_ISLNK(file_blob.mode):
                        # Path is a symlink. The blob data corresponding to
                        # this path's object ID will be the target of the
                        # symlink. Follow the symlink and set repo_path to the
                        # location indicated in the blob data.
                        stream = six.StringIO()
                        file_blob.stream_data(stream)
                        stream.seek(0)
                        link_tgt = stream.read()
                        stream.close()
                        repo_path = os.path.normpath(
                            os.path.join(os.path.dirname(repo_path), link_tgt)
                        )
                    else:
                        blob = file_blob
                        break
                except KeyError:
                    # File not found or repo_path points to a directory
                    break
            if blob is None:
                continue
            blob_hexsha = blob.hexsha

        elif provider == 'pygit2':
            tree = _get_tree_pygit2(repo, tgt_env)
            if not tree:
                # Branch/tag/SHA not found in repo, try the next
                continue
            while True:
                depth += 1
                if depth > SYMLINK_RECURSE_DEPTH:
                    break
=======
                    os.makedirs(destdir)
                except OSError:
                    # Path exists and is a file, remove it and retry
                    os.remove(destdir)
                    os.makedirs(destdir)
            if not os.path.isdir(hashdir):
>>>>>>> 8734d6f8
                try:
                    os.makedirs(hashdir)
                except OSError:
                    # Path exists and is a file, remove it and retry
                    os.remove(hashdir)
                    os.makedirs(hashdir)

            if repo['mountpoint'] \
                    and not path.startswith(repo['mountpoint'] + os.path.sep):
                continue
            repo_path = path[len(repo['mountpoint']):].lstrip(os.path.sep)
            if repo['root']:
                repo_path = os.path.join(repo['root'], repo_path)

            blob = None
            depth = 0
            if provider == 'gitpython':
                tree = _get_tree_gitpython(repo, tgt_env)
                if not tree:
                    # Branch/tag/SHA not found in repo, try the next
                    continue
                while True:
                    depth += 1
                    if depth > SYMLINK_RECURSE_DEPTH:
                        break
                    try:
                        file_blob = tree / repo_path
                        if stat.S_ISLNK(file_blob.mode):
                            # Path is a symlink. The blob data corresponding to
                            # this path's object ID will be the target of the
                            # symlink. Follow the symlink and set repo_path to the
                            # location indicated in the blob data.
                            stream = StringIO()
                            file_blob.stream_data(stream)
                            stream.seek(0)
                            link_tgt = stream.read()
                            stream.close()
                            repo_path = os.path.normpath(
                                os.path.join(os.path.dirname(repo_path), link_tgt)
                            )
                        else:
                            blob = file_blob
                            break
                    except KeyError:
                        # File not found or repo_path points to a directory
                        break
                if blob is None:
                    continue
                blob_hexsha = blob.hexsha

            elif provider == 'pygit2':
                tree = _get_tree_pygit2(repo, tgt_env)
                if not tree:
                    # Branch/tag/SHA not found in repo, try the next
                    continue
                while True:
                    depth += 1
                    if depth > SYMLINK_RECURSE_DEPTH:
                        break
                    try:
                        if stat.S_ISLNK(tree[repo_path].filemode):
                            # Path is a symlink. The blob data corresponding to this
                            # path's object ID will be the target of the symlink. Follow
                            # the symlink and set repo_path to the location indicated
                            # in the blob data.
                            link_tgt = repo['repo'][tree[repo_path].oid].data
                            repo_path = os.path.normpath(
                                os.path.join(os.path.dirname(repo_path), link_tgt)
                            )
                        else:
                            oid = tree[repo_path].oid
                            blob = repo['repo'][oid]
                    except KeyError:
                        break
                if blob is None:
                    continue
                blob_hexsha = blob.hex

            elif provider == 'dulwich':
                while True:
                    depth += 1
                    if depth > SYMLINK_RECURSE_DEPTH:
                        break
                    prefix_dirs, _, filename = repo_path.rpartition(os.path.sep)
                    tree = _get_tree_dulwich(repo, tgt_env)
                    tree = _dulwich_walk_tree(repo['repo'], tree, prefix_dirs)
                    if not isinstance(tree, dulwich.objects.Tree):
                        # Branch/tag/SHA not found in repo
                        break
                    try:
                        mode, oid = tree[filename]
                        if stat.S_ISLNK(mode):
                            # Path is a symlink. The blob data corresponding to
                            # this path's object ID will be the target of the
                            # symlink. Follow the symlink and set repo_path to the
                            # location indicated in the blob data.
                            link_tgt = repo['repo'].get_object(oid).as_raw_string()
                            repo_path = os.path.normpath(
                                os.path.join(os.path.dirname(repo_path), link_tgt)
                            )
                        else:
                            blob = repo['repo'].get_object(oid)
                            break
                    except KeyError:
                        break
                if blob is None:
                    continue
                blob_hexsha = blob.sha().hexdigest()

            salt.fileserver.wait_lock(lk_fn, dest)
            if os.path.isfile(blobshadest) and os.path.isfile(dest):
                with salt.utils.fopen(blobshadest, 'r') as fp_:
                    sha = fp_.read()
                    if sha == blob_hexsha:
                        fnd['rel'] = path
                        fnd['path'] = dest
                        return fnd
            with salt.utils.fopen(lk_fn, 'w+') as fp_:
                fp_.write('')
            for filename in glob.glob(hashes_glob):
                try:
                    os.remove(filename)
                except Exception:
                    pass
            with salt.utils.fopen(dest, 'w+') as fp_:
                if provider == 'gitpython':
                    blob.stream_data(fp_)
                elif provider == 'pygit2':
                    fp_.write(blob.data)
                elif provider == 'dulwich':
                    fp_.write(blob.as_raw_string())
            with salt.utils.fopen(blobshadest, 'w+') as fp_:
                fp_.write(blob_hexsha)
            try:
                os.remove(lk_fn)
            except (OSError, IOError):
                pass
            fnd['rel'] = path
            fnd['path'] = dest
            return fnd
    return fnd


def serve_file(load, fnd):
    '''
    Return a chunk from a file based on the data received
    '''
    if 'env' in load:
        salt.utils.warn_until(
            'Boron',
            'Passing a salt environment should be done using \'saltenv\' '
            'not \'env\'. This functionality will be removed in Salt Boron.'
        )
        load['saltenv'] = load.pop('env')

    ret = {'data': '',
           'dest': ''}
    required_load_keys = set(['path', 'loc', 'saltenv'])
    if not all(x in load for x in required_load_keys):
        log.debug(
            'Not all of the required keys present in payload. '
            'Missing: {0}'.format(
                ', '.join(required_load_keys.difference(load))
            )
        )
        return ret
    if not fnd['path']:
        return ret
    ret['dest'] = fnd['rel']
    gzip = load.get('gzip', None)
    with salt.utils.fopen(fnd['path'], 'rb') as fp_:
        fp_.seek(load['loc'])
        data = fp_.read(__opts__['file_buffer_size'])
        if gzip and data:
            data = salt.utils.gzip_util.compress(data, gzip)
            ret['gzip'] = gzip
        ret['data'] = data
    return ret


def file_hash(load, fnd):
    '''
    Return a file hash, the hash type is set in the master config file
    '''
    if 'env' in load:
        salt.utils.warn_until(
            'Boron',
            'Passing a salt environment should be done using \'saltenv\' '
            'not \'env\'. This functionality will be removed in Salt Boron.'
        )
        load['saltenv'] = load.pop('env')

    if not all(x in load for x in ('path', 'saltenv')):
        return ''
    ret = {'hash_type': __opts__['hash_type']}
    relpath = fnd['rel']
    path = fnd['path']
    hashdest = os.path.join(__opts__['cachedir'],
                            'gitfs/hash',
                            load['saltenv'],
                            '{0}.hash.{1}'.format(relpath,
                                                  __opts__['hash_type']))
    if not os.path.isfile(hashdest):
        if not os.path.exists(os.path.dirname(hashdest)):
            os.makedirs(os.path.dirname(hashdest))
        ret['hsum'] = salt.utils.get_hash(path, __opts__['hash_type'])
        with salt.utils.fopen(hashdest, 'w+') as fp_:
            fp_.write(ret['hsum'])
        return ret
    else:
        with salt.utils.fopen(hashdest, 'rb') as fp_:
            ret['hsum'] = fp_.read()
        return ret


def _file_lists(load, form):
    '''
    Return a dict containing the file lists for files and dirs
    '''
    if 'env' in load:
        salt.utils.warn_until(
            'Boron',
            'Passing a salt environment should be done using \'saltenv\' '
            'not \'env\'. This functionality will be removed in Salt Boron.'
        )
        load['saltenv'] = load.pop('env')

    list_cachedir = os.path.join(__opts__['cachedir'], 'file_lists/gitfs')
    if not os.path.isdir(list_cachedir):
        try:
            os.makedirs(list_cachedir)
        except os.error:
            log.critical('Unable to make cachedir {0}'.format(list_cachedir))
            return []
    list_cache = os.path.join(
        list_cachedir,
        '{0}.p'.format(load['saltenv'].replace(os.path.sep, '_|-'))
    )
    w_lock = os.path.join(
        list_cachedir,
        '.{0}.w'.format(load['saltenv'].replace(os.path.sep, '_|-'))
    )
    cache_match, refresh_cache, save_cache = \
        salt.fileserver.check_file_list_cache(
            __opts__, form, list_cache, w_lock
        )
    if cache_match is not None:
        return cache_match
    if refresh_cache:
        ret = {}
        ret['files'], ret['symlinks'] = _get_file_list(load)
        ret['dirs'] = _get_dir_list(load)
        if save_cache:
            salt.fileserver.write_file_list_cache(
                __opts__, ret, list_cache, w_lock
            )
        # NOTE: symlinks are organized in a dict instead of a list, however the
        # 'symlinks' key will be defined above so it will never get to the
        # default value in the call to ret.get() below.
        return ret.get(form, [])
    # Shouldn't get here, but if we do, this prevents a TypeError
    return []


def file_list(load):
    '''
    Return a list of all files on the file server in a specified
    environment
    '''
    return _file_lists(load, 'files')


def _get_file_list(load):
    '''
    Return a list of all files on the file server in a specified
    environment
    '''
    if 'env' in load:
        salt.utils.warn_until(
            'Boron',
            'Passing a salt environment should be done using \'saltenv\' '
            'not \'env\'. This functionality will be removed in Salt Boron.'
        )
        load['saltenv'] = load.pop('env')

    provider = _get_provider()
    if 'saltenv' not in load or load['saltenv'] not in envs():
        return [], {}
    files = set()
    symlinks = {}
    for repo in init():
        fl_func = None
        if provider == 'gitpython':
            fl_func = _file_list_gitpython
        elif provider == 'pygit2':
            fl_func = _file_list_pygit2
        elif provider == 'dulwich':
            fl_func = _file_list_dulwich
        try:
            repo_files, repo_symlinks = fl_func(repo, load['saltenv'])
        except TypeError:
            # We should never get here unless the gitfs_provider is not
            # accounted for in tbe above if/elif block.
            continue
        else:
            files.update(repo_files)
            symlinks.update(repo_symlinks)
    return sorted(files), symlinks


def _file_list_gitpython(repo, tgt_env):
    '''
    Get file list using GitPython
    '''
    files = set()
    symlinks = {}
    if tgt_env == 'base':
        tgt_env = repo['base']
    tree = _get_tree_gitpython(repo, tgt_env)
    if not tree:
        return files, symlinks
    if repo['root']:
        try:
            tree = tree / repo['root']
        except KeyError:
            return files, symlinks
    relpath = lambda path: os.path.relpath(path, repo['root'])
    add_mountpoint = lambda path: os.path.join(repo['mountpoint'], path)
    for file_blob in tree.traverse():
        if not isinstance(file_blob, git.Blob):
            continue
        file_path = add_mountpoint(relpath(file_blob.path))
        files.add(file_path)
        if stat.S_ISLNK(file_blob.mode):
            stream = six.StringIO()
            file_blob.stream_data(stream)
            stream.seek(0)
            link_tgt = stream.read()
            stream.close()
            symlinks[file_path] = link_tgt
    return files, symlinks


def _file_list_pygit2(repo, tgt_env):
    '''
    Get file list using pygit2
    '''
    def _traverse(tree, repo_obj, blobs, prefix):
        '''
        Traverse through a pygit2 Tree object recursively, accumulating all the
        file paths and symlink info in the "blobs" dict
        '''
        for entry in iter(tree):
            obj = repo_obj[entry.oid]
            if isinstance(obj, pygit2.Blob):
                repo_path = os.path.join(prefix, entry.name)
                blobs.setdefault('files', []).append(repo_path)
                if stat.S_ISLNK(tree[entry.name].filemode):
                    link_tgt = repo_obj[tree[entry.name].oid].data
                    blobs.setdefault('symlinks', {})[repo_path] = link_tgt
            elif isinstance(obj, pygit2.Tree):
                _traverse(obj,
                          repo_obj,
                          blobs,
                          os.path.join(prefix, entry.name))
    files = set()
    symlinks = {}
    if tgt_env == 'base':
        tgt_env = repo['base']
    tree = _get_tree_pygit2(repo, tgt_env)
    if not tree:
        return files, symlinks
    if repo['root']:
        try:
            # This might need to be changed to account for a root that
            # spans more than one directory
            oid = tree[repo['root']].oid
            tree = repo['repo'][oid]
        except KeyError:
            return files, symlinks
        if not isinstance(tree, pygit2.Tree):
            return files, symlinks
    blobs = {}
    if len(tree):
        _traverse(tree, repo['repo'], blobs, repo['root'])
    relpath = lambda path: os.path.relpath(path, repo['root'])
    add_mountpoint = lambda path: os.path.join(repo['mountpoint'], path)
    for repo_path in blobs.get('files', []):
        files.add(add_mountpoint(relpath(repo_path)))
    for repo_path, link_tgt in six.iteritems(blobs.get('symlinks', {})):
        symlinks[add_mountpoint(relpath(repo_path))] = link_tgt
    return files, symlinks


def _file_list_dulwich(repo, tgt_env):
    '''
    Get file list using dulwich
    '''
    def _traverse(tree, repo_obj, blobs, prefix):
        '''
        Traverse through a dulwich Tree object recursively, accumulating all the
        file paths and symlink info in the "blobs" dict
        '''
        for item in six.iteritems(tree):
            obj = repo_obj.get_object(item.sha)
            if isinstance(obj, dulwich.objects.Blob):
                repo_path = os.path.join(prefix, item.path)
                blobs.setdefault('files', []).append(repo_path)
                mode, oid = tree[item.path]
                if stat.S_ISLNK(mode):
                    link_tgt = repo_obj.get_object(oid).as_raw_string()
                    blobs.setdefault('symlinks', {})[repo_path] = link_tgt
            elif isinstance(obj, dulwich.objects.Tree):
                _traverse(obj,
                          repo_obj,
                          blobs,
                          os.path.join(prefix, item.path))
    files = set()
    symlinks = {}
    if tgt_env == 'base':
        tgt_env = repo['base']
    tree = _get_tree_dulwich(repo, tgt_env)
    tree = _dulwich_walk_tree(repo['repo'], tree, repo['root'])
    if not isinstance(tree, dulwich.objects.Tree):
        return files, symlinks
    blobs = {}
    if len(tree):
        _traverse(tree, repo['repo'], blobs, repo['root'])
    relpath = lambda path: os.path.relpath(path, repo['root'])
    add_mountpoint = lambda path: os.path.join(repo['mountpoint'], path)
    for repo_path in blobs.get('files', []):
        files.add(add_mountpoint(relpath(repo_path)))
    for repo_path, link_tgt in six.iteritems(blobs.get('symlinks', {})):
        symlinks[add_mountpoint(relpath(repo_path))] = link_tgt
    return files, symlinks


def file_list_emptydirs(load):  # pylint: disable=W0613
    '''
    Return a list of all empty directories on the master
    '''
    # Cannot have empty dirs in git
    return []


def dir_list(load):
    '''
    Return a list of all directories on the master
    '''
    return _file_lists(load, 'dirs')


def _get_dir_list(load):
    '''
    Get a list of all directories on the master
    '''
    if 'env' in load:
        salt.utils.warn_until(
            'Boron',
            'Passing a salt environment should be done using \'saltenv\' '
            'not \'env\'. This functionality will be removed in Salt Boron.'
        )
        load['saltenv'] = load.pop('env')

    provider = _get_provider()
    if 'saltenv' not in load or load['saltenv'] not in envs():
        return []
    ret = set()
    for repo in init():
        if provider == 'gitpython':
            ret.update(
                _dir_list_gitpython(repo, load['saltenv'])
            )
        elif provider == 'pygit2':
            ret.update(
                _dir_list_pygit2(repo, load['saltenv'])
            )
        elif provider == 'dulwich':
            ret.update(
                _dir_list_dulwich(repo, load['saltenv'])
            )
    return sorted(ret)


def _dir_list_gitpython(repo, tgt_env):
    '''
    Get list of directories using GitPython
    '''
    ret = set()
    if tgt_env == 'base':
        tgt_env = repo['base']
    tree = _get_tree_gitpython(repo, tgt_env)
    if not tree:
        return ret
    if repo['root']:
        try:
            tree = tree / repo['root']
        except KeyError:
            return ret
    for blob in tree.traverse():
        if not isinstance(blob, git.Tree):
            continue
        if repo['root']:
            path = os.path.relpath(blob.path, repo['root'])
        else:
            path = blob.path
        ret.add(os.path.join(repo['mountpoint'], path))
    return ret


def _dir_list_pygit2(repo, tgt_env):
    '''
    Get a list of directories using pygit2
    '''
    def _traverse(tree, repo_obj, blobs, prefix):
        '''
        Traverse through a pygit2 Tree object recursively, accumulating all the
        empty directories within it in the "blobs" list
        '''
        for entry in iter(tree):
            blob = repo_obj[entry.oid]
            if not isinstance(blob, pygit2.Tree):
                continue
            blobs.append(os.path.join(prefix, entry.name))
            if len(blob):
                _traverse(blob,
                          repo_obj,
                          blobs,
                          os.path.join(prefix, entry.name))
    ret = set()
    if tgt_env == 'base':
        tgt_env = repo['base']
    tree = _get_tree_pygit2(repo, tgt_env)
    if not tree:
        return ret
    if repo['root']:
        try:
            oid = tree[repo['root']].oid
            tree = repo['repo'][oid]
        except KeyError:
            return ret
        if not isinstance(tree, pygit2.Tree):
            return ret
    blobs = []
    if len(tree):
        _traverse(tree, repo['repo'], blobs, repo['root'])
    for blob in blobs:
        if repo['root']:
            blob = os.path.relpath(blob, repo['root'])
        ret.add(os.path.join(repo['mountpoint'], blob))
    return ret


def _dir_list_dulwich(repo, tgt_env):
    '''
    Get a list of directories using pygit2
    '''
    def _traverse(tree, repo_obj, blobs, prefix):
        '''
        Traverse through a dulwich Tree object recursively, accumulating all
        the empty directories within it in the "blobs" list
        '''
        for item in six.iteritems(tree):
            obj = repo_obj.get_object(item.sha)
            if not isinstance(obj, dulwich.objects.Tree):
                continue
            blobs.append(os.path.join(prefix, item.path))
            if len(repo_obj.get_object(item.sha)):
                _traverse(obj,
                          repo_obj,
                          blobs,
                          os.path.join(prefix, item.path))
    ret = set()
    if tgt_env == 'base':
        tgt_env = repo['base']
    tree = _get_tree_dulwich(repo, tgt_env)
    tree = _dulwich_walk_tree(repo['repo'], tree, repo['root'])
    if not isinstance(tree, dulwich.objects.Tree):
        return ret
    blobs = []
    if len(tree):
        _traverse(tree, repo['repo'], blobs, repo['root'])
    for blob in blobs:
        if repo['root']:
            blob = os.path.relpath(blob, repo['root'])
        ret.add(os.path.join(repo['mountpoint'], blob))
    return ret


def symlink_list(load):
    '''
    Return a dict of all symlinks based on a given path in the repo
    '''
    if 'env' in load:
        salt.utils.warn_until(
            'Boron',
            'Passing a salt environment should be done using \'saltenv\' '
            'not \'env\'. This functionality will be removed in Salt Boron.'
        )
        load['saltenv'] = load.pop('env')

    if load['saltenv'] not in envs():
        return {}
    try:
        prefix = load['prefix'].strip('/')
    except KeyError:
        prefix = ''
    symlinks = _file_lists(load, 'symlinks')
    return dict([(key, val)
                 for key, val in six.iteritems(symlinks)
                 if key.startswith(prefix)])<|MERGE_RESOLUTION|>--- conflicted
+++ resolved
@@ -44,13 +44,9 @@
 # Import python libs
 from __future__ import absolute_import
 import copy
-<<<<<<< HEAD
-import distutils.version  # pylint: disable=import-error,no-name-in-module
-=======
 import contextlib
 import distutils.version  # pylint: disable=E0611
 import fcntl
->>>>>>> 8734d6f8
 import glob
 import hashlib
 import logging
@@ -1217,48 +1213,12 @@
         with _aquire_update_lock_for_repo(repo):
             if not os.path.isdir(destdir):
                 try:
-<<<<<<< HEAD
-                    file_blob = tree / repo_path
-                    if stat.S_ISLNK(file_blob.mode):
-                        # Path is a symlink. The blob data corresponding to
-                        # this path's object ID will be the target of the
-                        # symlink. Follow the symlink and set repo_path to the
-                        # location indicated in the blob data.
-                        stream = six.StringIO()
-                        file_blob.stream_data(stream)
-                        stream.seek(0)
-                        link_tgt = stream.read()
-                        stream.close()
-                        repo_path = os.path.normpath(
-                            os.path.join(os.path.dirname(repo_path), link_tgt)
-                        )
-                    else:
-                        blob = file_blob
-                        break
-                except KeyError:
-                    # File not found or repo_path points to a directory
-                    break
-            if blob is None:
-                continue
-            blob_hexsha = blob.hexsha
-
-        elif provider == 'pygit2':
-            tree = _get_tree_pygit2(repo, tgt_env)
-            if not tree:
-                # Branch/tag/SHA not found in repo, try the next
-                continue
-            while True:
-                depth += 1
-                if depth > SYMLINK_RECURSE_DEPTH:
-                    break
-=======
                     os.makedirs(destdir)
                 except OSError:
                     # Path exists and is a file, remove it and retry
                     os.remove(destdir)
                     os.makedirs(destdir)
             if not os.path.isdir(hashdir):
->>>>>>> 8734d6f8
                 try:
                     os.makedirs(hashdir)
                 except OSError:
