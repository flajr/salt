--- conflicted
+++ resolved
@@ -2,15 +2,11 @@
 Support for Apache
 '''
 
-<<<<<<< HEAD
-from re import sub
-=======
 import re
 
 __outputter__ = {
     'signal': 'txt',
 }
->>>>>>> 05edea8b
 
 
 def __detect_os():
@@ -112,15 +108,9 @@
     '''
     Return list of directives together with expected arguments
     and places where the directive is valid (``apachectl -L``)
-<<<<<<< HEAD
 
     CLI Example::
 
-=======
-
-    CLI Example::
-
->>>>>>> 05edea8b
         salt '*' apache.directives
     '''
     cmd = __detect_os() + ' -L'
@@ -162,19 +152,11 @@
             if comps[0] == 'default':
                 ret[namevhost]['default'] = {}
                 ret[namevhost]['default']['vhost'] = comps[2]
-<<<<<<< HEAD
-                ret[namevhost]['default']['conf'] = sub(r'\(|\)', '', comps[3])
-            if comps[0] == 'port':
-                ret[namevhost][comps[3]] = {}
-                ret[namevhost][comps[3]]['vhost'] = comps[3]
-                ret[namevhost][comps[3]]['conf'] = sub(r'\(|\)', '', comps[4])
-=======
                 ret[namevhost]['default']['conf'] = re.sub(r'\(|\)', '', comps[3])
             if comps[0] == 'port':
                 ret[namevhost][comps[3]] = {}
                 ret[namevhost][comps[3]]['vhost'] = comps[3]
                 ret[namevhost][comps[3]]['conf'] = re.sub(r'\(|\)', '', comps[4])
->>>>>>> 05edea8b
                 ret[namevhost][comps[3]]['port'] = comps[1]
     return ret
 
