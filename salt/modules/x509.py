--- conflicted
+++ resolved
@@ -488,18 +488,8 @@
     # Replace encoded newlines
     text = text.replace("\\n", "\n")
 
-<<<<<<< HEAD
     if len(text.splitlines()) == 1 and text.startswith(
             '-----') and text.endswith('-----'):
-=======
-    _match = None
-
-    if (
-        len(text.splitlines()) == 1
-        and text.startswith("-----")
-        and text.endswith("-----")
-    ):
->>>>>>> 5ad847d6
         # mine.get returns the PEM on a single line, we fix this
         pem_fixed = []
         pem_temp = text
@@ -518,20 +508,11 @@
                     pem_temp = pem_temp[pem_temp.index("-") :]
         text = "\n".join(pem_fixed)
 
-<<<<<<< HEAD
-    errmsg = 'PEM text not valid:\n{0}'.format(text)
-    if pem_type:
-        errmsg = ('PEM does not contain a single entry of type {0}:\n'
-                  '{1}'.format(pem_type, text))
-=======
-    _dregex = _make_regex("[0-9A-Z ]+")
     errmsg = "PEM text not valid:\n{0}".format(text)
     if pem_type:
-        _dregex = _make_regex(pem_type)
         errmsg = "PEM does not contain a single entry of type {0}:\n" "{1}".format(
             pem_type, text
         )
->>>>>>> 5ad847d6
 
     _match = _valid_pem(text, pem_type)
     if not _match:
@@ -818,17 +799,9 @@
     .. code-block:: bash
 
         salt '*' x509.write_pem "-----BEGIN CERTIFICATE-----MIIGMzCCBBugA..." path=/etc/pki/mycert.crt
-<<<<<<< HEAD
-    '''
+    """
     text = get_pem_entry(text, pem_type=pem_type)
     with salt.utils.files.set_umask(0o077):
-        _dhparams = ''
-        _private_key = ''
-        if pem_type and pem_type == 'CERTIFICATE' and os.path.isfile(path) and not overwrite:
-=======
-    """
-    with salt.utils.files.set_umask(0o077):
-        text = get_pem_entry(text, pem_type=pem_type)
         _dhparams = ""
         _private_key = ""
         if (
@@ -837,7 +810,6 @@
             and os.path.isfile(path)
             and not overwrite
         ):
->>>>>>> 5ad847d6
             _filecontents = _text_or_file(path)
             try:
                 _dhparams = get_pem_entry(_filecontents, "DH PARAMETERS")
@@ -1131,25 +1103,12 @@
                 dict_.update(item)
             signing_policy = dict_
 
-<<<<<<< HEAD
-    if 'minions' in signing_policy:
-        if '__pub_id' not in kwargs:
-            return 'minion sending this request could not be identified'
-        if not _match_minions(signing_policy['minions'], kwargs['__pub_id']):
-            return '{0} not permitted to use signing policy {1}'.format(
-                kwargs['__pub_id'], argdic['signing_policy'])
-=======
     if "minions" in signing_policy:
         if "__pub_id" not in kwargs:
             return "minion sending this request could not be identified"
-        matcher = "match.glob"
-        if "@" in signing_policy["minions"]:
-            matcher = "match.compound"
-        if not __salt__[matcher](signing_policy["minions"], kwargs["__pub_id"]):
+        if not _match_minions(signing_policy["minions"], kwargs["__pub_id"]):
             return "{0} not permitted to use signing policy {1}".format(
-                kwargs["__pub_id"], argdic["signing_policy"]
-            )
->>>>>>> 5ad847d6
+                kwargs["__pub_id"], argdic["signing_policy"])
 
     try:
         return create_certificate(path=None, text=True, **argdic)
