# -*- coding: utf-8 -*-
'''
A module to wrap pacman calls, since Arch is the best
(https://wiki.archlinux.org/index.php/Arch_is_the_best)

.. important::
    If you feel that Salt should be using this module to manage packages on a
    minion, and it is using a different module (or gives an error similar to
    *'pkg.install' is not available*), see :ref:`here
    <module-provider-override>`.
'''

# Import python libs
from __future__ import absolute_import
import copy
import logging
import re
import os.path

# Import salt libs
import salt.utils
<<<<<<< HEAD
import salt.utils.itertools
=======
import salt.utils.systemd
>>>>>>> 2a5d1a0e
from salt.exceptions import CommandExecutionError, MinionError

# Import 3rd-party libs
import salt.ext.six as six

log = logging.getLogger(__name__)

# Define the module's virtual name
__virtualname__ = 'pkg'


def __virtual__():
    '''
    Set the virtual pkg module if the os is Arch
    '''
    if __grains__['os'] in ('Arch', 'Arch ARM', 'Antergos', 'ManjaroLinux'):
        return __virtualname__
    return (False, 'The pacman module could not be loaded: unsupported OS family.')


def _list_removed(old, new):
    '''
    List the packages which have been removed between the two package objects
    '''
    return [x for x in old if x not in new]


def latest_version(*names, **kwargs):
    '''
    Return the latest version of the named package available for upgrade or
    installation. If more than one package name is specified, a dict of
    name/version pairs is returned.

    If the latest version of a given package is already installed, an empty
    string will be returned for that package.

    CLI Example:

    .. code-block:: bash

        salt '*' pkg.latest_version <package name>
        salt '*' pkg.latest_version <package1> <package2> <package3> ...
    '''
    refresh = salt.utils.is_true(kwargs.pop('refresh', False))

    if len(names) == 0:
        return ''

    # Refresh before looking for the latest version available
    if refresh:
        refresh_db()

    ret = {}
    # Initialize the dict with empty strings
    for name in names:
        ret[name] = ''
    cmd = ['pacman', '-Sp', '--needed', '--print-format', '%n %v']
    cmd.extend(names)

    if 'root' in kwargs:
        cmd.extend(('-r', kwargs['root']))

    out = __salt__['cmd.run_stdout'](cmd,
                                     output_loglevel='trace',
                                     python_shell=False)
    for line in salt.utils.itertools.split(out, '\n'):
        try:
            name, version_num = line.split()
            # Only add to return dict if package is in the list of packages
            # passed, otherwise dependencies will make their way into the
            # return data.
            if name in names:
                ret[name] = version_num
        except (ValueError, IndexError):
            pass

    pkgs = {}

    for name in names:
        if not ret[name]:
            if not pkgs:
                pkgs = list_pkgs()
            if name in pkgs:
                ret[name] = pkgs[name]
    # Return a string if only one package name passed
    if len(names) == 1:
        return ret[names[0]]
    return ret

# available_version is being deprecated
available_version = salt.utils.alias_function(latest_version, 'available_version')


def upgrade_available(name):
    '''
    Check whether or not an upgrade is available for a given package

    CLI Example:

    .. code-block:: bash

        salt '*' pkg.upgrade_available <package name>
    '''
    return latest_version(name) != ''


def list_upgrades(refresh=False, root=None, **kwargs):  # pylint: disable=W0613
    '''
    List all available package upgrades on this system

    CLI Example:

    .. code-block:: bash

        salt '*' pkg.list_upgrades
    '''
    upgrades = {}
    cmd = ['pacman', '-S', '-p', '-u', '--print-format', '%n %v']

    if root is not None:
        cmd.extend(('-r', root))

    if refresh:
        cmd.append('-y')

    call = __salt__['cmd.run_all'](cmd,
                                   python_shell=False,
                                   output_loglevel='trace')

    if call['retcode'] != 0:
        comment = ''
        if 'stderr' in call:
            comment += call['stderr']
        if 'stdout' in call:
            comment += call['stdout']
        if comment:
            comment = ': ' + comment
        raise CommandExecutionError('Error listing upgrades' + comment)
    else:
        out = call['stdout']

    for line in salt.utils.itertools.split(out, '\n'):
        comps = line.split(' ')
        if len(comps) != 2:
            continue
        upgrades[comps[0]] = comps[1]
    return upgrades


def version(*names, **kwargs):
    '''
    Returns a string representing the package version or an empty string if not
    installed. If more than one package name is specified, a dict of
    name/version pairs is returned.

    CLI Example:

    .. code-block:: bash

        salt '*' pkg.version <package name>
        salt '*' pkg.version <package1> <package2> <package3> ...
    '''
    return __salt__['pkg_resource.version'](*names, **kwargs)


def list_pkgs(versions_as_list=False, **kwargs):
    '''
    List the packages currently installed as a dict::

        {'<package_name>': '<version>'}

    CLI Example:

    .. code-block:: bash

        salt '*' pkg.list_pkgs
    '''
    versions_as_list = salt.utils.is_true(versions_as_list)
    # not yet implemented or not applicable
    if any([salt.utils.is_true(kwargs.get(x))
            for x in ('removed', 'purge_desired')]):
        return {}

    if 'pkg.list_pkgs' in __context__:
        if versions_as_list:
            return __context__['pkg.list_pkgs']
        else:
            ret = copy.deepcopy(__context__['pkg.list_pkgs'])
            __salt__['pkg_resource.stringify'](ret)
            return ret

    cmd = ['pacman', '-Q']

    if 'root' in kwargs:
        cmd.extend(('-r', kwargs['root']))

    ret = {}
    out = __salt__['cmd.run'](cmd, output_loglevel='trace', python_shell=False)
    for line in salt.utils.itertools.split(out, '\n'):
        if not line:
            continue
        try:
            name, version_num = line.split()[0:2]
        except ValueError:
            log.error('Problem parsing pacman -Q: Unexpected formatting in '
                      'line: \'{0}\''.format(line))
        else:
            __salt__['pkg_resource.add_pkg'](ret, name, version_num)

    __salt__['pkg_resource.sort_pkglist'](ret)
    __context__['pkg.list_pkgs'] = copy.deepcopy(ret)
    if not versions_as_list:
        __salt__['pkg_resource.stringify'](ret)
    return ret


def refresh_db(root=None):
    '''
    Just run a ``pacman -Sy``, return a dict::

        {'<database name>': Bool}

    CLI Example:

    .. code-block:: bash

        salt '*' pkg.refresh_db
    '''
    cmd = ['pacman', '-Sy']

    if root is not None:
        cmd.extend(('-r', root))

    ret = {}
    call = __salt__['cmd.run_all'](cmd,
                                   output_loglevel='trace',
                                   env={'LANG': 'C'},
                                   python_shell=False)
    if call['retcode'] != 0:
        comment = ''
        if 'stderr' in call:
            comment += ': ' + call['stderr']
        raise CommandExecutionError(
            'Error refreshing package database' + comment
        )
    else:
        out = call['stdout']

    for line in salt.utils.itertools.split(out, '\n'):
        if line.strip().startswith('::'):
            continue
        if not line:
            continue
        key = line.strip().split()[0]
        if 'is up to date' in line:
            ret[key] = False
        elif 'downloading' in line:
            key = line.strip().split()[1].split('.')[0]
            ret[key] = True
    return ret


def install(name=None,
            refresh=False,
            sysupgrade=False,
            pkgs=None,
            sources=None,
            **kwargs):
    '''
    .. versionchanged:: 2015.8.12,2016.3.3,Carbon
        On minions running systemd>=205, `systemd-run(1)`_ is now used to
        isolate commands which modify installed packages from the
        ``salt-minion`` daemon's control group. This is done to keep systemd
        from killing any pacman commands spawned by Salt when the
        ``salt-minion`` service is restarted. (see ``KillMode`` in the
        `systemd.kill(5)`_ manpage for more information). If desired, usage of
        `systemd-run(1)`_ can be suppressed by setting a :mod:`config option
        <salt.modules.config.get>` called ``systemd.scope``, with a value of
        ``False`` (no quotes).

    .. _`systemd-run(1)`: https://www.freedesktop.org/software/systemd/man/systemd-run.html
    .. _`systemd.kill(5)`: https://www.freedesktop.org/software/systemd/man/systemd.kill.html

    Install (``pacman -S``) the specified packag(s). Add ``refresh=True`` to
    install with ``-y``, add ``sysupgrade=True`` to install with ``-u``.

    name
        The name of the package to be installed. Note that this parameter is
        ignored if either ``pkgs`` or ``sources`` is passed. Additionally,
        please note that this option can only be used to install packages from
        a software repository. To install a package file manually, use the
        ``sources`` option.

        CLI Example:

        .. code-block:: bash

            salt '*' pkg.install <package name>

    refresh
        Whether or not to refresh the package database before installing.

    sysupgrade
        Whether or not to upgrade the system packages before installing.


    Multiple Package Installation Options:

    pkgs
        A list of packages to install from a software repository. Must be
        passed as a python list. A specific version number can be specified
        by using a single-element dict representing the package and its
        version. As with the ``version`` parameter above, comparison operators
        can be used to target a specific version of a package.

        CLI Examples:

        .. code-block:: bash

            salt '*' pkg.install pkgs='["foo", "bar"]'
            salt '*' pkg.install pkgs='["foo", {"bar": "1.2.3-4"}]'
            salt '*' pkg.install pkgs='["foo", {"bar": "<1.2.3-4"}]'

    sources
        A list of packages to install. Must be passed as a list of dicts,
        with the keys being package names, and the values being the source URI
        or local path to the package.

        CLI Example:

        .. code-block:: bash

            salt '*' pkg.install \
                sources='[{"foo": "salt://foo.pkg.tar.xz"}, \
                {"bar": "salt://bar.pkg.tar.xz"}]'


    Returns a dict containing the new package names and versions::

        {'<package>': {'old': '<old-version>',
                       'new': '<new-version>'}}
    '''
    try:
        pkg_params, pkg_type = __salt__['pkg_resource.parse_targets'](
            name, pkgs, sources, **kwargs
        )
    except MinionError as exc:
        raise CommandExecutionError(exc)

    if pkg_params is None or len(pkg_params) == 0:
        return {}

    version_num = kwargs.get('version')
    if version_num:
        if pkgs is None and sources is None:
            # Allow 'version' to work for single package target
            pkg_params = {name: version_num}
        else:
            log.warning('\'version\' parameter will be ignored for multiple '
                        'package targets')

<<<<<<< HEAD
    if 'root' in kwargs:
        pkg_params['-r'] = kwargs['root']

    if pkg_type == 'file':
        cmd = ['pacman', '-U', '--noprogressbar', '--noconfirm'] + pkg_params
=======
    cmd = []
    if salt.utils.systemd.has_scope(__context__) \
            and __salt__['config.get']('systemd.scope', True):
        cmd.extend(['systemd-run', '--scope'])
    cmd.append('pacman')

    if pkg_type == 'file':
        cmd.extend(['-U', '--noprogressbar', '--noconfirm'])
        cmd.extend(pkg_params)
>>>>>>> 2a5d1a0e
    elif pkg_type == 'repository':
        cmd.append('-S')
        if salt.utils.is_true(refresh):
            cmd.append('-y')
        if salt.utils.is_true(sysupgrade):
            cmd.append('-u')
        cmd.extend(['--noprogressbar', '--noconfirm', '--needed'])
        targets = []
        problems = []
        for param, version_num in six.iteritems(pkg_params):
            if version_num is None:
                targets.append(param)
            else:
                match = re.match('^([<>])?(=)?([^<>=]+)$', version_num)
                if match:
                    gt_lt, eq, verstr = match.groups()
                    prefix = gt_lt or ''
                    prefix += eq or ''
                    # If no prefix characters were supplied, use '='
                    prefix = prefix or '='
                    targets.append('{0}{1}{2}'.format(param, prefix, verstr))
                else:
<<<<<<< HEAD
                    msg = 'Invalid version string \'{0}\' for package ' \
                          '\'{1}\''.format(version_num, name)
=======
                    msg = ('Invalid version string \'{0}\' for package '
                           '\'{1}\''.format(version_num, name))
>>>>>>> 2a5d1a0e
                    problems.append(msg)
        if problems:
            for problem in problems:
                log.error(problem)
            return {}

<<<<<<< HEAD
        if salt.utils.is_true(refresh):
            options.append('-y')
        if salt.utils.is_true(sysupgrade):
            options.append('-u')

        cmd = ['pacman', '-S'] + options + targets

    old = list_pkgs()
    out = __salt__['cmd.run_all'](
        cmd,
        output_loglevel='trace',
        python_shell=False
    )

    if out['retcode'] != 0 and out['stderr']:
        errors = [out['stderr']]
    else:
        errors = []

=======
        cmd.extend(targets)

    old = list_pkgs()
    __salt__['cmd.run'](cmd, output_loglevel='trace', python_shell=False)
>>>>>>> 2a5d1a0e
    __context__.pop('pkg.list_pkgs', None)
    new = list_pkgs()
    ret = salt.utils.compare_dicts(old, new)

    if errors:
        raise CommandExecutionError(
            'Problem encountered installing package(s)',
            info={'errors': errors, 'changes': ret}
        )

    return ret


def upgrade(refresh=False, root=None, **kwargs):
    '''
    .. versionchanged:: 2015.8.12,2016.3.3,Carbon
        On minions running systemd>=205, `systemd-run(1)`_ is now used to
        isolate commands which modify installed packages from the
        ``salt-minion`` daemon's control group. This is done to keep systemd
        from killing any pacman commands spawned by Salt when the
        ``salt-minion`` service is restarted. (see ``KillMode`` in the
        `systemd.kill(5)`_ manpage for more information). If desired, usage of
        `systemd-run(1)`_ can be suppressed by setting a :mod:`config option
        <salt.modules.config.get>` called ``systemd.scope``, with a value of
        ``False`` (no quotes).

    .. _`systemd-run(1)`: https://www.freedesktop.org/software/systemd/man/systemd-run.html
    .. _`systemd.kill(5)`: https://www.freedesktop.org/software/systemd/man/systemd.kill.html

    Run a full system upgrade, a pacman -Syu

    refresh
        Whether or not to refresh the package database before installing.

    Return a dict containing the new package names and versions::

        {'<package>': {'old': '<old-version>',
                       'new': '<new-version>'}}

    CLI Example:

    .. code-block:: bash

        salt '*' pkg.upgrade
    '''
    ret = {'changes': {},
           'result': True,
           'comment': ''}

    old = list_pkgs()
<<<<<<< HEAD
    cmd = ['pacman', '-Su', '--noprogressbar', '--noconfirm']

    if salt.utils.is_true(refresh):
        cmd.append('-y')

    if root is not None:
        cmd.extend(('-r', root))

    call = __salt__['cmd.run_all'](cmd,
                                   output_loglevel='trace',
                                   python_shell=False,
                                   redirect_stderr=True)

=======

    cmd = []
    if salt.utils.systemd.has_scope(__context__) \
            and __salt__['config.get']('systemd.scope', True):
        cmd.extend(['systemd-run', '--scope'])
    cmd.extend(['pacman', '-Su', '--noprogressbar', '--noconfirm'])
    if salt.utils.is_true(refresh):
        cmd.append('-y')

    call = __salt__['cmd.run_all'](cmd,
                                   output_loglevel='trace',
                                   python_shell=False)
>>>>>>> 2a5d1a0e
    if call['retcode'] != 0:
        ret['result'] = False
        if call['stdout']:
            ret['comment'] = call['stdout']

    __context__.pop('pkg.list_pkgs', None)
    new = list_pkgs()
    ret['changes'] = salt.utils.compare_dicts(old, new)

    return ret


def _uninstall(action='remove', name=None, pkgs=None, **kwargs):
    '''
    remove and purge do identical things but with different pacman commands,
    this function performs the common logic.
    '''
    try:
        pkg_params = __salt__['pkg_resource.parse_targets'](name, pkgs)[0]
    except MinionError as exc:
        raise CommandExecutionError(exc)

    old = list_pkgs()
    targets = [x for x in pkg_params if x in old]
    if not targets:
        return {}
<<<<<<< HEAD

    cmd = ['pacman',
           '-Rsc' if action == 'purge' else '-R',
           '--noprogressbar',
           '--noconfirm'] + targets

    if 'root' in kwargs:
        cmd.extend(('-r', kwargs['root']))

    out = __salt__['cmd.run_all'](
        cmd,
        output_loglevel='trace',
        python_shell=False
    )

    if out['retcode'] != 0 and out['stderr']:
        errors = [out['stderr']]
    else:
        errors = []

=======
    remove_arg = '-Rsc' if action == 'purge' else '-R'

    cmd = []
    if salt.utils.systemd.has_scope(__context__) \
            and __salt__['config.get']('systemd.scope', True):
        cmd.extend(['systemd-run', '--scope'])
    cmd.extend(['pacman', remove_arg, '--noprogressbar', '--noconfirm'])
    cmd.extend(targets)

    __salt__['cmd.run'](cmd, output_loglevel='trace', python_shell=False)
>>>>>>> 2a5d1a0e
    __context__.pop('pkg.list_pkgs', None)
    new = list_pkgs()
    ret = salt.utils.compare_dicts(old, new)

    if errors:
        raise CommandExecutionError(
            'Problem encountered removing package(s)',
            info={'errors': errors, 'changes': ret}
        )

    return ret


def remove(name=None, pkgs=None, **kwargs):
    '''
    .. versionchanged:: 2015.8.12,2016.3.3,Carbon
        On minions running systemd>=205, `systemd-run(1)`_ is now used to
        isolate commands which modify installed packages from the
        ``salt-minion`` daemon's control group. This is done to keep systemd
        from killing any pacman commands spawned by Salt when the
        ``salt-minion`` service is restarted. (see ``KillMode`` in the
        `systemd.kill(5)`_ manpage for more information). If desired, usage of
        `systemd-run(1)`_ can be suppressed by setting a :mod:`config option
        <salt.modules.config.get>` called ``systemd.scope``, with a value of
        ``False`` (no quotes).

    .. _`systemd-run(1)`: https://www.freedesktop.org/software/systemd/man/systemd-run.html
    .. _`systemd.kill(5)`: https://www.freedesktop.org/software/systemd/man/systemd.kill.html

    Remove packages with ``pacman -R``.

    name
        The name of the package to be deleted.


    Multiple Package Options:

    pkgs
        A list of packages to delete. Must be passed as a python list. The
        ``name`` parameter will be ignored if this option is passed.

    .. versionadded:: 0.16.0


    Returns a dict containing the changes.

    CLI Example:

    .. code-block:: bash

        salt '*' pkg.remove <package name>
        salt '*' pkg.remove <package1>,<package2>,<package3>
        salt '*' pkg.remove pkgs='["foo", "bar"]'
    '''
    return _uninstall(action='remove', name=name, pkgs=pkgs)


def purge(name=None, pkgs=None, **kwargs):
    '''
    .. versionchanged:: 2015.8.12,2016.3.3,Carbon
        On minions running systemd>=205, `systemd-run(1)`_ is now used to
        isolate commands which modify installed packages from the
        ``salt-minion`` daemon's control group. This is done to keep systemd
        from killing any pacman commands spawned by Salt when the
        ``salt-minion`` service is restarted. (see ``KillMode`` in the
        `systemd.kill(5)`_ manpage for more information). If desired, usage of
        `systemd-run(1)`_ can be suppressed by setting a :mod:`config option
        <salt.modules.config.get>` called ``systemd.scope``, with a value of
        ``False`` (no quotes).

    .. _`systemd-run(1)`: https://www.freedesktop.org/software/systemd/man/systemd-run.html
    .. _`systemd.kill(5)`: https://www.freedesktop.org/software/systemd/man/systemd.kill.html

    Recursively remove a package and all dependencies which were installed
    with it, this will call a ``pacman -Rsc``

    name
        The name of the package to be deleted.


    Multiple Package Options:

    pkgs
        A list of packages to delete. Must be passed as a python list. The
        ``name`` parameter will be ignored if this option is passed.

    .. versionadded:: 0.16.0


    Returns a dict containing the changes.

    CLI Example:

    .. code-block:: bash

        salt '*' pkg.purge <package name>
        salt '*' pkg.purge <package1>,<package2>,<package3>
        salt '*' pkg.purge pkgs='["foo", "bar"]'
    '''
    return _uninstall(action='purge', name=name, pkgs=pkgs)


def file_list(*packages):
    '''
    List the files that belong to a package. Not specifying any packages will
    return a list of _every_ file on the system's package database (not
    generally recommended).

    CLI Examples:

    .. code-block:: bash

        salt '*' pkg.file_list httpd
        salt '*' pkg.file_list httpd postfix
        salt '*' pkg.file_list
    '''
    errors = []
    ret = []
    cmd = ['pacman', '-Ql']

    if len(packages) > 0 and os.path.exists(packages[0]):
        packages = list(packages)
        cmd.extend(('-r', packages.pop(0)))

    cmd.extend(packages)

    out = __salt__['cmd.run'](cmd, output_loglevel='trace', python_shell=False)
    for line in salt.utils.itertools.split(out, '\n'):
        if line.startswith('error'):
            errors.append(line)
        else:
            comps = line.split()
            ret.append(' '.join(comps[1:]))
    return {'errors': errors, 'files': ret}


def file_dict(*packages):
    '''
    List the files that belong to a package, grouped by package. Not
    specifying any packages will return a list of _every_ file on the system's
    package database (not generally recommended).

    CLI Examples:

    .. code-block:: bash

        salt '*' pkg.file_list httpd
        salt '*' pkg.file_list httpd postfix
        salt '*' pkg.file_list
    '''
    errors = []
    ret = {}
    cmd = ['pacman', '-Ql']

    if len(packages) > 0 and os.path.exists(packages[0]):
        packages = list(packages)
        cmd.extend(('-r', packages.pop(0)))

    cmd.extend(packages)

    out = __salt__['cmd.run'](cmd, output_loglevel='trace', python_shell=False)
    for line in salt.utils.itertools.split(out, '\n'):
        if line.startswith('error'):
            errors.append(line)
        else:
            comps = line.split()
            if not comps[0] in ret:
                ret[comps[0]] = []
            ret[comps[0]].append((' '.join(comps[1:])))
    return {'errors': errors, 'packages': ret}


def owner(*paths):
    '''
    .. versionadded:: 2014.7.0

    Return the name of the package that owns the file. Multiple file paths can
    be passed. Like :mod:`pkg.version <salt.modules.yumpkg.version`, if a
    single path is passed, a string will be returned, and if multiple paths are
    passed, a dictionary of file/package name pairs will be returned.

    If the file is not owned by a package, or is not present on the minion,
    then an empty string will be returned for that path.

    CLI Example:

        salt '*' pkg.owner /usr/bin/apachectl
        salt '*' pkg.owner /usr/bin/apachectl /usr/bin/zsh
    '''
    if not paths:
        return ''
    ret = {}
    cmd_prefix = ['pacman', '-Qqo']

    for path in paths:
        ret[path] = __salt__['cmd.run_stdout'](cmd_prefix + [path],
                                               python_shell=False)
    if len(ret) == 1:
        return next(six.itervalues(ret))
    return ret<|MERGE_RESOLUTION|>--- conflicted
+++ resolved
@@ -19,11 +19,8 @@
 
 # Import salt libs
 import salt.utils
-<<<<<<< HEAD
 import salt.utils.itertools
-=======
 import salt.utils.systemd
->>>>>>> 2a5d1a0e
 from salt.exceptions import CommandExecutionError, MinionError
 
 # Import 3rd-party libs
@@ -385,13 +382,9 @@
             log.warning('\'version\' parameter will be ignored for multiple '
                         'package targets')
 
-<<<<<<< HEAD
     if 'root' in kwargs:
         pkg_params['-r'] = kwargs['root']
 
-    if pkg_type == 'file':
-        cmd = ['pacman', '-U', '--noprogressbar', '--noconfirm'] + pkg_params
-=======
     cmd = []
     if salt.utils.systemd.has_scope(__context__) \
             and __salt__['config.get']('systemd.scope', True):
@@ -401,7 +394,6 @@
     if pkg_type == 'file':
         cmd.extend(['-U', '--noprogressbar', '--noconfirm'])
         cmd.extend(pkg_params)
->>>>>>> 2a5d1a0e
     elif pkg_type == 'repository':
         cmd.append('-S')
         if salt.utils.is_true(refresh):
@@ -424,26 +416,15 @@
                     prefix = prefix or '='
                     targets.append('{0}{1}{2}'.format(param, prefix, verstr))
                 else:
-<<<<<<< HEAD
-                    msg = 'Invalid version string \'{0}\' for package ' \
-                          '\'{1}\''.format(version_num, name)
-=======
                     msg = ('Invalid version string \'{0}\' for package '
                            '\'{1}\''.format(version_num, name))
->>>>>>> 2a5d1a0e
                     problems.append(msg)
         if problems:
             for problem in problems:
                 log.error(problem)
             return {}
 
-<<<<<<< HEAD
-        if salt.utils.is_true(refresh):
-            options.append('-y')
-        if salt.utils.is_true(sysupgrade):
-            options.append('-u')
-
-        cmd = ['pacman', '-S'] + options + targets
+        cmd.extend(targets)
 
     old = list_pkgs()
     out = __salt__['cmd.run_all'](
@@ -457,12 +438,6 @@
     else:
         errors = []
 
-=======
-        cmd.extend(targets)
-
-    old = list_pkgs()
-    __salt__['cmd.run'](cmd, output_loglevel='trace', python_shell=False)
->>>>>>> 2a5d1a0e
     __context__.pop('pkg.list_pkgs', None)
     new = list_pkgs()
     ret = salt.utils.compare_dicts(old, new)
@@ -513,21 +488,6 @@
            'comment': ''}
 
     old = list_pkgs()
-<<<<<<< HEAD
-    cmd = ['pacman', '-Su', '--noprogressbar', '--noconfirm']
-
-    if salt.utils.is_true(refresh):
-        cmd.append('-y')
-
-    if root is not None:
-        cmd.extend(('-r', root))
-
-    call = __salt__['cmd.run_all'](cmd,
-                                   output_loglevel='trace',
-                                   python_shell=False,
-                                   redirect_stderr=True)
-
-=======
 
     cmd = []
     if salt.utils.systemd.has_scope(__context__) \
@@ -537,10 +497,14 @@
     if salt.utils.is_true(refresh):
         cmd.append('-y')
 
+    if root is not None:
+        cmd.extend(('-r', root))
+
     call = __salt__['cmd.run_all'](cmd,
                                    output_loglevel='trace',
-                                   python_shell=False)
->>>>>>> 2a5d1a0e
+                                   python_shell=False,
+                                   redirect_stderr=True)
+
     if call['retcode'] != 0:
         ret['result'] = False
         if call['stdout']:
@@ -567,28 +531,7 @@
     targets = [x for x in pkg_params if x in old]
     if not targets:
         return {}
-<<<<<<< HEAD
-
-    cmd = ['pacman',
-           '-Rsc' if action == 'purge' else '-R',
-           '--noprogressbar',
-           '--noconfirm'] + targets
-
-    if 'root' in kwargs:
-        cmd.extend(('-r', kwargs['root']))
-
-    out = __salt__['cmd.run_all'](
-        cmd,
-        output_loglevel='trace',
-        python_shell=False
-    )
-
-    if out['retcode'] != 0 and out['stderr']:
-        errors = [out['stderr']]
-    else:
-        errors = []
-
-=======
+
     remove_arg = '-Rsc' if action == 'purge' else '-R'
 
     cmd = []
@@ -598,8 +541,20 @@
     cmd.extend(['pacman', remove_arg, '--noprogressbar', '--noconfirm'])
     cmd.extend(targets)
 
-    __salt__['cmd.run'](cmd, output_loglevel='trace', python_shell=False)
->>>>>>> 2a5d1a0e
+    if 'root' in kwargs:
+        cmd.extend(('-r', kwargs['root']))
+
+    out = __salt__['cmd.run_all'](
+        cmd,
+        output_loglevel='trace',
+        python_shell=False
+    )
+
+    if out['retcode'] != 0 and out['stderr']:
+        errors = [out['stderr']]
+    else:
+        errors = []
+
     __context__.pop('pkg.list_pkgs', None)
     new = list_pkgs()
     ret = salt.utils.compare_dicts(old, new)
