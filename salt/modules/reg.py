--- conflicted
+++ resolved
@@ -1,9 +1,5 @@
 # -*- coding: utf-8 -*-
 r'''
-<<<<<<< HEAD
-=======
-===========================
->>>>>>> d46e23f4
 Manage the Windows registry
 
 Hives
@@ -20,8 +16,6 @@
 Keys are the folders in the registry. Keys can have many nested subkeys. Keys
 can have a value assigned to them under the (Default)
 
-<<<<<<< HEAD
-=======
 When passing a key on the CLI it must be quoted correctly depending on the
 backslashes being used (``\`` vs ``\\``). The following are valid methods of
 passing the the key on the CLI:
@@ -34,7 +28,6 @@
     ``SOFTWARE\\Python``
 
 -----------------
->>>>>>> d46e23f4
 Values or Entries
 -----------------
 
@@ -119,33 +112,11 @@
     Returns:
         bool: True if exists, otherwise False
 
-<<<<<<< HEAD
     CLI Example:
 
         .. code-block:: bash
 
             salt '*' reg.key_exists HKLM SOFTWARE\Microsoft
-=======
-def key_exists(hive, key, use_32bit_registry=False):
-    r'''
-    Check that the key is found in the registry. This refers to keys and not
-    value/data pairs.
-
-    Args:
-
-        hive (str): The hive to connect to
-        key (str): The key to check
-        use_32bit_registry (bool): Look in the 32bit portion of the registry
-
-    Returns:
-        bool: True if found, otherwise False
-
-    CLI Example
-
-    .. code-block:: bash
-
-        salt '*' reg.key_exists HKLM "SYSTEM\CurrentControlSet\Services\Tcpip"
->>>>>>> d46e23f4
     '''
     return __utils__['reg.key_exists'](hive=hive,
                                        key=key,
@@ -156,13 +127,10 @@
     '''
     Refresh the windows environment.
 
-<<<<<<< HEAD
     .. note::
         This will only effect new processes and windows. Services will not see
         the change until the system restarts.
 
-=======
->>>>>>> d46e23f4
     Returns:
         bool: True if successful, otherwise False
 
@@ -180,7 +148,6 @@
     Enumerates the subkeys in a registry key or hive.
 
     Args:
-<<<<<<< HEAD
 
         hive (str):
             The name of the hive. Can be one of the following:
@@ -200,10 +167,68 @@
             On 32bit machines this is ignored.
 
     Returns:
-=======
+        list: A list of keys/subkeys under the hive or key.
+
+    CLI Example:
+
+        .. code-block:: bash
+
+            salt '*' reg.list_keys HKLM 'SOFTWARE'
+    '''
+    return __utils__['reg.list_keys'](hive=hive,
+                                      key=key,
+                                      use_32bit_registry=use_32bit_registry)
+
+
+def list_values(hive, key=None, use_32bit_registry=False, include_default=True):
+    r'''
+    Enumerates the values in a registry key or hive.
+
+    Args:
 
         hive (str):
             The name of the hive. Can be one of the following:
+
+                - HKEY_LOCAL_MACHINE or HKLM
+                - HKEY_CURRENT_USER or HKCU
+                - HKEY_USER or HKU
+                - HKEY_CLASSES_ROOT or HKCR
+                - HKEY_CURRENT_CONFIG or HKCC
+
+        key (str):
+            The key (looks like a path) to the value name. If a key is not
+            passed, the values under the hive will be returned.
+
+        use_32bit_registry (bool):
+            Accesses the 32bit portion of the registry on 64 bit installations.
+            On 32bit machines this is ignored.
+
+        include_default (bool):
+            Toggle whether to include the '(Default)' value.
+
+    Returns:
+        list: A list of values under the hive or key.
+
+    CLI Example:
+
+        .. code-block:: bash
+
+            salt '*' reg.list_values HKLM 'SYSTEM\\CurrentControlSet\\Services\\Tcpip'
+    '''
+    return __utils__['reg.list_values'](hive=hive,
+                                        key=key,
+                                        use_32bit_registry=use_32bit_registry,
+                                        include_default=include_default)
+
+
+def read_value(hive, key, vname=None, use_32bit_registry=False):
+    r'''
+    Reads a registry value entry or the default value for a key. To read the
+    default value, don't pass ``vname``
+
+    Args:
+
+        hive (str): The name of the hive. Can be one of the following:
 
             - HKEY_LOCAL_MACHINE or HKLM
             - HKEY_CURRENT_USER or HKCU
@@ -212,104 +237,6 @@
             - HKEY_CURRENT_CONFIG or HKCC
 
         key (str):
-            The key (looks like a path) to the value name. If a key is not
-            passed, the keys under the hive will be returned.
-
-        use_32bit_registry (bool):
-            Accesses the 32bit portion of the registry on 64 bit installations.
-            On 32bit machines this is ignored.
-
-    Return:
->>>>>>> d46e23f4
-        list: A list of keys/subkeys under the hive or key.
-
-    CLI Example:
-
-        .. code-block:: bash
-
-<<<<<<< HEAD
-            salt '*' reg.list_keys HKLM 'SOFTWARE'
-=======
-        salt '*' reg.list_keys HKLM SOFTWARE\\Python
->>>>>>> d46e23f4
-    '''
-    return __utils__['reg.list_keys'](hive=hive,
-                                      key=key,
-                                      use_32bit_registry=use_32bit_registry)
-
-
-def list_values(hive, key=None, use_32bit_registry=False, include_default=True):
-    r'''
-    Enumerates the values in a registry key or hive.
-
-    Args:
-
-        hive (str):
-            The name of the hive. Can be one of the following:
-
-<<<<<<< HEAD
-                - HKEY_LOCAL_MACHINE or HKLM
-                - HKEY_CURRENT_USER or HKCU
-                - HKEY_USER or HKU
-                - HKEY_CLASSES_ROOT or HKCR
-                - HKEY_CURRENT_CONFIG or HKCC
-
-        key (str):
-=======
-            - HKEY_LOCAL_MACHINE or HKLM
-            - HKEY_CURRENT_USER or HKCU
-            - HKEY_USER or HKU
-            - HKEY_CLASSES_ROOT or HKCR
-            - HKEY_CURRENT_CONFIG or HKCC
-
-        key:
->>>>>>> d46e23f4
-            The key (looks like a path) to the value name. If a key is not
-            passed, the values under the hive will be returned.
-
-        use_32bit_registry (bool):
-            Accesses the 32bit portion of the registry on 64 bit installations.
-            On 32bit machines this is ignored.
-
-        include_default (bool):
-            Toggle whether to include the '(Default)' value.
-
-    Returns:
-        list: A list of values under the hive or key.
-
-    CLI Example:
-
-        .. code-block:: bash
-
-<<<<<<< HEAD
-            salt '*' reg.list_values HKLM 'SYSTEM\\CurrentControlSet\\Services\\Tcpip'
-=======
-        salt '*' reg.list_values HKLM "SYSTEM\CurrentControlSet\Services\Tcpip"
->>>>>>> d46e23f4
-    '''
-    return __utils__['reg.list_values'](hive=hive,
-                                        key=key,
-                                        use_32bit_registry=use_32bit_registry,
-                                        include_default=include_default)
-
-
-def read_value(hive, key, vname=None, use_32bit_registry=False):
-    r'''
-    Reads a registry value entry or the default value for a key. To read the
-    default value, don't pass ``vname``
-
-    Args:
-
-<<<<<<< HEAD
-        hive (str): The name of the hive. Can be one of the following:
-
-            - HKEY_LOCAL_MACHINE or HKLM
-            - HKEY_CURRENT_USER or HKCU
-            - HKEY_USER or HKU
-            - HKEY_CLASSES_ROOT or HKCR
-            - HKEY_CURRENT_CONFIG or HKCC
-
-        key (str):
             The key (looks like a path) to the value name.
 
         vname (str):
@@ -330,40 +257,6 @@
 
             - Returns the first unnamed value (Default) as a string.
             - Returns none if first unnamed value is empty.
-=======
-    Args:
-
-        hive (str):
-            The name of the hive. Can be one of the following:
-
-            - HKEY_LOCAL_MACHINE or HKLM
-            - HKEY_CURRENT_USER or HKCU
-            - HKEY_USER or HKU
-            - HKEY_CLASSES_ROOT or HKCR
-            - HKEY_CURRENT_CONFIG or HKCC
-
-        key (str):
-            The key (looks like a path) to the value name.
-
-        vname (str):
-            The value name. These are the individual name/data pairs under the
-            key. If not passed, the key (Default) value will be returned
-
-        use_32bit_registry (bool):
-            Accesses the 32bit portion of the registry on 64bit installations.
-            On 32bit machines this is ignored.
-
-    Returns:
-        dict:
-            A dictionary containing the passed settings as well as the
-            value_data if successful. If unsuccessful, sets success to False.
-
-        If vname is not passed:
-
-        - Returns the first unnamed value (Default) as a string.
-        - Returns none if first unnamed value is empty.
-        - Returns False if key not found.
->>>>>>> d46e23f4
 
     CLI Example:
 
@@ -374,7 +267,6 @@
 
             salt '*' reg.read_value HKEY_LOCAL_MACHINE 'SOFTWARE\Salt' 'version'
 
-<<<<<<< HEAD
     CLI Example:
 
         The following will get the default value of the
@@ -383,9 +275,6 @@
         .. code-block:: bash
 
             salt '*' reg.read_value HKEY_LOCAL_MACHINE 'SOFTWARE\Salt'
-=======
-        salt '*' reg.read_value HKEY_LOCAL_MACHINE "SOFTWARE\Salt" version
->>>>>>> d46e23f4
     '''
     return __utils__['reg.read_value'](hive=hive,
                                        key=key,
@@ -400,7 +289,6 @@
               vtype='REG_SZ',
               use_32bit_registry=False,
               volatile=False):
-<<<<<<< HEAD
     '''
     Sets a value in the registry. If ``vname`` is passed, it will be the value
     for that value name, otherwise it will be the default value for the
@@ -450,50 +338,6 @@
             .. note::
                 This parameter is optional. If ``vdata`` is not passed, the Key
                 will be created with no associated item/value pairs.
-=======
-    r'''
-    Sets a registry value entry or the default value for a key.
-
-    Args:
-
-        hive (str):
-            The name of the hive. Can be one of the following:
-
-            - HKEY_LOCAL_MACHINE or HKLM
-            - HKEY_CURRENT_USER or HKCU
-            - HKEY_USER or HKU
-            - HKEY_CLASSES_ROOT or HKCR
-            - HKEY_CURRENT_CONFIG or HKCC
-
-        key (str):
-            The key (looks like a path) to the value name.
-
-        vname (str):
-            The value name. These are the individual name/data pairs under the
-            key. If not passed, the key (Default) value will be set.
-
-        vdata (bin, int, str, list):
-            The value data to be set. Which type this parameter should be is
-            determined by the value of the vtype parameter. The correspondence
-            is as follows:
-
-            .. glossary::
-
-               REG_BINARY
-                   binary data (i.e. str in python version < 3 and bytes in version >=3)
-
-               REG_DWORD
-                   int
-
-               REG_EXPAND_SZ
-                   str
-
-               REG_MULTI_SZ
-                   list of objects of type str
-
-               REG_SZ
-                   str
->>>>>>> d46e23f4
 
         vtype (str):
             The value type. The possible values of the vtype parameter are
@@ -517,17 +361,9 @@
         This will set the version value to 2015.5.2 in the SOFTWARE\\Salt key in
         the HKEY_LOCAL_MACHINE hive
 
-<<<<<<< HEAD
         .. code-block:: bash
 
             salt '*' reg.set_value HKEY_LOCAL_MACHINE 'SOFTWARE\\Salt' 'version' '2015.5.2'
-=======
-        salt '*' reg.set_value HKEY_LOCAL_MACHINE "SOFTWARE\Salt" version 2015.5.2
-
-    This function is strict about the type of vdata. For instance the next
-    example will fail because vtype has a value of REG_SZ and vdata has a type
-    of int (as opposed to str as expected).
->>>>>>> d46e23f4
 
     CLI Example:
 
@@ -535,12 +371,7 @@
         example will fail because vtype has a value of REG_SZ and vdata has a
         type of int (as opposed to str as expected).
 
-<<<<<<< HEAD
-        .. code-block:: bash
-=======
-        salt '*' reg.set_value HKEY_LOCAL_MACHINE "SOFTWARE\Salt" version \\
-            vtype=REG_SZ vdata=0
->>>>>>> d46e23f4
+        .. code-block:: bash
 
             salt '*' reg.set_value HKEY_LOCAL_MACHINE 'SOFTWARE\\Salt' 'str_data' 1.2
 
@@ -548,12 +379,7 @@
 
         In this next example vdata is properly quoted and should succeed.
 
-<<<<<<< HEAD
-        .. code-block:: bash
-=======
-        salt '*' reg.set_value HKEY_LOCAL_MACHINE "SOFTWARE\Salt" version \\
-            vtype=REG_SZ vdata="'0'"
->>>>>>> d46e23f4
+        .. code-block:: bash
 
             salt '*' reg.set_value HKEY_LOCAL_MACHINE 'SOFTWARE\\Salt' 'str_data' vtype=REG_SZ vdata="'1.2'"
 
@@ -561,59 +387,15 @@
 
         This is an example of using vtype REG_BINARY.
 
-<<<<<<< HEAD
         .. code-block:: bash
 
             salt '*' reg.set_value HKEY_LOCAL_MACHINE 'SOFTWARE\\Salt' 'bin_data' vtype=REG_BINARY vdata='Salty Data'
-=======
-        On a Linux master, the `!!binary` needs to be single quoted
-        On a Windows master, the `!!binary` to be double quoted
-        salt '*' reg.set_value HKEY_LOCAL_MACHINE "SOFTWARE\Salt" version vtype=REG_BINARY vdata='!!binary d2hhdCdzIHRoZSBwb2ludA=='
-
-    An example of using vtype REG_MULTI_SZ is as follows:
->>>>>>> d46e23f4
 
     CLI Example:
 
         An example of using vtype REG_MULTI_SZ is as follows:
 
-<<<<<<< HEAD
-        .. code-block:: bash
-=======
-        salt '*' reg.set_value HKEY_LOCAL_MACHINE "SOFTWARE\Salt" version vtype=REG_MULTI_SZ vdata="[a,b,c]"
-    '''
-    local_hive = _to_unicode(hive)
-    local_key = _to_unicode(key)
-    local_vname = _to_unicode(vname)
-    local_vtype = _to_unicode(vtype)
-
-    registry = Registry()
-    hkey = registry.hkeys[local_hive]
-    vtype_value = registry.vtype[local_vtype]
-    access_mask = registry.registry_32[use_32bit_registry] | win32con.KEY_ALL_ACCESS
-
-    # Check data type and cast to expected type
-    # int will automatically become long on 64bit numbers
-    # https://www.python.org/dev/peps/pep-0237/
-
-    # String Types to Unicode
-    if vtype_value in [1, 2]:
-        local_vdata = _to_unicode(vdata)
-    # Don't touch binary...
-    elif vtype_value == 3:
-        local_vdata = vdata
-    # Make sure REG_MULTI_SZ is a list of strings
-    elif vtype_value == 7:
-        local_vdata = [_to_unicode(i) for i in vdata]
-    # Everything else is int
-    else:
-        local_vdata = int(vdata)
-
-    if volatile:
-        create_options = registry.opttype['REG_OPTION_VOLATILE']
-    else:
-        create_options = registry.opttype['REG_OPTION_NON_VOLATILE']
->>>>>>> d46e23f4
+        .. code-block:: bash
 
             salt '*' reg.set_value HKEY_LOCAL_MACHINE 'SOFTWARE\\Salt' 'list_data' vtype=REG_MULTI_SZ vdata='["Salt", "is", "great"]'
     '''
@@ -633,7 +415,6 @@
     Delete a registry key to include all subkeys and value/data pairs.
 
     Args:
-<<<<<<< HEAD
 
         hive (str):
             The name of the hive. Can be one of the following
@@ -650,29 +431,6 @@
             use_32bit_registry (bool):
                 Deletes the 32bit portion of the registry on 64bit
                 installations. On 32bit machines this is ignored.
-=======
-
-        hive (str):
-            The name of the hive. Can be one of the following:
-
-            - HKEY_LOCAL_MACHINE or HKLM
-            - HKEY_CURRENT_USER or HKCU
-            - HKEY_USER or HKU
-            - HKEY_CLASSES_ROOT or HKCR
-            - HKEY_CURRENT_CONFIG or HKCC
-
-        key (str):
-            The key to remove (looks like a path)
-
-        use_32bit_registry (bool):
-            Deletes the 32bit portion of the registry on 64bit installations. On
-            32bit machines this is ignored.
-
-    Returns:
-        dict:
-            A dictionary listing the keys that deleted successfully as well as
-            those that failed to delete.
->>>>>>> d46e23f4
 
     Returns:
         dict: A dictionary listing the keys that deleted successfully as well as
@@ -683,12 +441,7 @@
         The following example will remove ``delete_me`` and all its subkeys from the
         ``SOFTWARE`` key in ``HKEY_LOCAL_MACHINE``:
 
-<<<<<<< HEAD
-        .. code-block:: bash
-=======
-        salt '*' reg.delete_key_recursive HKLM "SOFTWARE\salt"
-    '''
->>>>>>> d46e23f4
+        .. code-block:: bash
 
             salt '*' reg.delete_key_recursive HKLM SOFTWARE\\delete_me
     '''
@@ -706,19 +459,11 @@
         hive (str):
             The name of the hive. Can be one of the following
 
-<<<<<<< HEAD
                 - HKEY_LOCAL_MACHINE or HKLM
                 - HKEY_CURRENT_USER or HKCU
                 - HKEY_USER or HKU
                 - HKEY_CLASSES_ROOT or HKCR
                 - HKEY_CURRENT_CONFIG or HKCC
-=======
-            - HKEY_LOCAL_MACHINE or HKLM
-            - HKEY_CURRENT_USER or HKCU
-            - HKEY_USER or HKU
-            - HKEY_CLASSES_ROOT or HKCR
-            - HKEY_CURRENT_CONFIG or HKCC
->>>>>>> d46e23f4
 
         key (str):
             The key (looks like a path) to the value name.
@@ -731,22 +476,14 @@
             Deletes the 32bit portion of the registry on 64bit installations. On
             32bit machines this is ignored.
 
-<<<<<<< HEAD
-    Return:
-=======
-    Returns:
->>>>>>> d46e23f4
+    Returns:
         bool: True if successful, otherwise False
 
     CLI Example:
 
         .. code-block:: bash
 
-<<<<<<< HEAD
             salt '*' reg.delete_value HKEY_CURRENT_USER 'SOFTWARE\\Salt' 'version'
-=======
-        salt '*' reg.delete_value HKEY_CURRENT_USER "SOFTWARE\Salt" version
->>>>>>> d46e23f4
     '''
     return __utils__['reg.delete_value'](hive=hive,
                                          key=key,
