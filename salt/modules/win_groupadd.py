--- conflicted
+++ resolved
@@ -285,13 +285,6 @@
 
         salt '*' group.members foo 'user1,user2,user3'
 
-<<<<<<< HEAD
-        if using LDAP DNs, usernames must be separated with a ", "
-
-        salt '*' group.members name='cn=foo,dc=domain,dc=com' members_list='cn=user1,cn=Users,dc=domain,dc=com, cn=user2,ou=Test,dc=domain,dc=com'
-
-=======
->>>>>>> 1fb84450
     '''
 
     ret = {'name': name,
