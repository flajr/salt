--- conflicted
+++ resolved
@@ -87,11 +87,7 @@
                     envs = "base"
             except SaltRenderError as exc:
                 raise CommandExecutionError(f"Unable to render top file(s): {exc}")
-<<<<<<< HEAD
         __context__[TOP_ENVS_CKEY] = envs
-=======
-        __context__["saltutil._top_file_envs"] = envs
->>>>>>> fcb38a54
         return envs
 
 
