# -*- coding: utf-8 -*-
'''
Connection module for Amazon EC2

.. versionadded:: 2015.8.0

:configuration: This module accepts explicit EC2 credentials but can also
    utilize IAM roles assigned to the instance through Instance Profiles.
    Dynamic credentials are then automatically obtained from AWS API and no
    further configuration is necessary. More Information available at:

    .. code-block:: text

        http://docs.aws.amazon.com/AWSEC2/latest/UserGuide/iam-roles-for-amazon-ec2.html

    If IAM roles are not used you need to specify them either in a pillar or
    in the minion's config file:

    .. code-block:: yaml

        ec2.keyid: GKTADJGHEIQSXMKKRBJ08H
        ec2.key: askdjghsdfjkghWupUjasdflkdfklgjsdfjajkghs

    A region may also be specified in the configuration:

    .. code-block:: yaml

        ec2.region: us-east-1

    If a region is not specified, the default is us-east-1.

    It's also possible to specify key, keyid, and region via a profile, either
    as a passed in dict, or as a string to pull from pillars or minion config:

    .. code-block:: yaml

        myprofile:
          keyid: GKTADJGHEIQSXMKKRBJ08H
          key: askdjghsdfjkghWupUjasdflkdfklgjsdfjajkghs
          region: us-east-1

:depends: boto

'''
# keep lint from choking on _get_conn and _cache_id
#pylint: disable=E0602

# Import Python libs
from __future__ import absolute_import
import logging
import time
from distutils.version import LooseVersion as _LooseVersion  # pylint: disable=import-error,no-name-in-module

# Import Salt libs
import salt.utils
import salt.utils.compat
import salt.ext.six as six
from salt.exceptions import SaltInvocationError, CommandExecutionError

# Import third party libs
try:
    # pylint: disable=unused-import
    import boto
    import boto.ec2
    # pylint: enable=unused-import
    HAS_BOTO = True
except ImportError:
    HAS_BOTO = False


log = logging.getLogger(__name__)


def __virtual__():
    '''
    Only load if boto libraries exist and if boto libraries are greater than
    a given version.
    '''
    required_boto_version = '2.8.0'
    # the boto_ec2 execution module relies on the connect_to_region() method
    # which was added in boto 2.8.0
    # https://github.com/boto/boto/commit/33ac26b416fbb48a60602542b4ce15dcc7029f12
    if not HAS_BOTO:
        return (False, "The boto_ec2 module cannot be loaded: boto library not found")
    elif _LooseVersion(boto.__version__) < _LooseVersion(required_boto_version):
<<<<<<< HEAD
        return (False, "The boto_ec2 module cannot be loaded: boto library version incorrect ")
    return True


def __init__(opts):
    salt.utils.compat.pack_dunder(__name__)
    if HAS_BOTO:
        __utils__['boto.assign_funcs'](__name__, 'ec2')


def _get_all_eip_addresses(addresses=None, allocation_ids=None, region=None,
                           key=None, keyid=None, profile=None):
    '''
    Get all EIP's associated with the current credentials.

    addresses
        (list) - Optional list of addresses.  If provided, only those those in the
        list will be returned.
    allocation_ids
        (list) - Optional list of allocation IDs.  If provided, only the
        addresses associated with the given allocation IDs will be returned.

    returns
        (list) - The requested Addresses as a list of :class:`boto.ec2.address.Address`
    '''
    conn = _get_conn(region=region, key=key, keyid=keyid, profile=profile)

    try:
        return conn.get_all_addresses(addresses=addresses, allocation_ids=allocation_ids)
    except boto.exception.BotoServerError as e:
        log.error(e)
        return []


def get_all_eip_addresses(addresses=None, allocation_ids=None, region=None,
                           key=None, keyid=None, profile=None):
    '''
    Get public addresses of some, or all EIPs associated with the current account.

    addresses
        (list) - Optional list of addresses.  If provided, only the addresses
        associated with those in the list will be returned.
    allocation_ids
        (list) - Optional list of allocation IDs.  If provided, only the
        addresses associated with the given allocation IDs will be returned.

    returns
        (list) - A list of the requested EIP addresses

    CLI Example:

    .. code-block:: bash

        salt-call boto_ec2.get_all_eip_addresses

    .. versionadded:: 2016.3.0
    '''
    return [x.public_ip for x in _get_all_eip_addresses(addresses, allocation_ids, region,
                key, keyid, profile)]


def get_unassociated_eip_address(domain='standard', region=None, key=None,
                                 keyid=None, profile=None):
    '''
    Return the first unassociated EIP

    domain
        Indicates whether the address is a EC2 address or a VPC address
        (standard|vpc).

    CLI Example:

    .. code-block:: bash

        salt-call boto_ec2.get_unassociated_eip_address

    .. versionadded:: 2016.3.0
    '''
    eip = None
    for address in get_all_eip_addresses(region=region, key=key, keyid=keyid,
                                         profile=profile):
        address_info = get_eip_address_info(addresses=address, region=region,
                                            key=key, keyid=keyid,
                                            profile=profile)[0]
        if address_info['instance_id']:
            log.debug('{0} is already associated with the instance {1}'.format(
                address, address_info['instance_id']))
            continue

        if address_info['network_interface_id']:
            log.debug('{0} is already associated with the network interface {1}'
                      .format(address, address_info['network_interface_id']))
            continue

        if address_info['domain'] == domain:
            log.debug("The first unassociated EIP address in the domain '{0}' "
                      "is {1}".format(domain, address))
            eip = address
            break

    if not eip:
        log.debug('No unassociated Elastic IP found!')

    return eip


def get_eip_address_info(addresses=None, allocation_ids=None, region=None, key=None,
                         keyid=None, profile=None):
    '''
    Get 'interesting' info about some, or all EIPs associated with the current account.

    addresses
        (list) - Optional list of addresses.  If provided, only the addresses
        associated with those in the list will be returned.
    allocation_ids
        (list) - Optional list of allocation IDs.  If provided, only the
        addresses associated with the given allocation IDs will be returned.

    returns
        (list of dicts) - A list of dicts, each containing the info for one of the requested EIPs.

    CLI Example:

    .. code-block:: bash

        salt-call boto_ec2.get_eip_address_info addresses=52.4.2.15

    .. versionadded:: 2016.3.0
    '''
    if type(addresses) == (type('string')):
        addresses = [addresses]
    if type(allocation_ids) == (type('string')):
        allocation_ids = [allocation_ids]

    ret = _get_all_eip_addresses(addresses=addresses, allocation_ids=allocation_ids,
                       region=region, key=key, keyid=keyid, profile=profile)

    interesting = ['allocation_id', 'association_id', 'domain', 'instance_id',
                   'network_interface_id', 'network_interface_owner_id', 'public_ip',
                   'private_ip_address']

    return [dict([(x, getattr(address, x)) for x in interesting]) for address in ret]


def allocate_eip_address(domain=None, region=None, key=None, keyid=None, profile=None):
    '''
    Allocate a new Elastic IP address and associate it with your account.

    domain
        (string) Optional param - if set to exactly 'vpc', the address will be
        allocated to the VPC.  The default simply maps the EIP to your
        account container.

    returns
        (dict) dict of 'interesting' information about the newly allocated EIP,
        with probably the most interesting keys being 'public_ip'; and
        'allocation_id' iff 'domain=vpc' was passed.

    CLI Example:

    .. code-block:: bash

        salt-call boto_ec2.allocate_eip_address domain=vpc

    .. versionadded:: 2016.3.0
    '''
    if domain and domain != 'vpc':
        raise SaltInvocationError('The only permitted value for the \'domain\' param is \'vpc\'.')

    conn = _get_conn(region=region, key=key, keyid=keyid, profile=profile)

    try:
        address = conn.allocate_address(domain=domain)
    except boto.exception.BotoServerError as e:
        log.error(e)
        return False

    interesting = ['allocation_id', 'association_id', 'domain', 'instance_id',
                   'network_interface_id', 'network_interface_owner_id', 'public_ip',
                   'private_ip_address']

    return dict([(x, getattr(address, x)) for x in interesting])


def release_eip_address(public_ip=None, allocation_id=None, region=None, key=None,
                        keyid=None, profile=None):
    '''
    Free an Elastic IP address.  Pass either a public IP address to release a 'standard'
    EC2 Elastic IP address, or an AllocationId to release a VPC Elastic IP address.

    public_ip
        (string) - The public IP address - for EC2 elastic IPs.
    allocation_id
        (string) - The Allocation ID - for VPC elastic IPs.

    returns
        (bool) - True on success, False on failure

    CLI Example:

    .. code-block:: bash

        salt myminion boto_ec2.release_eip_address allocation_id=eipalloc-ef382c8a

    .. versionadded:: 2016.3.0
    '''
    if not salt.utils.exactly_one((public_ip, allocation_id)):
        raise SaltInvocationError('Exactly one (but not both) of \'public_ip\' '
                                  'or \'allocation_id\' must be provided')

    conn = _get_conn(region=region, key=key, keyid=keyid, profile=profile)

    try:
        return conn.release_address(public_ip, allocation_id)
    except boto.exception.BotoServerError as e:
        log.error(e)
        return False


def associate_eip_address(instance_id=None, instance_name=None, public_ip=None,
                          allocation_id=None, network_interface_id=None,
                          network_interface_name=None, private_ip_address=None,
                          allow_reassociation=False, region=None, key=None,
                          keyid=None, profile=None):
    '''
    Associate an Elastic IP address with a currently running instance or a network interface.
    This requires exactly one of either 'public_ip' or 'allocation_id', depending
    on whether you’re associating a VPC address or a plain EC2 address.

    instance_id
        (string) – ID of the instance to associate with (exclusive with 'instance_name')
    instance_name
        (string) – Name tag of the instance to associate with (exclusive with 'instance_id')
    public_ip
        (string) – Public IP address, for standard EC2 based allocations.
    allocation_id
        (string) – Allocation ID for a VPC-based EIP.
    network_interface_id
        (string) - ID of the network interface to associate the EIP with
    network_interface_name
        (string) - Name of the network interface to associate the EIP with
    private_ip_address
        (string) – The primary or secondary private IP address to associate with the Elastic IP address.
    allow_reassociation
        (bool)   – Allow a currently associated EIP to be re-associated with the new instance or interface.

    returns
        (bool)   - True on success, False otherwise

    CLI Example:

    .. code-block:: bash

        salt myminion boto_ec2.associate_eip_address instance_name=bubba.ho.tep allocation_id=eipalloc-ef382c8a

    .. versionadded:: 2016.3.0
    '''
    if not salt.utils.exactly_one((instance_id, instance_name,
                                   network_interface_id,
                                   network_interface_name)):
        raise SaltInvocationError("Exactly one of 'instance_id', "
                                  "'instance_name', 'network_interface_id', "
                                  "'network_interface_name' must be provided")

    conn = _get_conn(region=region, key=key, keyid=keyid, profile=profile)

    if instance_name:
        try:
            instance_id = get_id(name=instance_name, region=region, key=key,
                                 keyid=keyid, profile=profile)
        except boto.exception.BotoServerError as e:
            log.error(e)
            return False
        if not instance_id:
            log.error("Given instance_name '{0}' cannot be mapped to an "
                      "instance_id".format(instance_name))
            return False

    if network_interface_name:
        try:
            network_interface_id = get_network_interface_id(
                network_interface_name, region=region, key=key, keyid=keyid,
                profile=profile)
        except boto.exception.BotoServerError as e:
            log.error(e)
            return False
        if not network_interface_id:
            log.error("Given network_interface_name '{0}' cannot be mapped to "
                      "an network_interface_id".format(network_interface_name))
            return False

    try:
        return conn.associate_address(instance_id=instance_id, public_ip=public_ip,
              allocation_id=allocation_id, network_interface_id=network_interface_id,
              private_ip_address=private_ip_address, allow_reassociation=allow_reassociation)
    except boto.exception.BotoServerError as e:
        log.error(e)
        return False


def disassociate_eip_address(public_ip=None, association_id=None, region=None,
                             key=None, keyid=None, profile=None):
    '''
    Disassociate an Elastic IP address from a currently running instance. This
    requires exactly one of either 'association_id' or 'public_ip', depending
    on whether you’re associating a VPC address or a plain EC2 address.

    public_ip
        (string) – Public IP address, for standard EC2 based allocations.
    association_id
        (string) – Association ID for a VPC-based EIP.

    returns
        (bool)   - True on success, False otherwise

    CLI Example:

    .. code-block:: bash

        salt myminion boto_ec2.disassociate_eip_address association_id=eipassoc-e3ba2d16

    .. versionadded:: 2016.3.0
    '''
    conn = _get_conn(region=region, key=key, keyid=keyid, profile=profile)

    try:
        return conn.disassociate_address(public_ip, association_id)
    except boto.exception.BotoServerError as e:
        log.error(e)
        return False
=======
        return False
    else:
        __utils__['boto.assign_funcs'](__name__, 'ec2', pack=__salt__)
        return True
>>>>>>> b831e0a8


def get_zones(region=None, key=None, keyid=None, profile=None):
    '''
    Get a list of AZs for the configured region.

    CLI Example:

    .. code-block:: bash

        salt myminion boto_ec2.get_zones
    '''
    conn = _get_conn(region=region, key=key, keyid=keyid, profile=profile)

    return [z.name for z in conn.get_all_zones()]


def find_instances(instance_id=None, name=None, tags=None, region=None,
                   key=None, keyid=None, profile=None, return_objs=False,
                   in_states=None):

    '''
    Given instance properties, find and return matching instance ids

    CLI Examples:

    .. code-block:: bash

        salt myminion boto_ec2.find_instances # Lists all instances
        salt myminion boto_ec2.find_instances name=myinstance
        salt myminion boto_ec2.find_instances tags='{"mytag": "value"}'

    '''
    conn = _get_conn(region=region, key=key, keyid=keyid, profile=profile)

    if not any((instance_id, name, tags)):
        return []
    try:
        filter_parameters = {'filters': {}}

        if instance_id:
            filter_parameters['instance_ids'] = [instance_id]

        if name:
            filter_parameters['filters']['tag:Name'] = name

        if tags:
            for tag_name, tag_value in six.iteritems(tags):
                filter_parameters['filters']['tag:{0}'.format(tag_name)] = tag_value

        reservations = conn.get_all_instances(**filter_parameters)
        instances = [i for r in reservations for i in r.instances]
        log.debug('The filters criteria {0} matched the following '
                  'instances:{1}'.format(filter_parameters, instances))

        if in_states:
            instances = [i for i in instances if i.state in in_states]
            log.debug('Limiting instance matches to those in the requested '
                      'states: {0}'.format(instances))
        if instances:
            if return_objs:
                return instances
            return [instance.id for instance in instances]
        else:
            return []
    except boto.exception.BotoServerError as exc:
        log.error(exc)
        return []


def create_image(ami_name, instance_id=None, instance_name=None, tags=None, region=None,
                 key=None, keyid=None, profile=None, description=None, no_reboot=False,
                 dry_run=False):
    '''
    Given instance properties that define exactly one instance, create AMI and return AMI-id.

    CLI Examples:

    .. code-block:: bash

        salt myminion boto_ec2.create_instance ami_name instance_name=myinstance
        salt myminion boto_ec2.create_instance another_ami_name tags='{"mytag": "value"}' description='this is my ami'

    '''

    instances = find_instances(instance_id=instance_id, name=instance_name, tags=tags,
                               region=region, key=key, keyid=keyid, profile=profile,
                               return_objs=True)

    if not instances:
        log.error('Source instance not found')
        return False
    if len(instances) > 1:
        log.error('Multiple instances found, must match exactly only one instance to create an image from')
        return False

    instance = instances[0]
    try:
        return instance.create_image(ami_name, description=description,
                                     no_reboot=no_reboot, dry_run=dry_run)
    except boto.exception.BotoServerError as exc:
        log.error(exc)
        return False


def find_images(ami_name=None, executable_by=None, owners=None, image_ids=None, tags=None,
                region=None, key=None, keyid=None, profile=None, return_objs=False):

    '''
    Given image properties, find and return matching AMI ids

    CLI Examples:

    .. code-block:: bash

        salt myminion boto_ec2.find_instances tags='{"mytag": "value"}'

    '''
    conn = _get_conn(region=region, key=key, keyid=keyid, profile=profile)

    try:
        filter_parameters = {'filters': {}}

        if image_ids:
            filter_parameters['image_ids'] = [image_ids]

        if executable_by:
            filter_parameters['executable_by'] = [executable_by]

        if owners:
            filter_parameters['owners'] = [owners]

        if ami_name:
            filter_parameters['filters']['name'] = ami_name

        if tags:
            for tag_name, tag_value in six.iteritems(tags):
                filter_parameters['filters']['tag:{0}'.format(tag_name)] = tag_value

        images = conn.get_all_images(**filter_parameters)
        log.debug('The filters criteria {0} matched the following '
                  'images:{1}'.format(filter_parameters, images))

        if images:
            if return_objs:
                return images
            return [image.id for image in images]
        else:
            return False
    except boto.exception.BotoServerError as exc:
        log.error(exc)
        return False


def terminate(instance_id=None, name=None, region=None,
              key=None, keyid=None, profile=None):
    '''
    Terminate the instance described by instance_id or name.

    CLI Example:

    .. code-block:: bash

        salt myminion boto_ec2.terminate name=myinstance
        salt myminion boto_ec2.terminate instance_id=i-a46b9f
    '''
    instances = find_instances(instance_id=instance_id, name=name,
                               region=region, key=key, keyid=keyid,
                               profile=profile, return_objs=True)
    if instances in (False, None, []):
        return instances

    if len(instances) == 1:
        instances[0].terminate()
        return True
    else:
        log.warning('Refusing to terminate multiple instances at once')
        return False


def get_id(name=None, tags=None, region=None, key=None,
           keyid=None, profile=None, in_states=None):

    '''
    Given instace properties, return the instance id if it exist.

    CLI Example:

    .. code-block:: bash

        salt myminion boto_ec2.get_id myinstance

    '''
    instance_ids = find_instances(name=name, tags=tags, region=region, key=key,
                                  keyid=keyid, profile=profile, in_states=in_states)
    if instance_ids:
        log.info("Instance ids: {0}".format(" ".join(instance_ids)))
        if len(instance_ids) == 1:
            return instance_ids[0]
        else:
            raise CommandExecutionError('Found more than one instance '
                                        'matching the criteria.')
    else:
        log.warning('Could not find instance.')
        return None


def exists(instance_id=None, name=None, tags=None, region=None, key=None,
           keyid=None, profile=None, in_states=None):
    '''
    Given a instance id, check to see if the given instance id exists.

    Returns True if the given an instance with the given id, name, or tags
    exists; otherwise, False is returned.

    CLI Example:

    .. code-block:: bash

        salt myminion boto_ec2.exists myinstance
    '''
    instances = find_instances(instance_id=instance_id, name=name, tags=tags,
                               region=region, key=key, keyid=keyid,
                               profile=profile, in_states=in_states)
    if instances:
        log.info('Instance exists.')
        return True
    else:
        log.warning('Instance does not exist.')
        return False


def run(image_id, name=None, tags=None, key_name=None, security_groups=None,
        user_data=None, instance_type='m1.small', placement=None,
        kernel_id=None, ramdisk_id=None, monitoring_enabled=None, vpc_id=None,
        vpc_name=None, subnet_id=None, subnet_name=None, private_ip_address=None,
        block_device_map=None, disable_api_termination=None,
        instance_initiated_shutdown_behavior=None, placement_group=None,
        client_token=None, security_group_ids=None, security_group_names=None,
        additional_info=None, tenancy=None, instance_profile_arn=None,
        instance_profile_name=None, ebs_optimized=None,
        network_interface_id=None, network_interface_name=None,
        region=None, key=None, keyid=None, profile=None, network_interfaces=None):
    #TODO: support multi-instance reservations
    '''
    Create and start an EC2 instance.

    Returns True if the instance was created; otherwise False.

    CLI Example:

    .. code-block:: bash

        salt myminion boto_ec2.run ami-b80c2b87 name=myinstance

    image_id
        (string) – The ID of the image to run.
    name
        (string) - The name of the instance.
    tags
        (dict of key: value pairs) - tags to apply to the instance.
    key_name
        (string) – The name of the key pair with which to launch instances.
    security_groups
        (list of strings) – The names of the EC2 classic security groups with
        which to associate instances
    user_data
        (string) – The Base64-encoded MIME user data to be made available to the
        instance(s) in this reservation.
    instance_type
        (string) – The type of instance to run.  Note that some image types
        (e.g. hvm) only run on some instance types.
    placement
        (string) – The Availability Zone to launch the instance into.
    kernel_id
        (string) – The ID of the kernel with which to launch the instances.
    ramdisk_id
        (string) – The ID of the RAM disk with which to launch the instances.
    monitoring_enabled
        (bool) – Enable detailed CloudWatch monitoring on the instance.
    vpc_id
        (string) - ID of a VPC to bind the instance to.  Exclusive with vpc_name.
    vpc_name
        (string) - Name of a VPC to bind the instance to.  Exclusive with vpc_id.
    subnet_id
        (string) – The subnet ID within which to launch the instances for VPC.
    subnet_name
        (string) – The name of a subnet within which to launch the instances for VPC.
    private_ip_address
        (string) – If you’re using VPC, you can optionally use this parameter to
        assign the instance a specific available IP address from the subnet
        (e.g. 10.0.0.25).
    block_device_map
        (boto.ec2.blockdevicemapping.BlockDeviceMapping) – A BlockDeviceMapping
        data structure describing the EBS volumes associated with the Image.
    disable_api_termination
        (bool) – If True, the instances will be locked and will not be able to
        be terminated via the API.
    instance_initiated_shutdown_behavior
        (string) – Specifies whether the instance stops or terminates on
        instance-initiated shutdown. Valid values are: stop, terminate
    placement_group
        (string) – If specified, this is the name of the placement group in
        which the instance(s) will be launched.
    client_token
        (string) – Unique, case-sensitive identifier you provide to ensure
        idempotency of the request. Maximum 64 ASCII characters.
    security_group_ids
        (list of strings) – The ID(s) of the VPC security groups with which to
        associate instances.
    security_group_names
        (list of strings) – The name(s) of the VPC security groups with which to
        associate instances.
    additional_info
        (string) – Specifies additional information to make available to the
        instance(s).
    tenancy
        (string) – The tenancy of the instance you want to launch. An instance
        with a tenancy of ‘dedicated’ runs on single-tenant hardware and can
        only be launched into a VPC. Valid values are:”default” or “dedicated”.
        NOTE: To use dedicated tenancy you MUST specify a VPC subnet-ID as well.
    instance_profile_arn
        (string) – The Amazon resource name (ARN) of the IAM Instance Profile
        (IIP) to associate with the instances.
    instance_profile_name
        (string) – The name of the IAM Instance Profile (IIP) to associate with
        the instances.
    ebs_optimized
        (bool) – Whether the instance is optimized for EBS I/O. This
        optimization provides dedicated throughput to Amazon EBS and an
        optimized configuration stack to provide optimal EBS I/O performance.
        This optimization isn’t available with all instance types.
    network_interfaces
        (boto.ec2.networkinterface.NetworkInterfaceCollection) – A
        NetworkInterfaceCollection data structure containing the ENI
        specifications for the instance.
    network_interface_id
        (string) - ID of the network interface to attach to the instance
    network_interface_name
        (string) - Name of the network interface to attach to the instance

    '''
    if all((subnet_id, subnet_name)):
        raise SaltInvocationError('Only one of subnet_name or subnet_id may be '
                                  'provided.')
    if subnet_name:
        r = __salt__['boto_vpc.get_resource_id']('subnet', subnet_name,
                                                 region=region, key=key,
                                                 keyid=keyid, profile=profile)
        if 'id' not in r:
            log.warning('Couldn\'t resolve subnet name {0}.').format(subnet_name)
            return False
        subnet_id = r['id']

    if all((security_group_ids, security_group_names)):
        raise SaltInvocationError('Only one of security_group_ids or '
                                  'security_group_names may be provided.')
    if security_group_names:
        security_group_ids = []
        for sgn in security_group_names:
            r = __salt__['boto_secgroup.get_group_id'](sgn, vpc_name=vpc_name,
                                                       region=region, key=key,
                                                       keyid=keyid, profile=profile)
            if not r:
                log.warning('Couldn\'t resolve security group name ' + str(sgn))
                return False
            security_group_ids += [r]

    if all((network_interface_id, network_interface_name)):
        raise SaltInvocationError('Only one of network_interface_id or '
                                  'network_interface_name may be provided.')
    if network_interface_name:
        network_interface_id = get_network_interface_id(network_interface_name,
                                                        region=region, key=key,
                                                        keyid=keyid,
                                                        profile=profile)
        if not network_interface_id:
            log.warning(
                "Given network_interface_name '{0}' cannot be mapped to an "
                "network_interface_id".format(network_interface_name)
            )

    if network_interface_id:
        interface = boto.ec2.networkinterface.NetworkInterfaceSpecification(
            network_interface_id=network_interface_id,
            device_index=0
        )
    else:
        interface = boto.ec2.networkinterface.NetworkInterfaceSpecification(
            subnet_id=subnet_id,
            groups=security_group_ids,
            device_index=0
        )
    interfaces = boto.ec2.networkinterface.NetworkInterfaceCollection(interface)

    conn = _get_conn(region=region, key=key, keyid=keyid, profile=profile)

    reservation = conn.run_instances(image_id, key_name=key_name, security_groups=security_groups,
                                     user_data=user_data, instance_type=instance_type,
                                     placement=placement, kernel_id=kernel_id, ramdisk_id=ramdisk_id,
                                     monitoring_enabled=monitoring_enabled,
                                     private_ip_address=private_ip_address, block_device_map=block_device_map,
                                     disable_api_termination=disable_api_termination,
                                     instance_initiated_shutdown_behavior=instance_initiated_shutdown_behavior,
                                     placement_group=placement_group, client_token=client_token,
                                     additional_info=additional_info,
                                     tenancy=tenancy, instance_profile_arn=instance_profile_arn,
                                     instance_profile_name=instance_profile_name, ebs_optimized=ebs_optimized,
                                     network_interfaces=interfaces)
    if not reservation:
        log.warning('Instance could not be reserved')
        return False

    instance = reservation.instances[0]

    status = 'pending'
    while status == 'pending':
        time.sleep(5)
        status = instance.update()
    if status == 'running':
        if name:
            instance.add_tag('Name', name)
        if tags:
            instance.add_tags(tags)
        return {'instance_id': instance.id}
    else:
        log.warning('Instance could not be started -- '
                    'status is "{0}"'.format(status))


def get_key(key_name, region=None, key=None, keyid=None, profile=None):
    '''
    Check to see if a key exists. Returns fingerprint and name if
    it does and False if it doesn't
    CLI Example:

    .. code-block:: bash

        salt myminion boto_ec2.get_key mykey
    '''
    conn = _get_conn(region=region, key=key, keyid=keyid, profile=profile)

    try:
        key = conn.get_key_pair(key_name)
        log.debug("the key to return is : {0}".format(key))
        if key is None:
            return False
        return key.name, key.fingerprint
    except boto.exception.BotoServerError as e:
        log.debug(e)
        return False


def create_key(key_name, save_path, region=None, key=None, keyid=None,
               profile=None):
    '''
    Creates a key and saves it to a given path.
    Returns the private key.

    CLI Example:

    .. code-block:: bash

        salt myminion boto_ec2.create mykey /root/
    '''
    conn = _get_conn(region=region, key=key, keyid=keyid, profile=profile)

    try:
        key = conn.create_key_pair(key_name)
        log.debug("the key to return is : {0}".format(key))
        key.save(save_path)
        return key.material
    except boto.exception.BotoServerError as e:
        log.debug(e)
        return False


def import_key(key_name, public_key_material, region=None, key=None,
               keyid=None, profile=None):
    '''
    Imports the public key from an RSA key pair that you created with a third-party tool.
    Supported formats:
    - OpenSSH public key format (e.g., the format in ~/.ssh/authorized_keys)
    - Base64 encoded DER format
    - SSH public key file format as specified in RFC4716
    - DSA keys are not supported. Make sure your key generator is set up to create RSA keys.
    Supported lengths: 1024, 2048, and 4096.

    CLI Example:

    .. code-block:: bash

        salt myminion boto_ec2.import mykey publickey
    '''
    conn = _get_conn(region=region, key=key, keyid=keyid, profile=profile)

    try:
        key = conn.import_key_pair(key_name, public_key_material)
        log.debug("the key to return is : {0}".format(key))
        return key.fingerprint
    except boto.exception.BotoServerError as e:
        log.debug(e)
        return False


def delete_key(key_name, region=None, key=None, keyid=None, profile=None):
    '''
    Deletes a key. Always returns True

    CLI Example:

    .. code-block:: bash

        salt myminion boto_ec2.delete_key mykey
    '''
    conn = _get_conn(region=region, key=key, keyid=keyid, profile=profile)

    try:
        key = conn.delete_key_pair(key_name)
        log.debug("the key to return is : {0}".format(key))
        return key
    except boto.exception.BotoServerError as e:
        log.debug(e)
        return False


def get_keys(keynames=None, filters=None, region=None, key=None,
             keyid=None, profile=None):
    '''
    Gets all keys or filters them by name and returns a list.
    keynames (list):: A list of the names of keypairs to retrieve.
    If not provided, all key pairs will be returned.
    filters (dict) :: Optional filters that can be used to limit the
    results returned. Filters are provided in the form of a dictionary
    consisting of filter names as the key and filter values as the
    value. The set of allowable filter names/values is dependent on
    the request being performed. Check the EC2 API guide for details.

    CLI Example:

    .. code-block:: bash

        salt myminion boto_ec2.get_keys
    '''
    conn = _get_conn(region=region, key=key, keyid=keyid, profile=profile)

    try:
        keys = conn.get_all_key_pairs(keynames, filters)
        log.debug("the key to return is : {0}".format(keys))
        key_values = []
        if keys:
            for key in keys:
                key_values.append(key.name)
        return key_values
    except boto.exception.BotoServerError as e:
        log.debug(e)
        return False


def get_attribute(attribute, instance_name=None, instance_id=None, region=None, key=None,
                  keyid=None, profile=None):
    '''
    Get an EC2 instance attribute.

    CLI Example:

    .. code-block:: bash

        salt myminion boto_ec2.get_attribute sourceDestCheck instance_name=my_instance

    Available attributes:
        * instanceType
        * kernel
        * ramdisk
        * userData
        * disableApiTermination
        * instanceInitiatedShutdownBehavior
        * rootDeviceName
        * blockDeviceMapping
        * productCodes
        * sourceDestCheck
        * groupSet
        * ebsOptimized
        * sriovNetSupport
    '''
    conn = _get_conn(region=region, key=key, keyid=keyid, profile=profile)

    attribute_list = ['instanceType', 'kernel', 'ramdisk', 'userData', 'disableApiTermination',
                      'instanceInitiatedShutdownBehavior', 'rootDeviceName', 'blockDeviceMapping', 'productCodes',
                      'sourceDestCheck', 'groupSet', 'ebsOptimized', 'sriovNetSupport']
    if not any((instance_name, instance_id)):
        raise SaltInvocationError('At least one of the following must be specified: '
                                  'instance_name or instance_id.')
    if instance_name and instance_id:
        raise SaltInvocationError('Both instance_name and instance_id can not be specified in the same command.')
    if attribute not in attribute_list:
        raise SaltInvocationError('Attribute must be one of: {0}.'.format(attribute_list))
    try:
        if instance_name:
            instances = find_instances(name=instance_name, region=region, key=key, keyid=keyid, profile=profile)
            if len(instances) > 1:
                log.error('Found more than one EC2 instance matching the criteria.')
                return False
            elif len(instances) < 1:
                log.error('Found no EC2 instance matching the criteria.')
                return False
            instance_id = instances[0]
        instance_attribute = conn.get_instance_attribute(instance_id, attribute)
        if not instance_attribute:
            return False
        return {attribute: instance_attribute[attribute]}
    except boto.exception.BotoServerError as exc:
        log.error(exc)
        return False


def set_attribute(attribute, attribute_value, instance_name=None, instance_id=None, region=None, key=None, keyid=None,
                  profile=None):
    '''
    Set an EC2 instance attribute.
    Returns whether the operation succeeded or not.

    CLI Example:

    .. code-block:: bash

        salt myminion boto_ec2.set_attribute sourceDestCheck False instance_name=my_instance

    Available attributes:
        * instanceType
        * kernel
        * ramdisk
        * userData
        * disableApiTermination
        * instanceInitiatedShutdownBehavior
        * rootDeviceName
        * blockDeviceMapping
        * productCodes
        * sourceDestCheck
        * groupSet
        * ebsOptimized
        * sriovNetSupport
    '''
    conn = _get_conn(region=region, key=key, keyid=keyid, profile=profile)

    attribute_list = ['instanceType', 'kernel', 'ramdisk', 'userData', 'disableApiTermination',
                      'instanceInitiatedShutdownBehavior', 'rootDeviceName', 'blockDeviceMapping', 'productCodes',
                      'sourceDestCheck', 'groupSet', 'ebsOptimized', 'sriovNetSupport']
    if not any((instance_name, instance_id)):
        raise SaltInvocationError('At least one of the following must be specified: instance_name or instance_id.')
    if instance_name and instance_id:
        raise SaltInvocationError('Both instance_name and instance_id can not be specified in the same command.')
    if attribute not in attribute_list:
        raise SaltInvocationError('Attribute must be one of: {0}.'.format(attribute_list))
    try:
        if instance_name:
            instances = find_instances(name=instance_name, region=region, key=key, keyid=keyid, profile=profile)
            if len(instances) != 1:
                raise CommandExecutionError('Found more than one EC2 instance matching the criteria.')
            instance_id = instances[0]
        attribute = conn.modify_instance_attribute(instance_id, attribute, attribute_value)
        if not attribute:
            return False
        return attribute
    except boto.exception.BotoServerError as exc:
        log.error(exc)
        return False


def get_network_interface_id(name, region=None, key=None, keyid=None,
                             profile=None):
    '''
    Get an Elastic Network Interface id from its name tag.

    .. versionadded:: 2016.3.0

    CLI Example:

    .. code-block:: bash

        salt myminion boto_ec2.get_network_interface_id name=my_eni
    '''
    conn = _get_conn(region=region, key=key, keyid=keyid, profile=profile)
    r = {}
    try:
        enis = conn.get_all_network_interfaces(filters={'tag:Name': name})
        if not enis:
            r['error'] = {'message': 'No ENIs found.'}
        elif len(enis) > 1:
            r['error'] = {'message': 'Name specified is tagged on multiple ENIs.'}
        else:
            eni = enis[0]
            r['result'] = eni.id
    except boto.exception.EC2ResponseError as e:
        r['error'] = __utils__['boto.get_error'](e)
    return r


def get_network_interface(name=None, network_interface_id=None, region=None,
                          key=None, keyid=None, profile=None):
    '''
    Get an Elastic Network Interface.

    .. versionadded:: 2016.3.0

    CLI Example:

    .. code-block:: bash

        salt myminion boto_ec2.get_network_interface name=my_eni
    '''
    conn = _get_conn(region=region, key=key, keyid=keyid, profile=profile)
    r = {}
    result = _get_network_interface(conn, name, network_interface_id)
    if 'error' in result:
        if result['error']['message'] == 'No ENIs found.':
            r['result'] = None
            return r
        return result
    eni = result['result']
    r['result'] = _describe_network_interface(eni)
    return r


def _get_network_interface(conn, name=None, network_interface_id=None):
    r = {}
    if not (name or network_interface_id):
        raise SaltInvocationError(
            'Either name or network_interface_id must be provided.'
        )
    try:
        if network_interface_id:
            enis = conn.get_all_network_interfaces([network_interface_id])
        else:
            enis = conn.get_all_network_interfaces(filters={'tag:Name': name})

        if not enis:
            r['error'] = {'message': 'No ENIs found.'}
        elif len(enis) > 1:
            r['error'] = {'message': 'Name specified is tagged on multiple ENIs.'}
        else:
            eni = enis[0]
            r['result'] = eni
    except boto.exception.EC2ResponseError as e:
        r['error'] = __utils__['boto.get_error'](e)
    return r


def _describe_network_interface(eni):
    r = {}
    for attr in ['status', 'description', 'availability_zone', 'requesterId',
                 'requester_managed', 'mac_address', 'private_ip_address',
                 'vpc_id', 'id', 'source_dest_check', 'owner_id', 'tags',
                 'subnet_id', 'associationId', 'publicDnsName', 'owner_id',
                 'ipOwnerId', 'publicIp', 'allocationId']:
        if hasattr(eni, attr):
            r[attr] = getattr(eni, attr)
    r['region'] = eni.region.name
    r['groups'] = []
    for group in eni.groups:
        r['groups'].append({'name': group.name, 'id': group.id})
    r['private_ip_addresses'] = []
    for address in eni.private_ip_addresses:
        r['private_ip_addresses'].append(
            {'private_ip_address': address.private_ip_address,
             'primary': address.primary}
        )
    r['attachment'] = {}
    for attr in ['status', 'attach_time', 'device_index',
                 'delete_on_termination', 'instance_id',
                 'instance_owner_id', 'id']:
        if hasattr(eni.attachment, attr):
            r['attachment'][attr] = getattr(eni.attachment, attr)
    return r


def create_network_interface(name, subnet_id=None, subnet_name=None,
                             private_ip_address=None, description=None,
                             groups=None, region=None, key=None, keyid=None,
                             profile=None):
    '''
    Create an Elastic Network Interface.

    .. versionadded:: 2016.3.0

    CLI Example:

    .. code-block:: bash

        salt myminion boto_ec2.create_network_interface my_eni subnet-12345 description=my_eni groups=['my_group']
    '''
    if not salt.utils.exactly_one((subnet_id, subnet_name)):
        raise SaltInvocationError('One (but not both) of subnet_id or '
                                  'subnet_name must be provided.')

    if subnet_name:
        resource = __salt__['boto_vpc.get_resource_id']('subnet', subnet_name,
                                                        region=region, key=key,
                                                        keyid=keyid,
                                                        profile=profile)
        if 'id' not in resource:
            log.warning('Couldn\'t resolve subnet name {0}.').format(
                subnet_name)
            return False
        subnet_id = resource['id']

    conn = _get_conn(region=region, key=key, keyid=keyid, profile=profile)
    r = {}
    result = _get_network_interface(conn, name)
    if 'result' in result:
        r['error'] = {'message': 'An ENI with this Name tag already exists.'}
        return r
    vpc_id = __salt__['boto_vpc.get_subnet_association'](
        [subnet_id], region=region, key=key, keyid=keyid, profile=profile
    )
    vpc_id = vpc_id.get('vpc_id')
    if not vpc_id:
        msg = 'subnet_id {0} does not map to a valid vpc id.'.format(subnet_id)
        r['error'] = {'message': msg}
        return r
    _groups = __salt__['boto_secgroup.convert_to_group_ids'](
        groups, vpc_id=vpc_id, region=region, key=key,
        keyid=keyid, profile=profile
    )
    try:
        eni = conn.create_network_interface(
            subnet_id,
            private_ip_address=private_ip_address,
            description=description,
            groups=_groups
        )
        eni.add_tag('Name', name)
    except boto.exception.EC2ResponseError as e:
        r['error'] = __utils__['boto.get_error'](e)
        return r
    r['result'] = _describe_network_interface(eni)
    return r


def delete_network_interface(
        name=None, network_interface_id=None, region=None, key=None,
        keyid=None, profile=None):
    '''
    Create an Elastic Network Interface.

    .. versionadded:: 2016.3.0

    CLI Example:

    .. code-block:: bash

        salt myminion boto_ec2.create_network_interface my_eni subnet-12345 description=my_eni groups=['my_group']
    '''
    if not (name or network_interface_id):
        raise SaltInvocationError(
            'Either name or network_interface_id must be provided.'
        )
    conn = _get_conn(region=region, key=key, keyid=keyid, profile=profile)
    r = {}
    result = _get_network_interface(conn, name, network_interface_id)
    if 'error' in result:
        return result
    eni = result['result']
    try:
        info = _describe_network_interface(eni)
        network_interface_id = info['id']
    except KeyError:
        r['error'] = {'message': 'ID not found for this network interface.'}
        return r
    try:
        r['result'] = conn.delete_network_interface(network_interface_id)
    except boto.exception.EC2ResponseError as e:
        r['error'] = __utils__['boto.get_error'](e)
    return r


def attach_network_interface(device_index, name=None, network_interface_id=None,
                             instance_name=None, instance_id=None,
                             region=None, key=None, keyid=None, profile=None):
    '''
    Attach an Elastic Network Interface.

    .. versionadded:: 2016.3.0

    CLI Example:

    .. code-block:: bash

        salt myminion boto_ec2.attach_network_interface my_eni instance_name=salt-master device_index=0
    '''
    if not salt.utils.exactly_one((name, network_interface_id)):
        raise SaltInvocationError(
            "Exactly one (but not both) of 'name' or 'network_interface_id' "
            "must be provided."
        )

    if not salt.utils.exactly_one((instance_name, instance_id)):
        raise SaltInvocationError(
            "Exactly one (but not both) of 'instance_name' or 'instance_id' "
            "must be provided."
        )

    conn = _get_conn(region=region, key=key, keyid=keyid, profile=profile)
    r = {}
    result = _get_network_interface(conn, name, network_interface_id)
    if 'error' in result:
        return result
    eni = result['result']
    try:
        info = _describe_network_interface(eni)
        network_interface_id = info['id']
    except KeyError:
        r['error'] = {'message': 'ID not found for this network interface.'}
        return r

    if instance_name:
        try:
            instance_id = get_id(name=instance_name, region=region, key=key,
                                 keyid=keyid, profile=profile)
        except boto.exception.BotoServerError as e:
            log.error(e)
            return False

    try:
        r['result'] = conn.attach_network_interface(
            network_interface_id, instance_id, device_index
        )
    except boto.exception.EC2ResponseError as e:
        r['error'] = __utils__['boto.get_error'](e)
    return r


def detach_network_interface(
        name=None, network_interface_id=None, attachment_id=None,
        force=False, region=None, key=None, keyid=None, profile=None):
    '''
    Detach an Elastic Network Interface.

    .. versionadded:: 2016.3.0

    CLI Example:

    .. code-block:: bash

        salt myminion boto_ec2.detach_network_interface my_eni
    '''
    if not (name or network_interface_id or attachment_id):
        raise SaltInvocationError(
            'Either name or network_interface_id or attachment_id must be'
            ' provided.'
        )
    conn = _get_conn(region=region, key=key, keyid=keyid, profile=profile)
    r = {}
    if not attachment_id:
        result = _get_network_interface(conn, name, network_interface_id)
        if 'error' in result:
            return result
        eni = result['result']
        info = _describe_network_interface(eni)
        try:
            attachment_id = info['attachment']['id']
        except KeyError:
            r['error'] = {'message': 'Attachment id not found for this ENI.'}
            return r
    try:
        r['result'] = conn.detach_network_interface(attachment_id, force)
    except boto.exception.EC2ResponseError as e:
        r['error'] = __utils__['boto.get_error'](e)
    return r


def modify_network_interface_attribute(
        name=None, network_interface_id=None, attr=None,
        value=None, region=None, key=None, keyid=None, profile=None):
    '''
    Modify an attribute of an Elastic Network Interface.

    .. versionadded:: 2016.3.0

    CLI Example:

    .. code-block:: bash

        salt myminion boto_ec2.modify_network_interface_attribute my_eni attr=description value='example description'
    '''
    if not (name or network_interface_id):
        raise SaltInvocationError(
            'Either name or network_interface_id must be provided.'
        )
    if attr is None and value is None:
        raise SaltInvocationError(
            'attr and value must be provided.'
        )
    r = {}
    conn = _get_conn(region=region, key=key, keyid=keyid, profile=profile)
    result = _get_network_interface(conn, name, network_interface_id)
    if 'error' in result:
        return result
    eni = result['result']
    info = _describe_network_interface(eni)
    network_interface_id = info['id']
    # munge attr into what the API requires
    if attr == 'groups':
        _attr = 'groupSet'
    elif attr == 'source_dest_check':
        _attr = 'sourceDestCheck'
    elif attr == 'delete_on_termination':
        _attr = 'deleteOnTermination'
    else:
        _attr = attr
    _value = value
    if info.get('vpc_id') and _attr == 'groupSet':
        _value = __salt__['boto_secgroup.convert_to_group_ids'](
            value, vpc_id=info.get('vpc_id'), region=region, key=key,
            keyid=keyid, profile=profile
        )
        if not _value:
            r['error'] = {
                'message': ('Security groups do not map to valid security'
                            ' group ids')
            }
            return r
    _attachment_id = None
    if _attr == 'deleteOnTermination':
        try:
            _attachment_id = info['attachment']['id']
        except KeyError:
            r['error'] = {
                'message': ('No attachment id found for this ENI. The ENI must'
                            ' be attached before delete_on_termination can be'
                            ' modified')
            }
            return r
    try:
        r['result'] = conn.modify_network_interface_attribute(
            network_interface_id, _attr, _value, attachment_id=_attachment_id
        )
    except boto.exception.EC2ResponseError as e:
        r['error'] = __utils__['boto.get_error'](e)
    return r<|MERGE_RESOLUTION|>--- conflicted
+++ resolved
@@ -83,9 +83,10 @@
     if not HAS_BOTO:
         return (False, "The boto_ec2 module cannot be loaded: boto library not found")
     elif _LooseVersion(boto.__version__) < _LooseVersion(required_boto_version):
-<<<<<<< HEAD
         return (False, "The boto_ec2 module cannot be loaded: boto library version incorrect ")
-    return True
+    else:
+        __utils__['boto.assign_funcs'](__name__, 'ec2', pack=__salt__)
+        return True
 
 
 def __init__(opts):
@@ -414,12 +415,6 @@
     except boto.exception.BotoServerError as e:
         log.error(e)
         return False
-=======
-        return False
-    else:
-        __utils__['boto.assign_funcs'](__name__, 'ec2', pack=__salt__)
-        return True
->>>>>>> b831e0a8
 
 
 def get_zones(region=None, key=None, keyid=None, profile=None):
