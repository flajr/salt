"""
Module for OpenSCAP Management

"""


import os.path
import shlex
import shutil
import tempfile
from subprocess import PIPE, Popen

import salt.utils.versions

ArgumentParser = object

try:
    import argparse  # pylint: disable=minimum-python-version

    ArgumentParser = argparse.ArgumentParser
    HAS_ARGPARSE = True
except ImportError:  # python 2.6
    HAS_ARGPARSE = False


_XCCDF_MAP = {
    "eval": {
        "parser_arguments": [(("--profile",), {"required": True})],
        "cmd_pattern": (
            "oscap xccdf eval "
            "--oval-results --results results.xml --report report.html "
            "--profile {0} {1}"
        ),
    }
}


def __virtual__():
    return HAS_ARGPARSE, "argparse module is required."


class _ArgumentParser(ArgumentParser):
    def __init__(self, action=None, *args, **kwargs):
        super().__init__(*args, prog="oscap", **kwargs)
        self.add_argument("action", choices=["eval"])
        add_arg = None
        for params, kwparams in _XCCDF_MAP["eval"]["parser_arguments"]:
            self.add_argument(*params, **kwparams)

    def error(self, message, *args, **kwargs):
        raise Exception(message)


_OSCAP_EXIT_CODES_MAP = {
    0: True,  # all rules pass
    1: False,  # there is an error during evaluation
    2: True,  # there is at least one rule with either fail or unknown result
}


def xccdf_eval(
    xccdffile,
    ovalfiles=None,
    profile=None,
    rule=None,
    oval_results=None,
    results=None,
    report=None,
    fetch_remote_resources=None,
    tailoring_file=None,
    tailoring_id=None,
    remediate=None,
):
    """
    Run ``oscap xccdf eval`` commands on minions.

    .. versionadded:: 3007.0

    It uses cp.push_dir to upload the generated files to the salt master
    in the master's minion files cachedir
    (defaults to ``/var/cache/salt/master/minions/minion-id/files``)

    It needs ``file_recv`` set to ``True`` in the master configuration file.

    xccdffile
        the path to the xccdf file to evaluate

    ovalfiles
        additional oval definition files

    profile
        the name of Profile to be evaluated

    rule
        the name of a single rule to be evaluated

    oval_results
        save OVAL results as well (True or False)

    results
        write XCCDF Results into given file

    report
        write HTML report into given file

    fetch_remote_resources
        download remote content referenced by XCCDF (True or False)

    tailoring_file
        use given XCCDF Tailoring file

    tailoring_id
        use given DS component as XCCDF Tailoring file

    remediate
        automatically execute XCCDF fix elements for failed rules.
        Use of this option is always at your own risk. (True or False)

    CLI Example:

    .. code-block:: bash

        salt '*'  openscap.xccdf_eval /usr/share/openscap/scap-yast2sec-xccdf.xml profile=Default

    """
    success = True
    error = None
    upload_dir = None
    returncode = None
    if not ovalfiles:
        ovalfiles = []

    cmd_opts = ["oscap", "xccdf", "eval"]
    if oval_results:
        cmd_opts.append("--oval-results")
    if results:
        cmd_opts.append("--results")
        cmd_opts.append(results)
    if report:
        cmd_opts.append("--report")
        cmd_opts.append(report)
    if profile:
        cmd_opts.append("--profile")
        cmd_opts.append(profile)
    if rule:
        cmd_opts.append("--rule")
        cmd_opts.append(rule)
    if tailoring_file:
        cmd_opts.append("--tailoring-file")
        cmd_opts.append(tailoring_file)
    if tailoring_id:
        cmd_opts.append("--tailoring-id")
        cmd_opts.append(tailoring_id)
    if fetch_remote_resources:
        cmd_opts.append("--fetch-remote-resources")
    if remediate:
        cmd_opts.append("--remediate")
    cmd_opts.append(xccdffile)
    cmd_opts.extend(ovalfiles)

    if not os.path.exists(xccdffile):
        success = False
        error = f"XCCDF File '{xccdffile}' does not exist"
    for ofile in ovalfiles:
        if success and not os.path.exists(ofile):
            success = False
            error = f"Oval File '{ofile}' does not exist"

    if success:
        tempdir = tempfile.mkdtemp()
        proc = Popen(cmd_opts, stdout=PIPE, stderr=PIPE, cwd=tempdir)
        (stdoutdata, error) = proc.communicate()
        success = _OSCAP_EXIT_CODES_MAP.get(proc.returncode, False)
        if proc.returncode < 0:
            error += f"\nKilled by signal {proc.returncode}\n".encode("ascii")
        returncode = proc.returncode
        if success:
            if not __salt__["cp.push_dir"](tempdir):
                success = False
                error = "There was an error uploading openscap results files to salt master. Please check logs."
            upload_dir = tempdir
        shutil.rmtree(tempdir, ignore_errors=True)

    return dict(
        success=success, upload_dir=upload_dir, error=error, returncode=returncode
    )


def xccdf(params):
    """
    Run ``oscap xccdf`` commands on minions.
    It uses cp.push_dir to upload the generated files to the salt master
    in the master's minion files cachedir
    (defaults to ``/var/cache/salt/master/minions/minion-id/files``)

    It needs ``file_recv`` set to ``True`` in the master configuration file.

    CLI Example:

    .. code-block:: bash

        salt '*'  openscap.xccdf "eval --profile Default /usr/share/openscap/scap-yast2sec-xccdf.xml"
    """
    salt.utils.versions.warn_until(
        3009,
        "The 'xccdf' function has been deprecated, please use 'xccdf_eval' instead",
    )
    params = shlex.split(params)
    policy = params[-1]

    success = True
    error = None
    upload_dir = None
    action = None
    returncode = None

    try:
        parser = _ArgumentParser()
        action = parser.parse_known_args(params)[0].action
        args, argv = _ArgumentParser(action=action).parse_known_args(args=params)
    except Exception as err:  # pylint: disable=broad-except
        success = False
        error = str(err)

    if success:
        cmd = _XCCDF_MAP[action]["cmd_pattern"].format(args.profile, policy)
        tempdir = tempfile.mkdtemp()
        proc = Popen(shlex.split(cmd), stdout=PIPE, stderr=PIPE, cwd=tempdir)
        (stdoutdata, error) = proc.communicate()
<<<<<<< HEAD
        success = _OSCAP_EXIT_CODES_MAP.get(proc.returncode, False)
        if proc.returncode < 0:
            error += f"\nKilled by signal {proc.returncode}\n".encode("ascii")
=======
>>>>>>> 8b3bdd4f
        returncode = proc.returncode
        success = _OSCAP_EXIT_CODES_MAP.get(returncode, False)
        if success:
            if not __salt__["cp.push_dir"](tempdir):
                success = False
                error = "There was an error uploading openscap results files to salt master. Please check logs."
            shutil.rmtree(tempdir, ignore_errors=True)
            upload_dir = tempdir

    return dict(
        success=success, upload_dir=upload_dir, error=error, returncode=returncode
    )<|MERGE_RESOLUTION|>--- conflicted
+++ resolved
@@ -3,25 +3,14 @@
 
 """
 
-
+import argparse
 import os.path
 import shlex
 import shutil
+import subprocess
 import tempfile
-from subprocess import PIPE, Popen
 
 import salt.utils.versions
-
-ArgumentParser = object
-
-try:
-    import argparse  # pylint: disable=minimum-python-version
-
-    ArgumentParser = argparse.ArgumentParser
-    HAS_ARGPARSE = True
-except ImportError:  # python 2.6
-    HAS_ARGPARSE = False
-
 
 _XCCDF_MAP = {
     "eval": {
@@ -35,11 +24,7 @@
 }
 
 
-def __virtual__():
-    return HAS_ARGPARSE, "argparse module is required."
-
-
-class _ArgumentParser(ArgumentParser):
+class _ArgumentParser(argparse.ArgumentParser):
     def __init__(self, action=None, *args, **kwargs):
         super().__init__(*args, prog="oscap", **kwargs)
         self.add_argument("action", choices=["eval"])
@@ -47,7 +32,7 @@
         for params, kwparams in _XCCDF_MAP["eval"]["parser_arguments"]:
             self.add_argument(*params, **kwparams)
 
-    def error(self, message, *args, **kwargs):
+    def error(self, message, *args, **kwargs):  # pylint: disable=arguments-differ
         raise Exception(message)
 
 
@@ -168,7 +153,9 @@
 
     if success:
         tempdir = tempfile.mkdtemp()
-        proc = Popen(cmd_opts, stdout=PIPE, stderr=PIPE, cwd=tempdir)
+        proc = subprocess.Popen(
+            cmd_opts, stdout=subprocess.PIPE, stderr=subprocess.PIPE, cwd=tempdir
+        )
         (stdoutdata, error) = proc.communicate()
         success = _OSCAP_EXIT_CODES_MAP.get(proc.returncode, False)
         if proc.returncode < 0:
@@ -225,14 +212,16 @@
     if success:
         cmd = _XCCDF_MAP[action]["cmd_pattern"].format(args.profile, policy)
         tempdir = tempfile.mkdtemp()
-        proc = Popen(shlex.split(cmd), stdout=PIPE, stderr=PIPE, cwd=tempdir)
+        proc = subprocess.Popen(
+            shlex.split(cmd),
+            stdout=subprocess.PIPE,
+            stderr=subprocess.PIPE,
+            cwd=tempdir,
+        )
         (stdoutdata, error) = proc.communicate()
-<<<<<<< HEAD
         success = _OSCAP_EXIT_CODES_MAP.get(proc.returncode, False)
         if proc.returncode < 0:
             error += f"\nKilled by signal {proc.returncode}\n".encode("ascii")
-=======
->>>>>>> 8b3bdd4f
         returncode = proc.returncode
         success = _OSCAP_EXIT_CODES_MAP.get(returncode, False)
         if success:
