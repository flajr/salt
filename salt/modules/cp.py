"""
Minion side functions for salt-cp
"""

import base64
import errno
import fnmatch
import logging
import os
import urllib.parse

import salt.channel.client
import salt.crypt
import salt.fileclient
import salt.minion
import salt.utils.data
import salt.utils.files
import salt.utils.functools
import salt.utils.gzip_util
import salt.utils.path
import salt.utils.templates
import salt.utils.url
from salt.exceptions import CommandExecutionError
from salt.loader.dunder import __file_client__

log = logging.getLogger(__name__)

__proxyenabled__ = ["*"]


def _auth():
    """
    Return the auth object
    """
    if "auth" not in __context__:
        __context__["auth"] = salt.crypt.SAuth(__opts__)
    return __context__["auth"]


def _gather_pillar(pillarenv, pillar_override):
    """
    Whenever a state run starts, gather the pillar data fresh
    """
    pillar = salt.pillar.get_pillar(
        __opts__,
        __grains__.value(),
        __opts__["id"],
        __opts__["saltenv"],
        pillar_override=pillar_override,
        pillarenv=pillarenv,
    )
    ret = pillar.compile_pillar()
    if pillar_override and isinstance(pillar_override, dict):
        ret.update(pillar_override)
    return ret


def recv(files, dest):
    """
    Used with salt-cp, pass the files dict, and the destination.

    This function receives small fast copy files from the master via salt-cp.
    It does not work via the CLI.

    CLI Example:

    .. code-block:: bash

        salt '*' cp.recv
    """
    ret = {}
    for path, data in files.items():
        if os.path.basename(path) == os.path.basename(dest) and not os.path.isdir(dest):
            final = dest
        elif os.path.isdir(dest):
            final = os.path.join(dest, os.path.basename(path))
        elif os.path.isdir(os.path.dirname(dest)):
            final = dest
        else:
            return "Destination unavailable"

        try:
            with salt.utils.files.fopen(final, "w+") as fp_:
                fp_.write(data)
            ret[final] = True
        except OSError:
            ret[final] = False

    return ret


def recv_chunked(dest, chunk, append=False, compressed=True, mode=None):
    """
    This function receives files copied to the minion using ``salt-cp`` and is
    not intended to be used directly on the CLI.

    CLI Example:

    .. code-block:: bash

        salt '*' cp.recv_chunked
    """
    if "retcode" not in __context__:
        __context__["retcode"] = 0

    def _error(msg):
        __context__["retcode"] = 1
        return msg

    if chunk is None:
        # dest is an empty dir and needs to be created
        try:
            os.makedirs(dest)
        except OSError as exc:
            if exc.errno == errno.EEXIST:
                if os.path.isfile(dest):
                    return "Path exists and is a file"
            else:
                return _error(str(exc))
        return True

    chunk = base64.b64decode(chunk)

    open_mode = "ab" if append else "wb"
    try:
        fh_ = salt.utils.files.fopen(dest, open_mode)  # pylint: disable=W8470
    except OSError as exc:
        if exc.errno != errno.ENOENT:
            # Parent dir does not exist, we need to create it
            return _error(str(exc))
        try:
            os.makedirs(os.path.dirname(dest))
        except OSError as makedirs_exc:
            # Failed to make directory
            return _error(str(makedirs_exc))
        fh_ = salt.utils.files.fopen(dest, open_mode)  # pylint: disable=W8470

    try:
        # Write the chunk to disk
        fh_.write(salt.utils.gzip_util.uncompress(chunk) if compressed else chunk)
    except OSError as exc:
        # Write failed
        return _error(str(exc))
    else:
        # Write successful
        if not append and mode is not None:
            # If this is the first chunk we're writing, set the mode
            # log.debug('Setting mode for %s to %s', dest, oct(mode))
            log.debug("Setting mode for %s to %s", dest, mode)
            try:
                os.chmod(dest, mode)
<<<<<<< HEAD
            except OSError as exc:
                return _error(exc.__str__())
=======
            except OSError:
                return _error(str(exc))
>>>>>>> fcb38a54
        return True
    finally:
        try:
            fh_.close()
        except AttributeError:
            pass


def _client():
    """
    Return a file client

    If the __file_client__ context is set return it, otherwize create a new
    file client using __opts__.
    """
    if __file_client__:
        return __file_client__.value()
    return salt.fileclient.get_file_client(__opts__)


def _render_filenames(path, dest, saltenv, template, **kw):
    """
    Process markup in the :param:`path` and :param:`dest` variables (NOT the
    files under the paths they ultimately point to) according to the markup
    format provided by :param:`template`.
    """
    if not template:
        return (path, dest)

    # render the path as a template using path_template_engine as the engine
    if template not in salt.utils.templates.TEMPLATE_REGISTRY:
        raise CommandExecutionError(
            f"Attempted to render file paths with unavailable engine {template}"
        )

    kwargs = {}
    kwargs["salt"] = __salt__
    if "pillarenv" in kw or "pillar" in kw:
        pillarenv = kw.get("pillarenv", __opts__.get("pillarenv"))
        kwargs["pillar"] = _gather_pillar(pillarenv, kw.get("pillar"))
    else:
        kwargs["pillar"] = __pillar__
    kwargs["grains"] = __grains__
    kwargs["opts"] = __opts__
    kwargs["saltenv"] = saltenv

    def _render(contents):
        """
        Render :param:`contents` into a literal pathname by writing it to a
        temp file, rendering that file, and returning the result.
        """
        # write out path to temp file
        tmp_path_fn = salt.utils.files.mkstemp()
        with salt.utils.files.fopen(tmp_path_fn, "w+") as fp_:
            fp_.write(salt.utils.stringutils.to_str(contents))
        data = salt.utils.templates.TEMPLATE_REGISTRY[template](
            tmp_path_fn, to_str=True, **kwargs
        )
        salt.utils.files.safe_rm(tmp_path_fn)
        if not data["result"]:
            # Failed to render the template
            raise CommandExecutionError(
                "Failed to render file path with error: {}".format(data["data"])
            )
        else:
            return data["data"]

    path = _render(path)
    dest = _render(dest)
    return (path, dest)


def get_file(
    path, dest, saltenv=None, makedirs=False, template=None, gzip=None, **kwargs
):
    """
    .. versionchanged:: 3005
        ``saltenv`` will use value from config if not explicitly set

    .. versionchanged:: 2018.3.0
        ``dest`` can now be a directory

    Used to get a single file from the salt master

    CLI Example:

    .. code-block:: bash

        salt '*' cp.get_file salt://path/to/file /minion/dest

    Template rendering can be enabled on both the source and destination file
    names like so:

    .. code-block:: bash

        salt '*' cp.get_file "salt://{{grains.os}}/vimrc" /etc/vimrc template=jinja

    This example would instruct all Salt minions to download the vimrc from a
    directory with the same name as their os grain and copy it to /etc/vimrc

    For larger files, the cp.get_file module also supports gzip compression.
    Because gzip is CPU-intensive, this should only be used in scenarios where
    the compression ratio is very high (e.g. pretty-printed JSON or YAML
    files).

    Use the *gzip* named argument to enable it.  Valid values are 1..9, where 1
    is the lightest compression and 9 the heaviest.  1 uses the least CPU on
    the master (and minion), 9 uses the most.

    There are two ways of defining the fileserver environment (a.k.a.
    ``saltenv``) from which to retrieve the file. One is to use the ``saltenv``
    parameter, and the other is to use a querystring syntax in the ``salt://``
    URL. The below two examples are equivalent:

    .. code-block:: bash

        salt '*' cp.get_file salt://foo/bar.conf /etc/foo/bar.conf saltenv=config
        salt '*' cp.get_file salt://foo/bar.conf?saltenv=config /etc/foo/bar.conf

    .. note::
        It may be necessary to quote the URL when using the querystring method,
        depending on the shell being used to run the command.
    """
    if not saltenv:
        saltenv = __opts__["saltenv"] or "base"

    (path, dest) = _render_filenames(path, dest, saltenv, template, **kwargs)

    path, senv = salt.utils.url.split_env(path)
    if senv:
        saltenv = senv

    if not hash_file(path, saltenv):
        return ""
    else:
        with _client() as client:
            return client.get_file(path, dest, makedirs, saltenv, gzip)


def envs():
    """
    List available environments for fileserver

    CLI Example:

    .. code-block:: bash

        salt '*' cp.envs
    """
    with _client() as client:
        return client.envs()


def get_template(path, dest, template="jinja", saltenv=None, makedirs=False, **kwargs):
    """
    .. versionchanged:: 3005
        ``saltenv`` will use value from config if not explicitly set

    Render a file as a template before setting it down.
    Warning, order is not the same as in fileclient.cp for
    non breaking old API.

    CLI Example:

    .. code-block:: bash

        salt '*' cp.get_template salt://path/to/template /minion/dest
    """
    if not saltenv:
        saltenv = __opts__["saltenv"] or "base"

    if "salt" not in kwargs:
        kwargs["salt"] = __salt__
    if "pillar" not in kwargs:
        kwargs["pillar"] = __pillar__
    if "grains" not in kwargs:
        kwargs["grains"] = __grains__
    if "opts" not in kwargs:
        kwargs["opts"] = __opts__
    with _client() as client:
        return client.get_template(path, dest, template, makedirs, saltenv, **kwargs)


def get_dir(path, dest, saltenv=None, template=None, gzip=None, **kwargs):
    """
    .. versionchanged:: 3005
        ``saltenv`` will use value from config if not explicitly set

    Used to recursively copy a directory from the salt master

    CLI Example:

    .. code-block:: bash

        salt '*' cp.get_dir salt://path/to/dir/ /minion/dest

    get_dir supports the same template and gzip arguments as get_file.
    """
    if not saltenv:
        saltenv = __opts__["saltenv"] or "base"

    (path, dest) = _render_filenames(path, dest, saltenv, template, **kwargs)

    with _client() as client:
        return client.get_dir(path, dest, saltenv, gzip)


def get_url(path, dest="", saltenv=None, makedirs=False, source_hash=None):
    """
    .. versionchanged:: 3005
        ``saltenv`` will use value from config if not explicitly set

    .. versionchanged:: 2018.3.0
        ``dest`` can now be a directory

    Used to get a single file from a URL.

    path
        A URL to download a file from. Supported URL schemes are: ``salt://``,
        ``http://``, ``https://``, ``ftp://``, ``s3://``, ``swift://`` and
        ``file://`` (local filesystem). If no scheme was specified, this is
        equivalent of using ``file://``.
        If a ``file://`` URL is given, the function just returns absolute path
        to that file on a local filesystem.
        The function returns ``False`` if Salt was unable to fetch a file from
        a ``salt://`` URL.

    dest
        The default behaviour is to write the fetched file to the given
        destination path. If this parameter is omitted or set as empty string
        (``''``), the function places the remote file on the local filesystem
        inside the Minion cache directory and returns the path to that file.

        .. note::

            To simply return the file contents instead, set destination to
            ``None``. This works with ``salt://``, ``http://``, ``https://``
            and ``file://`` URLs. The files fetched by ``http://`` and
            ``https://`` will not be cached.

    saltenv
        Salt fileserver environment from which to retrieve the file. Ignored if
        ``path`` is not a ``salt://`` URL.

    source_hash
        If ``path`` is an http(s) or ftp URL and the file exists in the
        minion's file cache, this option can be passed to keep the minion from
        re-downloading the file if the cached copy matches the specified hash.

        .. versionadded:: 2018.3.0

    CLI Example:

    .. code-block:: bash

        salt '*' cp.get_url salt://my/file /tmp/this_file_is_mine
        salt '*' cp.get_url http://www.slashdot.org /tmp/index.html
    """
    if not saltenv:
        saltenv = __opts__["saltenv"] or "base"

    if isinstance(dest, str):
        with _client() as client:
            result = client.get_url(
                path, dest, makedirs, saltenv, source_hash=source_hash
            )
    else:

        with _client() as client:
            result = client.get_url(
                path, None, makedirs, saltenv, no_cache=True, source_hash=source_hash
            )
    if not result:
        log.error(
            "Unable to fetch file %s from saltenv %s.",
            salt.utils.url.redact_http_basic_auth(path),
            saltenv,
        )
    if result:
        return salt.utils.stringutils.to_unicode(result)
    return result


def get_file_str(path, saltenv=None):
    """
    .. versionchanged:: 3005
        ``saltenv`` will use value from config if not explicitly set

    Download a file from a URL to the Minion cache directory and return the
    contents of that file

    Returns ``False`` if Salt was unable to cache a file from a URL.

    CLI Example:

    .. code-block:: bash

        salt '*' cp.get_file_str salt://my/file
    """
    if not saltenv:
        saltenv = __opts__["saltenv"] or "base"

    fn_ = cache_file(path, saltenv)
    if isinstance(fn_, str):
        try:
            with salt.utils.files.fopen(fn_, "r") as fp_:
                return salt.utils.stringutils.to_unicode(fp_.read())
        except OSError:
            return False
    return fn_


def cache_file(path, saltenv=None, source_hash=None, verify_ssl=True, use_etag=False):
    """
    .. versionchanged:: 3005
        ``saltenv`` will use value from config if not explicitly set

    Used to cache a single file on the Minion

    Returns the location of the new cached file on the Minion

    source_hash
        If ``name`` is an http(s) or ftp URL and the file exists in the
        minion's file cache, this option can be passed to keep the minion from
        re-downloading the file if the cached copy matches the specified hash.

        .. versionadded:: 2018.3.0

    verify_ssl
        If ``False``, remote https file sources (``https://``) and source_hash
        will not attempt to validate the servers certificate. Default is True.

        .. versionadded:: 3002

    use_etag
        If ``True``, remote http/https file sources will attempt to use the
        ETag header to determine if the remote file needs to be downloaded.
        This provides a lightweight mechanism for promptly refreshing files
        changed on a web server without requiring a full hash comparison via
        the ``source_hash`` parameter.

        .. versionadded:: 3005

    CLI Example:

    .. code-block:: bash

        salt '*' cp.cache_file salt://path/to/file

    There are two ways of defining the fileserver environment (a.k.a.
    ``saltenv``) from which to cache the file. One is to use the ``saltenv``
    parameter, and the other is to use a querystring syntax in the ``salt://``
    URL. The below two examples are equivalent:

    .. code-block:: bash

        salt '*' cp.cache_file salt://foo/bar.conf saltenv=config
        salt '*' cp.cache_file salt://foo/bar.conf?saltenv=config

    If the path being cached is a ``salt://`` URI, and the path does not exist,
    then ``False`` will be returned.

    .. note::
        It may be necessary to quote the URL when using the querystring method,
        depending on the shell being used to run the command.
    """
    if not saltenv:
        saltenv = __opts__["saltenv"] or "base"

    path = salt.utils.data.decode(path)
    saltenv = salt.utils.data.decode(saltenv)

    contextkey = "{}_|-{}_|-{}".format("cp.cache_file", path, saltenv)

    path_is_remote = (
        urllib.parse.urlparse(path).scheme in salt.utils.files.REMOTE_PROTOS
    )
    try:
        if path_is_remote and contextkey in __context__:
            # Prevent multiple caches in the same salt run. Affects remote URLs
            # since the master won't know their hash, so the fileclient
            # wouldn't be able to prevent multiple caches if we try to cache
            # the remote URL more than once.
            if os.path.isfile(__context__[contextkey]):
                return __context__[contextkey]
            else:
                # File is in __context__ but no longer exists in the minion
                # cache, get rid of the context key and re-cache below.
                # Accounts for corner case where file is removed from minion
                # cache between cp.cache_file calls in the same salt-run.
                __context__.pop(contextkey)
    except AttributeError:
        pass

    path, senv = salt.utils.url.split_env(path)
    if senv:
        saltenv = senv

    with _client() as client:
        result = client.cache_file(
            path,
            saltenv,
            source_hash=source_hash,
            verify_ssl=verify_ssl,
            use_etag=use_etag,
        )
    if not result and not use_etag:
        log.error("Unable to cache file '%s' from saltenv '%s'.", path, saltenv)
    if path_is_remote:
        # Cache was successful, store the result in __context__ to prevent
        # multiple caches (see above).
        __context__[contextkey] = result
    return result


cache_file_ssh = salt.utils.functools.alias_function(cache_file, "cache_file_ssh")


def cache_dest(url, saltenv=None):
    """
    .. versionadded:: 3000

    .. versionchanged:: 3005
        ``saltenv`` will use value from config if not explicitly set

    Returns the expected cache path for the file, if cached using
    :py:func:`cp.cache_file <salt.modules.cp.cache_file>`.

    .. note::
        This only returns the _expected_ path, it does not tell you if the URL
        is really cached. To check if the URL is cached, use
        :py:func:`cp.is_cached <salt.modules.cp.is_cached>` instead.

    CLI Examples:

    .. code-block:: bash

        salt '*' cp.cache_dest https://foo.com/bar.rpm
        salt '*' cp.cache_dest salt://my/file
        salt '*' cp.cache_dest salt://my/file saltenv=dev
    """
    if not saltenv:
        saltenv = __opts__["saltenv"] or "base"
    with _client() as client:
        return client.cache_dest(url, saltenv)


def cache_files(paths, saltenv=None):
    """
    .. versionchanged:: 3005
        ``saltenv`` will use value from config if not explicitly set

    Used to gather many files from the Master, the gathered files will be
    saved in the minion cachedir reflective to the paths retrieved from the
    Master

    CLI Example:

    .. code-block:: bash

        salt '*' cp.cache_files salt://pathto/file1,salt://pathto/file1

    There are two ways of defining the fileserver environment (a.k.a.
    ``saltenv``) from which to cache the files. One is to use the ``saltenv``
    parameter, and the other is to use a querystring syntax in the ``salt://``
    URL. The below two examples are equivalent:

    .. code-block:: bash

        salt '*' cp.cache_files salt://foo/bar.conf,salt://foo/baz.conf saltenv=config
        salt '*' cp.cache_files salt://foo/bar.conf?saltenv=config,salt://foo/baz.conf?saltenv=config

    The querystring method is less useful when all files are being cached from
    the same environment, but is a good way of caching files from multiple
    different environments in the same command. For example, the below command
    will cache the first file from the ``config1`` environment, and the second
    one from the ``config2`` environment.

    .. code-block:: bash

        salt '*' cp.cache_files salt://foo/bar.conf?saltenv=config1,salt://foo/bar.conf?saltenv=config2

    .. note::
        It may be necessary to quote the URL when using the querystring method,
        depending on the shell being used to run the command.
    """
    if not saltenv:
        saltenv = __opts__["saltenv"] or "base"
    with _client() as client:
        return client.cache_files(paths, saltenv)


def cache_dir(
    path, saltenv=None, include_empty=False, include_pat=None, exclude_pat=None
):
    """
    .. versionchanged:: 3005
        ``saltenv`` will use value from config if not explicitly set

    Download and cache everything under a directory from the master


    include_pat : None
        Glob or regex to narrow down the files cached from the given path. If
        matching with a regex, the regex must be prefixed with ``E@``,
        otherwise the expression will be interpreted as a glob.

        .. versionadded:: 2014.7.0

    exclude_pat : None
        Glob or regex to exclude certain files from being cached from the given
        path. If matching with a regex, the regex must be prefixed with ``E@``,
        otherwise the expression will be interpreted as a glob.

        .. note::

            If used with ``include_pat``, files matching this pattern will be
            excluded from the subset of files defined by ``include_pat``.

        .. versionadded:: 2014.7.0

    CLI Examples:

    .. code-block:: bash

        salt '*' cp.cache_dir salt://path/to/dir
        salt '*' cp.cache_dir salt://path/to/dir include_pat='E@*.py$'
    """
    if not saltenv:
        saltenv = __opts__["saltenv"] or "base"
    with _client() as client:
        return client.cache_dir(path, saltenv, include_empty, include_pat, exclude_pat)


def cache_master(saltenv=None):
    """
    .. versionchanged:: 3005
        ``saltenv`` will use value from config if not explicitly set

    Retrieve all of the files on the master and cache them locally

    CLI Example:

    .. code-block:: bash

        salt '*' cp.cache_master
    """
    if not saltenv:
        saltenv = __opts__["saltenv"] or "base"
    with _client() as client:
        return client.cache_master(saltenv)


def cache_local_file(path):
    """
    Cache a local file on the minion in the localfiles cache

    CLI Example:

    .. code-block:: bash

        salt '*' cp.cache_local_file /etc/hosts
    """
    if not os.path.exists(path):
        return ""

    path_cached = is_cached(path)

    # If the file has already been cached, return the path
    if path_cached:
        path_hash = hash_file(path)
        path_cached_hash = hash_file(path_cached)

        if path_hash["hsum"] == path_cached_hash["hsum"]:
            return path_cached

    # The file hasn't been cached or has changed; cache it
    with _client() as client:
        return client.cache_local_file(path)


def list_states(saltenv=None):
    """
    .. versionchanged:: 3005
        ``saltenv`` will use value from config if not explicitly set

    List all of the available state files in an environment

    CLI Example:

    .. code-block:: bash

        salt '*' cp.list_states
    """
    if not saltenv:
        saltenv = __opts__["saltenv"] or "base"
    with _client() as client:
        return client.list_states(saltenv)


def list_master(saltenv=None, prefix=""):
    """
    .. versionchanged:: 3005
        ``saltenv`` will use value from config if not explicitly set

    List all of the files stored on the master

    CLI Example:

    .. code-block:: bash

        salt '*' cp.list_master
    """
    if not saltenv:
        saltenv = __opts__["saltenv"] or "base"
    with _client() as client:
        return client.file_list(saltenv, prefix)


def list_master_dirs(saltenv=None, prefix=""):
    """
    .. versionchanged:: 3005
        ``saltenv`` will use value from config if not explicitly set

    List all of the directories stored on the master

    CLI Example:

    .. code-block:: bash

        salt '*' cp.list_master_dirs
    """
    if not saltenv:
        saltenv = __opts__["saltenv"] or "base"
    with _client() as client:
        return client.dir_list(saltenv, prefix)


def list_master_symlinks(saltenv=None, prefix=""):
    """
    .. versionchanged:: 3005
        ``saltenv`` will use value from config if not explicitly set

    List all of the symlinks stored on the master

    CLI Example:

    .. code-block:: bash

        salt '*' cp.list_master_symlinks
    """
    if not saltenv:
        saltenv = __opts__["saltenv"] or "base"
    with _client() as client:
        return client.symlink_list(saltenv, prefix)


def list_minion(saltenv=None):
    """
    .. versionchanged:: 3005
        ``saltenv`` will use value from config if not explicitly set

    List all of the files cached on the minion

    CLI Example:

    .. code-block:: bash

        salt '*' cp.list_minion
    """
    if not saltenv:
        saltenv = __opts__["saltenv"] or "base"
    with _client() as client:
        return client.file_local_list(saltenv)


def is_cached(path, saltenv=None):
    """
    .. versionchanged:: 3005
        ``saltenv`` will use value from config if not explicitly set

    Returns the full path to a file if it is cached locally on the minion
    otherwise returns a blank string

    CLI Example:

    .. code-block:: bash

        salt '*' cp.is_cached salt://path/to/file
    """
    if not saltenv:
        saltenv = __opts__["saltenv"] or "base"

    path, senv = salt.utils.url.split_env(path)
    if senv:
        saltenv = senv

    with _client() as client:
        return client.is_cached(path, saltenv)


def hash_file(path, saltenv=None):
    """
    .. versionchanged:: 3005
        ``saltenv`` will use value from config if not explicitly set

    Return the hash of a file, to get the hash of a file on the
    salt master file server prepend the path with salt://<file on server>
    otherwise, prepend the file with / for a local file.

    CLI Example:

    .. code-block:: bash

        salt '*' cp.hash_file salt://path/to/file
    """
    if not saltenv:
        saltenv = __opts__["saltenv"] or "base"

    path, senv = salt.utils.url.split_env(path)
    if senv:
        saltenv = senv

    with _client() as client:
        return client.hash_file(path, saltenv)


hash_file_ssh = salt.utils.functools.alias_function(hash_file, "hash_file_ssh")


def stat_file(path, saltenv=None, octal=True):
    """
    .. versionchanged:: 3005
        ``saltenv`` will use value from config if not explicitly set

    Return the permissions of a file, to get the permissions of a file on the
    salt master file server prepend the path with salt://<file on server>
    otherwise, prepend the file with / for a local file.

    CLI Example:

    .. code-block:: bash

        salt '*' cp.stat_file salt://path/to/file
    """
    if not saltenv:
        saltenv = __opts__["saltenv"] or "base"

    path, senv = salt.utils.url.split_env(path)
    if senv:
        saltenv = senv

    with _client() as client:
        stat = client.hash_and_stat_file(path, saltenv)[1]
    if stat is None:
        return stat
    return salt.utils.files.st_mode_to_octal(stat[0]) if octal is True else stat[0]


def push(path, keep_symlinks=False, upload_path=None, remove_source=False):
    """
    WARNING Files pushed to the master will have global read permissions..

    Push a file from the minion up to the master, the file will be saved to
    the salt master in the master's minion files cachedir
    (defaults to ``/var/cache/salt/master/minions/minion-id/files``)

    Since this feature allows a minion to push a file up to the master server
    it is disabled by default for security purposes. To enable, set
    ``file_recv`` to ``True`` in the master configuration file, and restart the
    master.

    keep_symlinks
        Keep the path value without resolving its canonical form

    upload_path
        Provide a different path inside the master's minion files cachedir

    remove_source
        Remove the source file on the minion

        .. versionadded:: 2016.3.0

    CLI Example:

    .. code-block:: bash

        salt '*' cp.push /etc/fstab
        salt '*' cp.push /etc/system-release keep_symlinks=True
        salt '*' cp.push /etc/fstab upload_path='/new/path/fstab'
        salt '*' cp.push /tmp/filename remove_source=True
    """
    log.debug("Trying to copy '%s' to master", path)
    if "../" in path or not os.path.isabs(path):
        log.debug("Path must be absolute, returning False")
        return False
    if not keep_symlinks:
        path = os.path.realpath(path)
    if not os.path.isfile(path):
        log.debug("Path failed os.path.isfile check, returning False")
        return False
    auth = _auth()

    if upload_path:
        if "../" in upload_path:
            log.debug("Path must be absolute, returning False")
            log.debug("Bad path: %s", upload_path)
            return False
        load_path = upload_path.lstrip(os.sep)
    else:
        load_path = path.lstrip(os.sep)
    # Normalize the path. This does not eliminate
    # the possibility that relative entries will still be present
    load_path_normal = os.path.normpath(load_path)

    # If this is Windows and a drive letter is present, remove it
    load_path_split_drive = os.path.splitdrive(load_path_normal)[1]

    # Finally, split the remaining path into a list for delivery to the master
    load_path_list = [_f for _f in load_path_split_drive.split(os.sep) if _f]

    load = {
        "cmd": "_file_recv",
        "id": __opts__["id"],
        "path": load_path_list,
        "size": os.path.getsize(path),
        "tok": auth.gen_token(b"salt"),
    }

    with salt.channel.client.ReqChannel.factory(__opts__) as channel:
        with salt.utils.files.fopen(path, "rb") as fp_:
            init_send = False
            while True:
                load["loc"] = fp_.tell()
                load["data"] = fp_.read(__opts__["file_buffer_size"])
                if not load["data"] and init_send:
                    if remove_source:
                        try:
                            salt.utils.files.rm_rf(path)
                            log.debug("Removing source file '%s'", path)
                        except OSError:
                            log.error("cp.push failed to remove file '%s'", path)
                            return False
                    return True
                ret = channel.send(load)
                if not ret:
                    log.error(
                        "cp.push Failed transfer failed. Ensure master has "
                        "'file_recv' set to 'True' and that the file "
                        "is not larger than the 'file_recv_size_max' "
                        "setting on the master."
                    )
                    return ret
                init_send = True


def push_dir(path, glob=None, upload_path=None):
    """
    Push a directory from the minion up to the master, the files will be saved
    to the salt master in the master's minion files cachedir (defaults to
    ``/var/cache/salt/master/minions/minion-id/files``).  It also has a glob
    for matching specific files using globbing.

    .. versionadded:: 2014.7.0

    Since this feature allows a minion to push files up to the master server it
    is disabled by default for security purposes. To enable, set ``file_recv``
    to ``True`` in the master configuration file, and restart the master.

    upload_path
        Provide a different path and directory name inside the master's minion
        files cachedir

    CLI Example:

    .. code-block:: bash

        salt '*' cp.push /usr/lib/mysql
        salt '*' cp.push /usr/lib/mysql upload_path='/newmysql/path'
        salt '*' cp.push_dir /etc/modprobe.d/ glob='*.conf'
    """
    if "../" in path or not os.path.isabs(path):
        return False
    tmpupload_path = upload_path
    path = os.path.realpath(path)
    if os.path.isfile(path):
        return push(path, upload_path=upload_path)
    else:
        filelist = []
        for root, _, files in salt.utils.path.os_walk(path):
            filelist += [os.path.join(root, tmpfile) for tmpfile in files]
        if glob is not None:
            filelist = [
                fi for fi in filelist if fnmatch.fnmatch(os.path.basename(fi), glob)
            ]
        if not filelist:
            return False
        for tmpfile in filelist:
            if upload_path and tmpfile.startswith(path):
                tmpupload_path = os.path.join(
                    os.path.sep,
                    upload_path.strip(os.path.sep),
                    tmpfile.replace(path, "").strip(os.path.sep),
                )
            ret = push(tmpfile, upload_path=tmpupload_path)
            if not ret:
                return ret
    return True<|MERGE_RESOLUTION|>--- conflicted
+++ resolved
@@ -149,13 +149,8 @@
             log.debug("Setting mode for %s to %s", dest, mode)
             try:
                 os.chmod(dest, mode)
-<<<<<<< HEAD
             except OSError as exc:
-                return _error(exc.__str__())
-=======
-            except OSError:
                 return _error(str(exc))
->>>>>>> fcb38a54
         return True
     finally:
         try:
