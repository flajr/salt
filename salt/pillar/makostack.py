# -*- coding: utf-8 -*-
'''
Simple and flexible YAML ext_pillar which can read pillar from within pillar.

.. versionadded:: 2016.3.0

This custom saltstack ``ext_pillar`` is a direct ripoff of the 'stack'
ext_pillar, simply ported to use mako instead of jinja2 for templating.

It supports the following features:

- multiple config files that are mako templates with support for ``pillar``,
  ``__grains__``, ``__salt__``, ``__opts__`` objects.
- a config file renders as an ordered list of files. Unless absolute, the paths
  of these files are relative to the current config file - if absolute, they
  will be treated literally.
- this list of files are read in order as mako templates with support for
  ``stack``, ``pillar``, ``__grains__``, ``__salt__``, ``__opts__`` objects.
- all these rendered files are then parsed as ``yaml``.
- then all yaml dicts are merged in order, with support for the following.
  merging strategies: ``merge-first``, ``merge-last``, ``remove``, and
  ``overwrite``.
- stack config files can be matched based on ``pillar``, ``grains``, or
  ``opts`` values, which make it possible to support kind of self-contained
  environments.

Configuration in Salt
---------------------

Like any other external pillar, its configuration takes place through the
``ext_pillar`` key in the master config file.

However, you can configure MakoStack in 3 different ways:

Single config file
~~~~~~~~~~~~~~~~~~

This is the simplest option, you just need to set the path to your single
MakoStack config file like below:

.. code:: yaml

    ext_pillar:
      - makostack: /path/to/stack.cfg

List of config files
~~~~~~~~~~~~~~~~~~~~

You can also provide a list of config files:

.. code:: yaml

    ext_pillar:
      - makostack:
          - /path/to/stack1.cfg
          - /path/to/stack2.cfg

Select config files through grains|pillar|opts matching
~~~~~~~~~~~~~~~~~~~~~~~~~~~~~~~~~~~~~~~~~~~~~~~~~~~~~~~

You can also opt for a much more flexible configuration: MakoStack allows to
select the config files for the current minion based on matching values from
either grains, or pillar, or opts objects.

Here is an example of such a configuration, which should speak by itself:

.. code:: yaml

    ext_pillar:
      - makostack:
          pillar:environment:
            dev: /path/to/dev/stack.cfg
            prod: /path/to/prod/stack.cfg
          grains:custom:grain:
            value:
              - /path/to/stack1.cfg
              - /path/to/stack2.cfg
          opts:custom:opt:
            value: /path/to/stack0.cfg

Grafting data from files to arbitrary namespaces
~~~~~~~~~~~~~~~~~~~~~~~~~~~~~~~~~~~~~~~~~~~~~~~~

An extended syntax for config files permits defining "graft points" on a
per-config-file basis.  As an example, if the file foo.cfg would produce
the following:

.. code:: yaml

    foo:
      - bar
      - baz

and you specified the cfg file as /path/to/foo.cfg:yummy:fur, the following
would actually end up in pillar after all merging was complete:

.. code:: yaml

    yummy:
      fur:
        foo:
          - bar
          - baz

MakoStack configuration files
-------------------------------

The config files that are referenced in the above ``ext_pillar`` configuration
are mako templates which must render as a simple ordered list of ``yaml``
files that will then be merged to build pillar data.

Unless an absolute path name is specified, the path of these ``yaml`` files is
assumed to be relative to the directory containing the MakoStack config file.
If a path begins with '/', however, it will be treated literally and can be
anywhere on the filesystem.

The following variables are available in mako templating of makostack
configuration files:

- ``pillar``: the pillar data (as passed by Salt to our ``ext_pillar``
  function)
- ``minion_id``: the minion id ;-)
- ``__opts__``: a dictionary of mostly Salt configuration options
- ``__grains__``: a dictionary of the grains of the minion making this pillar
  call
- ``__salt__``: a dictionary of Salt module functions, useful so you don't have
  to duplicate functions that already exist (note: runs on the master)

So you can use all the power of mako to build your list of ``yaml`` files
that will be merged in pillar data.

For example, you could have a MakoStack config file which looks like:

.. code:: mako

    $ cat /path/to/stack/config.cfg
    core.yml
    osarchs/%{ __grains__['osarch'] }}.yml
    oscodenames/%{ __grains__['oscodename'] }.yml
    % for role in pillar.get('roles', []):
    roles/%{ role }.yml
    % endfor
    minions/%{ minion_id }.yml

And the whole directory structure could look like:

.. code::

    $ tree /path/to/stack/
    /path/to/stack/
    ├── config.cfg
    ├── core.yml
    ├── osarchs/
    │   ├── amd64.yml
    │   └── armhf.yml
    ├── oscodenames/
    │   ├── wheezy.yml
    │   └── jessie.yml
    ├── roles/
    │   ├── web.yml
    │   └── db.yml
    └── minions/
        ├── test-1-dev.yml
        └── test-2-dev.yml

Overall process
---------------

In the above MakoStack configuration, given that test-1-dev minion is an
amd64 platform running Debian Jessie, and which pillar ``roles`` is ``["db"]``,
the following ``yaml`` files would be merged in order:

- ``core.yml``
- ``osarchs/amd64.yml``
- ``oscodenames/jessie.yml``
- ``roles/db.yml``
- ``minions/test-1-dev.yml``

Before merging, every files above will be preprocessed as mako templates.
The following variables are available in mako templating of ``yaml`` files:

- ``stack``: the MakoStack pillar data object that has currently been merged
  (data from previous ``yaml`` files in MakoStack configuration)
- ``pillar``: the pillar data (as passed by Salt to our ``ext_pillar``
  function)
- ``minion_id``: the minion id ;-)
- ``__opts__``: a dictionary of mostly Salt configuration options
- ``__grains__``: a dictionary of the grains of the minion making this pillar
  call
- ``__salt__``: a dictionary of Salt module functions, useful so you don't have
  to duplicate functions that already exist (note: runs on the master)

So you can use all the power of mako to build your pillar data, and even use
other pillar values that has already been merged by MakoStack (from previous
``yaml`` files in MakoStack configuration) through the ``stack`` variable.

Once a ``yaml`` file has been preprocessed by mako, we obtain a Python dict -
let's call it ``yml_data`` - then, MakoStack will merge this ``yml_data``
dict in the main ``stack`` dict (which contains already merged MakoStack
pillar data).
By default, MakoStack will deeply merge ``yml_data`` in ``stack`` (similarly
to the ``recurse`` salt ``pillar_source_merging_strategy``), but 3 merging
strategies are currently available for you to choose (see next section).

Once every ``yaml`` files have been processed, the ``stack`` dict will contain
your whole own pillar data, merged in order by MakoStack.
So MakoStack ``ext_pillar`` returns the ``stack`` dict, the contents of which
Salt takes care to merge in with all of the other pillars and finally return
the whole pillar to the minion.

Merging strategies
------------------

The way the data from a new ``yaml_data`` dict is merged with the existing
``stack`` data can be controlled by specifying a merging strategy. Right now
this strategy can either be ``merge-last`` (the default), ``merge-first``,
``remove``, or ``overwrite``.

Note that scalar values like strings, integers, booleans, etc. are always
evaluated using the ``overwrite`` strategy (other strategies don't make sense
in that case).

The merging strategy can be set by including a dict in the form of:

.. code:: yaml

    __: <merging strategy>

as the first item of the dict or list.
This allows fine grained control over the merging process.

``merge-last`` (default) strategy
~~~~~~~~~~~~~~~~~~~~~~~~~~~~~~~~~

If the ``merge-last`` strategy is selected (the default), then content of dict
or list variables is merged recursively with previous definitions of this
variable (similarly to the ``recurse`` salt
``pillar_source_merging_strategy``).
This allows for extending previously defined data.

``merge-first`` strategy
~~~~~~~~~~~~~~~~~~~~~~~~

If the ``merge-first`` strategy is selected, then the content of dict or list
variables are swapped between the ``yaml_data`` and ``stack`` objects before
being merged recursively with the ``merge-last`` previous strategy.

``remove`` strategy
~~~~~~~~~~~~~~~~~~~

If the ``remove`` strategy is selected, then content of dict or list variables
in ``stack`` are removed only if the corresponding item is present in the
``yaml_data`` dict.
This allows for removing items from previously defined data.

``overwrite`` strategy
~~~~~~~~~~~~~~~~~~~~~~

If the ``overwrite`` strategy is selected, then the content of dict or list
variables in ``stack`` is overwritten by the content of ``yaml_data`` dict.
So this allows one to overwrite variables from previous definitions.

Merging examples
----------------

Let's go through small examples that should clarify what's going on when a
``yaml_data`` dict is merged in the ``stack`` dict.

When you don't specify any strategy, the default ``merge-last`` strategy is
selected:

+----------------------+-----------------------+-------------------------+
| ``stack``            | ``yaml_data``         | ``stack`` (after merge) |
+======================+=======================+=========================+
| .. code:: yaml       | .. code:: yaml        | .. code:: yaml          |
|                      |                       |                         |
|     users:           |     users:            |     users:              |
|       tom:           |       tom:            |       tom:              |
|         uid: 500     |         uid: 1000     |         uid: 1000       |
|         roles:       |         roles:        |         roles:          |
|           - sysadmin |           - developer |           - sysadmin    |
|       root:          |       mat:            |           - developer   |
|         uid: 0       |         uid: 1001     |       mat:              |
|                      |                       |         uid: 1001       |
|                      |                       |       root:             |
|                      |                       |         uid: 0          |
+----------------------+-----------------------+-------------------------+

Then you can select a custom merging strategy using the ``__`` key in a dict:

+----------------------+-----------------------+-------------------------+
| ``stack``            | ``yaml_data``         | ``stack`` (after merge) |
+======================+=======================+=========================+
| .. code:: yaml       | .. code:: yaml        | .. code:: yaml          |
|                      |                       |                         |
|     users:           |     users:            |     users:              |
|       tom:           |       __: merge-last  |       tom:              |
|         uid: 500     |       tom:            |         uid: 1000       |
|         roles:       |         uid: 1000     |         roles:          |
|           - sysadmin |         roles:        |           - sysadmin    |
|       root:          |           - developer |           - developer   |
|         uid: 0       |       mat:            |       mat:              |
|                      |         uid: 1001     |         uid: 1001       |
|                      |                       |       root:             |
|                      |                       |         uid: 0          |
+----------------------+-----------------------+-------------------------+
| .. code:: yaml       | .. code:: yaml        | .. code:: yaml          |
|                      |                       |                         |
|     users:           |     users:            |     users:              |
|       tom:           |       __: merge-first |       tom:              |
|         uid: 500     |       tom:            |         uid: 500        |
|         roles:       |         uid: 1000     |         roles:          |
|           - sysadmin |         roles:        |           - developer   |
|       root:          |           - developer |           - sysadmin    |
|         uid: 0       |       mat:            |       mat:              |
|                      |         uid: 1001     |         uid: 1001       |
|                      |                       |       root:             |
|                      |                       |         uid: 0          |
+----------------------+-----------------------+-------------------------+
| .. code:: yaml       | .. code:: yaml        | .. code:: yaml          |
|                      |                       |                         |
|     users:           |     users:            |     users:              |
|       tom:           |       __: remove      |       root:             |
|         uid: 500     |       tom:            |         uid: 0          |
|         roles:       |       mat:            |                         |
|           - sysadmin |                       |                         |
|       root:          |                       |                         |
|         uid: 0       |                       |                         |
+----------------------+-----------------------+-------------------------+
| .. code:: yaml       | .. code:: yaml        | .. code:: yaml          |
|                      |                       |                         |
|     users:           |     users:            |     users:              |
|       tom:           |       __: overwrite   |       tom:              |
|         uid: 500     |       tom:            |         uid: 1000       |
|         roles:       |         uid: 1000     |         roles:          |
|           - sysadmin |         roles:        |           - developer   |
|       root:          |           - developer |       mat:              |
|         uid: 0       |       mat:            |         uid: 1001       |
|                      |         uid: 1001     |                         |
+----------------------+-----------------------+-------------------------+

You can also select a custom merging strategy using a ``__`` object in a list:

+----------------+-------------------------+-------------------------+
| ``stack``      | ``yaml_data``           | ``stack`` (after merge) |
+================+=========================+=========================+
| .. code:: yaml | .. code:: yaml          | .. code:: yaml          |
|                |                         |                         |
|     users:     |     users:              |     users:              |
|       - tom    |       - __: merge-last  |       - tom             |
|       - root   |       - mat             |       - root            |
|                |                         |       - mat             |
+----------------+-------------------------+-------------------------+
| .. code:: yaml | .. code:: yaml          | .. code:: yaml          |
|                |                         |                         |
|     users:     |     users:              |     users:              |
|       - tom    |       - __: merge-first |       - mat             |
|       - root   |       - mat             |       - tom             |
|                |                         |       - root            |
+----------------+-------------------------+-------------------------+
| .. code:: yaml | .. code:: yaml          | .. code:: yaml          |
|                |                         |                         |
|     users:     |     users:              |     users:              |
|       - tom    |       - __: remove      |       - root            |
|       - root   |       - mat             |                         |
|                |       - tom             |                         |
+----------------+-------------------------+-------------------------+
| .. code:: yaml | .. code:: yaml          | .. code:: yaml          |
|                |                         |                         |
|     users:     |     users:              |     users:              |
|       - tom    |       - __: overwrite   |       - mat             |
|       - root   |       - mat             |                         |
+----------------+-------------------------+-------------------------+
'''

# Import Python libs
from __future__ import absolute_import
import os
import logging
from functools import partial
import yaml

# Import Salt libs
import salt.ext.six as six

try:
    from mako.lookup import TemplateLookup
    from mako import exceptions
    HAS_MAKO = True
except ImportError:
    HAS_MAKO = False

log = logging.getLogger(__name__)
strategies = ('overwrite', 'merge-first', 'merge-last', 'remove')

__virtualname__ = 'makostack'


# Only load in this module if the EC2 configurations are in place
def __virtual__():
    '''
    Set up the libcloud functions and check for EC2 configurations
    '''
    if HAS_MAKO is True:
        return __virtualname__
    return False


def ext_pillar(minion_id, pillar, *args, **kwargs):
    import salt.utils
    stack = {}
    stack_config_files = list(args)
    traverse = {
        'pillar': partial(salt.utils.traverse_dict_and_list, pillar),
        'grains': partial(salt.utils.traverse_dict_and_list, __grains__),
        'opts': partial(salt.utils.traverse_dict_and_list, __opts__),
        }
    for matcher, matchs in six.iteritems(kwargs):
        t, matcher = matcher.split(':', 1)
        if t not in traverse:
            raise Exception('Unknown traverse option "{0}", '
                            'should be one of {1}'.format(t, traverse.keys()))
        cfgs = matchs.get(traverse[t](matcher, None), [])
        if not isinstance(cfgs, list):
            cfgs = [cfgs]
        stack_config_files += cfgs
    for cfg in stack_config_files:
        if ':' in cfg:
            cfg, namespace = cfg.split(':', 1)
        else:
            namespace = None
        if not os.path.isfile(cfg):
            log.warning('Ignoring Stack cfg "{0}": '
                        'file does not exist'.format(cfg))
            continue
        stack = _process_stack_cfg(cfg, stack, minion_id, pillar, namespace)
    return stack


def _process_stack_cfg(cfg, stack, minion_id, pillar, namespace):
    basedir, filename = os.path.split(cfg)
    lookup = TemplateLookup(directories=[basedir])
    tops = lookup.get_template(filename).render(__opts__=__opts__,
                                                __salt__=__salt__,
                                                __grains__=__grains__,
                                                minion_id=minion_id,
                                                pillar=pillar, stack=stack)
    for path in _parse_top_cfg(tops):
        dirs = [basedir]
        if path.startswith('/'):
            dirs += ['/']
        lookup = TemplateLookup(directories=dirs)
        try:
            p = lookup.get_template(path).render(__opts__=__opts__,
                                                 __salt__=__salt__,
                                                 __grains__=__grains__,
                                                 minion_id=minion_id,
                                                 pillar=pillar, stack=stack)
            obj = yaml.safe_load(p)
            if not isinstance(obj, dict):
                log.info('Ignoring Stack template "{0}": Can\'t parse '
                         'as a valid yaml dictionary'.format(path))
                continue
            if namespace:
                for sub in namespace.split(':')[::-1]:
                    obj = {sub: obj}
            stack = _merge_dict(stack, obj)
<<<<<<< HEAD
            log.info('Stack template {0} parsed'.format(path))
=======
            log.info('Stack template "{0}" parsed'.format(path))
>>>>>>> 801ff280
        except exceptions.TopLevelLookupException as e:
            log.info('Stack template "{0}" not found.'.format(path))
            continue
        except Exception as e:
            log.info('Ignoring Stack template "{0}":'.format(path))
            log.info('{0}'.format(exceptions.text_error_template().render()))
            continue
    return stack


def _cleanup(obj):
    if obj:
        if isinstance(obj, dict):
            obj.pop('__', None)
            for k, v in six.iteritems(obj):
                obj[k] = _cleanup(v)
        elif isinstance(obj, list) and isinstance(obj[0], dict) \
                and '__' in obj[0]:
            del obj[0]
    return obj


def _merge_dict(stack, obj):
    strategy = obj.pop('__', 'merge-last')
    if strategy not in strategies:
        raise Exception('Unknown strategy "{0}", should be one of {1}'.format(
            strategy, strategies))
    if strategy == 'overwrite':
        return _cleanup(obj)
    else:
        for k, v in six.iteritems(obj):
            if strategy == 'remove':
                stack.pop(k, None)
                continue
            if k in stack:
                if strategy == 'merge-first':
                    # merge-first is same as merge-last but the other way round
                    # so let's switch stack[k] and v
                    stack_k = stack[k]
                    stack[k] = _cleanup(v)
                    v = stack_k
                if type(stack[k]) != type(v):
                    log.debug('Force overwrite, types differ: '
                              '\'{0}\' != \'{1}\''.format(stack[k], v))
                    stack[k] = _cleanup(v)
                elif isinstance(v, dict):
                    stack[k] = _merge_dict(stack[k], v)
                elif isinstance(v, list):
                    stack[k] = _merge_list(stack[k], v)
                else:
                    stack[k] = v
            else:
                stack[k] = _cleanup(v)
        return stack


def _merge_list(stack, obj):
    strategy = 'merge-last'
    if obj and isinstance(obj[0], dict) and '__' in obj[0]:
        strategy = obj[0]['__']
        del obj[0]
    if strategy not in strategies:
        raise Exception('Unknown strategy "{0}", should be one of {1}'.format(
            strategy, strategies))
    if strategy == 'overwrite':
        return obj
    elif strategy == 'remove':
        return [item for item in stack if item not in obj]
    elif strategy == 'merge-first':
        return obj + stack
    else:
        return stack + obj


def _parse_top_cfg(content):
    """Allow top_cfg to be YAML"""
    try:
        obj = yaml.safe_load(content)
        if isinstance(obj, list):
            return obj
    except Exception as e:
        pass
    return content.splitlines()<|MERGE_RESOLUTION|>--- conflicted
+++ resolved
@@ -465,11 +465,7 @@
                 for sub in namespace.split(':')[::-1]:
                     obj = {sub: obj}
             stack = _merge_dict(stack, obj)
-<<<<<<< HEAD
-            log.info('Stack template {0} parsed'.format(path))
-=======
             log.info('Stack template "{0}" parsed'.format(path))
->>>>>>> 801ff280
         except exceptions.TopLevelLookupException as e:
             log.info('Stack template "{0}" not found.'.format(path))
             continue
