--- conflicted
+++ resolved
@@ -1543,11 +1543,6 @@
                     # Mis-configured provider that got removed?
                     log.warn(
                         'The cloud driver, {0!r}, configured under the '
-<<<<<<< HEAD
-                        '{1!r} cloud provider alias was not loaded since '
-                        '\'{2}()\' could not be found. Removing it from '
-                        'the available providers list.'.format(
-=======
                         '{1!r} cloud provider alias, could not be loaded. '
                         'Please check your provider configuration files and '
                         'ensure all required dependencies are installed '
@@ -1555,7 +1550,6 @@
                         'In rare cases, this could indicate the \'{2}()\' '
                         'function could not be found.\nRemoving {0!r} from '
                         'the available providers list'.format(
->>>>>>> c7003d49
                             driver, alias, fun
                         )
                     )
