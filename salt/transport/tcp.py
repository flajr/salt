--- conflicted
+++ resolved
@@ -261,16 +261,6 @@
         self._stream = None
         self._closed = True
 
-<<<<<<< HEAD
-    # pylint: disable=W1701
-    def __del__(self):
-        if not self._closing:
-            warnings.warn(
-                "unclosed publish client {self!r}", ResourceWarning, source=self
-            )
-
-    # pylint: enable=W1701
-
     async def getstream(self, **kwargs):
         if self.source_ip or self.source_port:
             kwargs.update(source_ip=self.source_ip, source_port=self.source_port)
@@ -329,6 +319,7 @@
 
     async def _connect(self, timeout=None):
         if self._stream is None:
+            self._connect_called = True
             self._closing = False
             self._closed = False
             self._stream = await self.getstream(timeout=timeout)
@@ -351,24 +342,6 @@
         if disconnect_callback:
             self.disconnect_callback = disconnect_callback
         await self._connect(timeout=timeout)
-=======
-    @salt.ext.tornado.gen.coroutine
-    def connect(self, publish_port, connect_callback=None, disconnect_callback=None):
-        self._connect_called = True
-        self.publish_port = publish_port
-        self.message_client = MessageClient(
-            self.opts,
-            self.opts["master_ip"],
-            int(self.publish_port),
-            io_loop=self.io_loop,
-            connect_callback=connect_callback,
-            disconnect_callback=disconnect_callback,
-            source_ip=self.opts.get("source_ip"),
-            source_port=self.opts.get("source_publish_port"),
-        )
-        yield self.message_client.connect()  # wait for the client to be connected
-        self.connected = True
->>>>>>> a1bf32c8
 
     def _decode_messages(self, messages):
         if not isinstance(messages, dict):
@@ -1648,7 +1621,6 @@
         parse = urllib.parse.urlparse(self.opts["master_uri"])
         master_host, master_port = parse.netloc.rsplit(":", 1)
         master_addr = (master_host, int(master_port))
-<<<<<<< HEAD
         resolver = kwargs.get("resolver", None)
         self.host = master_host
         self.port = int(master_port)
@@ -1695,28 +1667,10 @@
                 )
                 await asyncio.sleep(self.backoff)
         return stream
-=======
-        # self.resolver = Resolver()
-        resolver = kwargs.get("resolver")
-        self.message_client = salt.transport.tcp.MessageClient(
-            opts,
-            master_host,
-            int(master_port),
-            io_loop=io_loop,
-            resolver=resolver,
-            source_ip=opts.get("source_ip"),
-            source_port=opts.get("source_ret_port"),
-        )
-        self._closing = False
-
-    @salt.ext.tornado.gen.coroutine
-    def connect(self):
-        self._connect_called = True
-        yield self.message_client.connect()
->>>>>>> a1bf32c8
 
     async def connect(self):
         if self._stream is None:
+            self._connect_called = True
             self._stream = await self.getstream()
             if self._stream:
                 if not self._stream_return_running:
@@ -1848,11 +1802,8 @@
         return recv
 
     def close(self):
-<<<<<<< HEAD
-        self._stream.close()
-=======
         if self._closing:
             return
-        self._closing = True
-        self.message_client.close()
->>>>>>> a1bf32c8
+        if self._stream is not None:
+            self._stream.close()
+            self._stream = None