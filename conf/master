--- conflicted
+++ resolved
@@ -309,16 +309,12 @@
 # running any commands. It would also blacklist any use of the "cmd"
 # module. This is completely disabled by default.
 #
-<<<<<<< HEAD
-#publisher_acl_blacklist:
-=======
 #
 # Check the list of configured users in client ACL against users on the
 # system and throw errors if they do not exist.
 #client_acl_verify: True
 #
-#client_acl_blacklist:
->>>>>>> acc9e31c
+#publisher_acl_blacklist:
 #  users:
 #    - root
 #    - '^(?!sudo_).*$'   #  all non sudo users
