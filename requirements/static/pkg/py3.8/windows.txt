--- conflicted
+++ resolved
@@ -31,13 +31,9 @@
     # via -r requirements/base.txt
 gitdb==4.0.7
     # via gitpython
-<<<<<<< HEAD
-gitpython==3.1.35
-=======
 gitpython==3.1.37
->>>>>>> e37fbda4
     # via -r requirements/windows.txt
-idna==2.8
+idna==3.2
     # via requests
 immutables==0.15
     # via contextvars
@@ -129,7 +125,7 @@
     # via portend
 timelib==0.2.5
     # via -r requirements/windows.txt
-urllib3==2.0.6
+urllib3==1.26.18
     # via
     #   -r requirements/windows.txt
     #   requests
