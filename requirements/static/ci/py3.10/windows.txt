--- conflicted
+++ resolved
@@ -4,16 +4,11 @@
 #
 #    pip-compile --no-emit-index-url --output-file=requirements/static/ci/py3.10/windows.txt requirements/pytest.txt requirements/static/ci/common.in requirements/static/ci/windows.in requirements/static/pkg/windows.in requirements/windows.txt
 #
-<<<<<<< HEAD
-aiohttp==3.9.1
+aiohttp==3.9.2
     # via
     #   -c requirements/static/ci/../pkg/py3.10/windows.txt
     #   -r requirements/base.txt
     #   etcd3-py
-=======
-aiohttp==3.9.2
-    # via etcd3-py
->>>>>>> 95e7e330
 aiosignal==1.3.1
     # via
     #   -c requirements/static/ci/../pkg/py3.10/windows.txt
