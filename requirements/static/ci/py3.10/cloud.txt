--- conflicted
+++ resolved
@@ -20,35 +20,9 @@
     # via
     #   -c requirements/static/ci/py3.10/linux.txt
     #   requests
-cryptography==41.0.5
+cryptography==41.0.7
     # via
     #   -c requirements/static/ci/py3.10/linux.txt
-<<<<<<< HEAD
-=======
-    #   geomet
-clustershell==1.8.3
-    # via
-    #   -c requirements/static/ci/py3.10/linux.txt
-    #   -r requirements/static/ci/common.in
-contextvars==2.4
-    # via
-    #   -c requirements/static/ci/../pkg/py3.10/linux.txt
-    #   -c requirements/static/ci/py3.10/linux.txt
-    #   -r requirements/base.txt
-croniter==0.3.29 ; sys_platform != "win32"
-    # via
-    #   -c requirements/static/ci/py3.10/linux.txt
-    #   -r requirements/static/ci/common.in
-cryptography==41.0.7
-    # via
-    #   -c requirements/static/ci/../pkg/py3.10/linux.txt
-    #   -c requirements/static/ci/py3.10/linux.txt
-    #   -r requirements/static/pkg/linux.in
-    #   etcd3-py
-    #   moto
-    #   paramiko
-    #   pyopenssl
->>>>>>> 28039bda
     #   pyspnego
     #   requests-ntlm
     #   smbprotocol
