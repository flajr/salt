#
# This file is autogenerated by pip-compile
# To update, run:
#
#    pip-compile --no-emit-index-url --output-file=requirements/static/ci/py3.8/freebsd.txt requirements/base.txt requirements/pytest.txt requirements/static/ci/common.in requirements/static/ci/freebsd.in requirements/static/pkg/freebsd.in requirements/zeromq.txt
#
<<<<<<< HEAD
aiohttp==3.8.4
=======
adal==1.2.5
    # via
    #   azure-datalake-store
    #   msrestazure
aiohttp==3.8.5
>>>>>>> 4a431215
    # via etcd3-py
aiosignal==1.3.1
    # via aiohttp
apache-libcloud==3.7.0 ; sys_platform != "win32"
    # via -r requirements/static/ci/common.in
asn1crypto==1.5.1
    # via
    #   certvalidator
    #   oscrypto
async-timeout==4.0.2
    # via aiohttp
attrs==23.1.0
    # via
    #   aiohttp
    #   jsonschema
    #   pytest-salt-factories
    #   pytest-shell-utilities
    #   pytest-skip-markers
    #   pytest-subtests
    #   pytest-system-statistics
autocommand==2.2.2
    # via
    #   -c requirements/static/ci/../pkg/py3.8/freebsd.txt
    #   jaraco.text
bcrypt==4.0.1
    # via
    #   -r requirements/static/ci/common.in
    #   paramiko
boto3==1.26.152
    # via
    #   -r requirements/static/ci/common.in
    #   moto
boto==2.49.0
    # via -r requirements/static/ci/common.in
botocore==1.29.152
    # via
    #   boto3
    #   moto
    #   s3transfer
cachetools==5.3.1
    # via google-auth
cassandra-driver==3.28.0
    # via -r requirements/static/ci/common.in
certifi==2023.5.7
    # via
    #   -c requirements/static/ci/../pkg/py3.8/freebsd.txt
    #   -r requirements/static/ci/common.in
    #   kubernetes
    #   requests
certvalidator==0.11.1
    # via vcert
cffi==1.15.1
    # via
    #   -c requirements/static/ci/../pkg/py3.8/freebsd.txt
    #   -r requirements/static/ci/common.in
    #   cryptography
    #   napalm
    #   pynacl
charset-normalizer==2.1.1
    # via
    #   -c requirements/static/ci/../pkg/py3.8/freebsd.txt
    #   aiohttp
    #   requests
cheetah3==3.2.6.post1
    # via -r requirements/static/ci/common.in
cheroot==10.0.0
    # via
    #   -c requirements/static/ci/../pkg/py3.8/freebsd.txt
    #   cherrypy
cherrypy==18.8.0
    # via
    #   -c requirements/static/ci/../pkg/py3.8/freebsd.txt
    #   -r requirements/static/ci/common.in
    #   -r requirements/static/pkg/freebsd.in
click==8.1.3
    # via geomet
clustershell==1.9.1
    # via -r requirements/static/ci/common.in
contextvars==2.4
    # via
    #   -c requirements/static/ci/../pkg/py3.8/freebsd.txt
    #   -r requirements/base.txt
croniter==1.3.15 ; sys_platform != "win32"
    # via -r requirements/static/ci/common.in
cryptography==41.0.2
    # via
    #   -c requirements/static/ci/../pkg/py3.8/freebsd.txt
    #   -r requirements/crypto.txt
    #   etcd3-py
    #   moto
    #   paramiko
    #   pyopenssl
    #   vcert
distlib==0.3.6
    # via virtualenv
distro==1.8.0
    # via
    #   -c requirements/static/ci/../pkg/py3.8/freebsd.txt
    #   -r requirements/base.txt
    #   -r requirements/static/pkg/freebsd.in
    #   pytest-skip-markers
dnspython==2.3.0
    # via
    #   -r requirements/static/ci/common.in
    #   python-etcd
docker==6.1.3
    # via -r requirements/pytest.txt
etcd3-py==0.1.6
    # via -r requirements/static/ci/common.in
exceptiongroup==1.1.1
    # via pytest
filelock==3.12.1
    # via virtualenv
flaky==3.7.0
    # via -r requirements/pytest.txt
frozenlist==1.3.3
    # via
    #   aiohttp
    #   aiosignal
future==0.18.3
    # via
    #   napalm
    #   textfsm
genshi==0.7.7
    # via -r requirements/static/ci/common.in
geomet==0.2.1.post1
    # via cassandra-driver
gitdb==4.0.10
    # via gitpython
gitpython==3.1.31
    # via -r requirements/static/ci/common.in
google-auth==2.19.1
    # via kubernetes
hglib==2.6.2
    # via -r requirements/static/ci/freebsd.in
idna==3.4
    # via
    #   -c requirements/static/ci/../pkg/py3.8/freebsd.txt
    #   etcd3-py
    #   requests
    #   yarl
immutables==0.15
    # via
    #   -c requirements/static/ci/../pkg/py3.8/freebsd.txt
    #   contextvars
importlib-metadata==6.6.0
    # via
    #   -c requirements/static/ci/../pkg/py3.8/freebsd.txt
    #   -r requirements/static/pkg/freebsd.in
importlib-resources==5.12.0
    # via
    #   -c requirements/static/ci/../pkg/py3.8/freebsd.txt
    #   jaraco.text
inflect==6.0.4
    # via
    #   -c requirements/static/ci/../pkg/py3.8/freebsd.txt
    #   jaraco.text
iniconfig==2.0.0
    # via pytest
ipaddress==1.0.23
    # via kubernetes
jaraco.collections==4.1.0
    # via
    #   -c requirements/static/ci/../pkg/py3.8/freebsd.txt
    #   cherrypy
jaraco.context==4.3.0
    # via
    #   -c requirements/static/ci/../pkg/py3.8/freebsd.txt
    #   jaraco.text
jaraco.functools==3.7.0
    # via
    #   -c requirements/static/ci/../pkg/py3.8/freebsd.txt
    #   cheroot
    #   jaraco.text
    #   tempora
jaraco.text==3.11.1
    # via
    #   -c requirements/static/ci/../pkg/py3.8/freebsd.txt
    #   jaraco.collections
jinja2==3.1.2
    # via
    #   -c requirements/static/ci/../pkg/py3.8/freebsd.txt
    #   -r requirements/base.txt
    #   junos-eznc
    #   moto
    #   napalm
jmespath==1.0.1
    # via
    #   -c requirements/static/ci/../pkg/py3.8/freebsd.txt
    #   -r requirements/base.txt
    #   -r requirements/static/ci/common.in
    #   boto3
    #   botocore
jsonschema==3.2.0
    # via -r requirements/static/ci/common.in
junit-xml==1.9
    # via -r requirements/static/ci/common.in
junos-eznc==2.6.7 ; sys_platform != "win32"
    # via
    #   -r requirements/static/ci/common.in
    #   napalm
jxmlease==1.0.3 ; sys_platform != "win32"
    # via -r requirements/static/ci/common.in
kazoo==2.9.0 ; sys_platform != "win32" and sys_platform != "darwin"
    # via -r requirements/static/ci/common.in
keyring==5.7.1
    # via -r requirements/static/ci/common.in
kubernetes==3.0.0
    # via -r requirements/static/ci/common.in
libnacl==1.8.0 ; sys_platform != "win32" and sys_platform != "darwin"
    # via -r requirements/static/ci/common.in
looseversion==1.2.0
    # via
    #   -c requirements/static/ci/../pkg/py3.8/freebsd.txt
    #   -r requirements/base.txt
lxml==4.9.2
    # via
    #   junos-eznc
    #   napalm
    #   ncclient
    #   xmldiff
mako==1.2.4
    # via -r requirements/static/ci/common.in
markupsafe==2.1.2
    # via
    #   -c requirements/static/ci/../pkg/py3.8/freebsd.txt
    #   -r requirements/base.txt
    #   jinja2
    #   mako
    #   werkzeug
mercurial==6.4.4
    # via -r requirements/static/ci/freebsd.in
mock==5.0.2
    # via -r requirements/pytest.txt
more-itertools==9.1.0
    # via
    #   -c requirements/static/ci/../pkg/py3.8/freebsd.txt
    #   cheroot
    #   cherrypy
    #   jaraco.functools
    #   jaraco.text
moto==4.1.11
    # via -r requirements/static/ci/common.in
msgpack==1.0.5
    # via
    #   -c requirements/static/ci/../pkg/py3.8/freebsd.txt
    #   -r requirements/base.txt
    #   pytest-salt-factories
multidict==6.0.4
    # via
    #   aiohttp
    #   yarl
napalm==4.1.0 ; sys_platform != "win32"
    # via -r requirements/static/ci/common.in
ncclient==0.6.13
    # via
    #   junos-eznc
    #   napalm
netaddr==0.8.0
    # via
    #   junos-eznc
    #   napalm
    #   pyeapi
netmiko==4.2.0
    # via napalm
netutils==1.4.1
    # via napalm
ntc-templates==3.4.0
    # via netmiko
oscrypto==1.3.0
    # via certvalidator
packaging==23.1
    # via
    #   -c requirements/static/ci/../pkg/py3.8/freebsd.txt
    #   -r requirements/base.txt
    #   docker
    #   pytest
paramiko==3.2.0 ; sys_platform != "win32" and sys_platform != "darwin"
    # via
    #   -r requirements/static/ci/common.in
    #   junos-eznc
    #   napalm
    #   ncclient
    #   netmiko
    #   scp
passlib==1.7.4
    # via -r requirements/static/ci/common.in
pathspec==0.11.1
    # via yamllint
platformdirs==3.5.3
    # via virtualenv
pluggy==1.0.0
    # via pytest
portend==3.1.0
    # via
    #   -c requirements/static/ci/../pkg/py3.8/freebsd.txt
    #   cherrypy
psutil==5.9.5
    # via
    #   -c requirements/static/ci/../pkg/py3.8/freebsd.txt
    #   -r requirements/base.txt
    #   pytest-salt-factories
    #   pytest-shell-utilities
    #   pytest-system-statistics
pyasn1-modules==0.3.0
    # via google-auth
pyasn1==0.5.0
    # via
    #   pyasn1-modules
    #   rsa
pycparser==2.21
    # via
    #   -c requirements/static/ci/../pkg/py3.8/freebsd.txt
    #   cffi
pycryptodomex==3.9.8
    # via
    #   -c requirements/static/ci/../pkg/py3.8/freebsd.txt
    #   -r requirements/crypto.txt
pydantic==1.10.8
    # via
    #   -c requirements/static/ci/../pkg/py3.8/freebsd.txt
    #   inflect
pyeapi==1.0.0
    # via napalm
pyinotify==0.9.6 ; sys_platform != "win32" and sys_platform != "darwin" and platform_system != "openbsd"
    # via -r requirements/static/ci/common.in
pynacl==1.5.0
    # via paramiko
pyopenssl==23.2.0
    # via
    #   -c requirements/static/ci/../pkg/py3.8/freebsd.txt
    #   -r requirements/static/pkg/freebsd.in
    #   etcd3-py
pyparsing==3.0.9
    # via junos-eznc
pyrsistent==0.19.3
    # via jsonschema
pyserial==3.5
    # via
    #   junos-eznc
    #   netmiko
pytest-custom-exit-code==0.3.0
    # via -r requirements/pytest.txt
pytest-helpers-namespace==2021.12.29
    # via
    #   -r requirements/pytest.txt
    #   pytest-salt-factories
    #   pytest-shell-utilities
pytest-httpserver==1.0.8
    # via -r requirements/pytest.txt
pytest-salt-factories==1.0.0rc21
    # via -r requirements/pytest.txt
pytest-shell-utilities==1.8.0
    # via pytest-salt-factories
pytest-skip-markers==1.4.0
    # via
    #   pytest-salt-factories
    #   pytest-shell-utilities
    #   pytest-system-statistics
pytest-subtests==0.11.0
    # via -r requirements/pytest.txt
pytest-system-statistics==1.0.2
    # via pytest-salt-factories
pytest-tempdir==2019.10.12
    # via
    #   -r requirements/pytest.txt
    #   pytest-salt-factories
pytest-timeout==2.1.0
    # via -r requirements/pytest.txt
pytest==7.3.2
    # via
    #   -r requirements/pytest.txt
    #   pytest-custom-exit-code
    #   pytest-helpers-namespace
    #   pytest-salt-factories
    #   pytest-shell-utilities
    #   pytest-skip-markers
    #   pytest-subtests
    #   pytest-system-statistics
    #   pytest-tempdir
    #   pytest-timeout
python-dateutil==2.8.2
    # via
    #   -c requirements/static/ci/../pkg/py3.8/freebsd.txt
    #   -r requirements/static/pkg/freebsd.in
    #   botocore
    #   croniter
    #   kubernetes
    #   moto
    #   vcert
python-etcd==0.4.5
    # via -r requirements/static/ci/common.in
python-gnupg==0.5.0
    # via
    #   -c requirements/static/ci/../pkg/py3.8/freebsd.txt
    #   -r requirements/static/pkg/freebsd.in
pytz==2023.3
    # via
    #   -c requirements/static/ci/../pkg/py3.8/freebsd.txt
    #   tempora
pyvmomi==8.0.1.0.1
    # via -r requirements/static/ci/common.in
pyyaml==6.0.1
    # via
    #   -c requirements/static/ci/../pkg/py3.8/freebsd.txt
    #   -r requirements/base.txt
    #   clustershell
    #   junos-eznc
    #   kubernetes
    #   napalm
    #   netmiko
    #   responses
    #   yamllint
    #   yamlordereddictloader
pyzmq==25.1.0
    # via
    #   -c requirements/static/ci/../pkg/py3.8/freebsd.txt
    #   -r requirements/zeromq.txt
    #   pytest-salt-factories
requests==2.31.0
    # via
    #   -c requirements/static/ci/../pkg/py3.8/freebsd.txt
    #   -r requirements/base.txt
    #   -r requirements/static/ci/common.in
    #   apache-libcloud
    #   docker
    #   etcd3-py
    #   kubernetes
    #   moto
    #   napalm
    #   responses
    #   vcert
responses==0.23.1
    # via moto
rfc3987==1.3.8
    # via -r requirements/static/ci/common.in
rsa==4.9
    # via google-auth
s3transfer==0.6.1
    # via boto3
scp==0.14.5
    # via
    #   junos-eznc
    #   napalm
    #   netmiko
semantic-version==2.10.0
    # via etcd3-py
setproctitle==1.3.2
    # via
    #   -c requirements/static/ci/../pkg/py3.8/freebsd.txt
    #   -r requirements/static/pkg/freebsd.in
six==1.16.0
    # via
    #   -c requirements/static/ci/../pkg/py3.8/freebsd.txt
    #   cassandra-driver
    #   etcd3-py
    #   genshi
    #   geomet
    #   google-auth
    #   jsonschema
    #   junit-xml
    #   junos-eznc
    #   kazoo
    #   kubernetes
    #   ncclient
    #   python-dateutil
    #   pyvmomi
    #   textfsm
    #   transitions
    #   vcert
    #   websocket-client
smmap==5.0.0
    # via gitdb
sqlparse==0.4.4
    # via -r requirements/static/ci/common.in
strict-rfc3339==0.7
    # via -r requirements/static/ci/common.in
tempora==5.2.2
    # via
    #   -c requirements/static/ci/../pkg/py3.8/freebsd.txt
    #   portend
textfsm==1.1.3
    # via
    #   napalm
    #   netmiko
    #   ntc-templates
timelib==0.3.0
    # via
    #   -c requirements/static/ci/../pkg/py3.8/freebsd.txt
    #   -r requirements/static/pkg/freebsd.in
toml==0.10.2
    # via -r requirements/static/ci/common.in
tomli==2.0.1
    # via pytest
tornado==6.3.2 ; python_version >= "3.8"
    # via
    #   -c requirements/static/ci/../pkg/py3.8/freebsd.txt
    #   -r requirements/base.txt
transitions==0.9.0
    # via junos-eznc
ttp-templates==0.3.5
    # via napalm
ttp==0.9.4
    # via
    #   napalm
    #   ttp-templates
types-pyyaml==6.0.1
    # via responses
typing-extensions==4.6.2
    # via
    #   -c requirements/static/ci/../pkg/py3.8/freebsd.txt
    #   napalm
    #   pydantic
    #   pytest-shell-utilities
    #   pytest-system-statistics
urllib3==1.26.6
    # via
    #   -c requirements/static/ci/../pkg/py3.8/freebsd.txt
    #   botocore
    #   docker
    #   google-auth
    #   kubernetes
    #   python-etcd
    #   requests
    #   responses
vcert==0.9.1 ; sys_platform != "win32"
    # via -r requirements/static/ci/common.in
virtualenv==20.23.0
    # via
    #   -r requirements/static/ci/common.in
    #   pytest-salt-factories
watchdog==3.0.0
    # via -r requirements/static/ci/common.in
websocket-client==0.40.0
    # via
    #   docker
    #   kubernetes
wempy==0.2.1
    # via -r requirements/static/ci/common.in
werkzeug==2.3.6
    # via
    #   moto
    #   pytest-httpserver
xmldiff==2.6.3
    # via -r requirements/static/ci/common.in
xmltodict==0.13.0
    # via moto
yamllint==1.32.0
    # via -r requirements/static/ci/freebsd.in
yamlordereddictloader==0.4.0
    # via junos-eznc
yarl==1.9.2
    # via aiohttp
zc.lockfile==1.4
    # via
    #   -c requirements/static/ci/../pkg/py3.8/freebsd.txt
    #   cherrypy
zipp==3.15.0
    # via
    #   -c requirements/static/ci/../pkg/py3.8/freebsd.txt
    #   importlib-metadata
    #   importlib-resources

# The following packages are considered to be unsafe in a requirements file:
# setuptools<|MERGE_RESOLUTION|>--- conflicted
+++ resolved
@@ -4,15 +4,7 @@
 #
 #    pip-compile --no-emit-index-url --output-file=requirements/static/ci/py3.8/freebsd.txt requirements/base.txt requirements/pytest.txt requirements/static/ci/common.in requirements/static/ci/freebsd.in requirements/static/pkg/freebsd.in requirements/zeromq.txt
 #
-<<<<<<< HEAD
-aiohttp==3.8.4
-=======
-adal==1.2.5
-    # via
-    #   azure-datalake-store
-    #   msrestazure
 aiohttp==3.8.5
->>>>>>> 4a431215
     # via etcd3-py
 aiosignal==1.3.1
     # via aiohttp
