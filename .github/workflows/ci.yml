# Do not edit these workflows directly as the changes made will be overwritten.
# Instead, edit the template '.github/workflows/templates/ci.yml.jinja'
---
name: CI
run-name: "CI (${{ github.event_name == 'pull_request' && format('pr: #{0}', github.event.number) || format('{0}: {1}', startsWith(github.event.ref, 'refs/tags') && 'tag' || 'branch', github.ref_name) }})"
on:
  push: {}
  pull_request: {}

env:
  COLUMNS: 190
  CACHE_SEED: SEED-0  # Bump the number to invalidate all caches
  RELENV_DATA: "${{ github.workspace }}/.relenv"

permissions:
  contents: read  # for dorny/paths-filter to fetch a list of changed files
  pull-requests: read  # for dorny/paths-filter to read pull requests

concurrency:
  # Concurrency is defined in a way that concurrent builds against branches do
  # not cancel previous builds.
  # However, for every new build against the same pull request source branch,
  # all older builds against that same branch get canceled.
  group: ${{ github.workflow }}-${{ github.event_name }}-${{ github.repository }}-${{ github.head_ref || github.run_id }}
  cancel-in-progress: true

jobs:

  prepare-workflow:
    name: Prepare Workflow Run
    runs-on: ubuntu-latest
    outputs:
      jobs: ${{ steps.define-jobs.outputs.jobs }}
      runners: ${{ steps.runner-types.outputs.runners }}
      changed-files: ${{ steps.process-changed-files.outputs.changed-files }}
      testrun: ${{ steps.define-testrun.outputs.testrun }}
      salt-version: ${{ steps.setup-salt-version.outputs.salt-version }}
      cache-seed: ${{ steps.set-cache-seed.outputs.cache-seed }}
    steps:
      - uses: actions/checkout@v3
        with:
          fetch-depth: 0  # Full clone to also get the tags to get the right salt version

      - name: Get Changed Files
        if: ${{ github.event_name == 'pull_request'}}
        id: changed-files
        uses: dorny/paths-filter@v2
        with:
          token: ${{ github.token }}
          list-files: json
          filters: |
            repo:
              - added|modified:
                - '**'
            doc-requirements:
              - added|modified: &doc_requirements
                - requirements/static/ci/py3.*/docs.txt
            lint-requirements:
              - added|modified: &lint_requirements
                - requirements/static/ci/py3.*/lint.txt
            pkg_requirements:
              - added|modified: &pkg_requirements
                - requirements/static/pkg/py3.*/darwin.txt
                - requirements/static/pkg/py3.*/linux.txt
                - requirements/static/pkg/py3.*/freebsd.txt
                - requirements/static/pkg/py3.*/windows.txt
            test_requirements:
              - added|modified: &test_requirements
                - requirements/static/ci/py3.*/darwin.txt
                - requirements/static/ci/py3.*/linux.txt
                - requirements/static/ci/py3.*/freebsd.txt
                - requirements/static/ci/py3.*/windows.txt
                - requirements/static/ci/py3.*/darwin-crypto.txt
                - requirements/static/ci/py3.*/linux-crypto.txt
                - requirements/static/ci/py3.*/freebsd-crypto.txt
                - requirements/static/ci/py3.*/windows-crypto.txt
            deleted:
              - deleted:
                - '**'
            docs:
              - added|modified:
                - doc/**
                - *doc_requirements
            workflows:
              - added|modified:
                - .github/actions/**/action.yml
                - .github/workflows/*.yml
                - .github/workflows/templates/*.yml.jinja2
            salt:
              - added|modified: &salt_added_modified
                - setup.py
                - noxfile.py
                - salt/**/*.py
                - tasks/**/*.py
                - tools/**/*.py
            tests:
              - added|modified: &tests_added_modified
                - tests/**/*.py
            lint:
              - added|modified:
                - .pylintrc
                - *lint_requirements
            golden_images:
              - added|modified:
                - cicd/golden-images.json
            pkg_tests:
              - added|modified: &pkg_tests_added_modified
                - pkg/**
                - *pkg_requirements
                - *salt_added_modified
            testrun:
              - added|modified:
                - *pkg_requirements
                - *test_requirements
                - *salt_added_modified
                - *tests_added_modified
                - *pkg_tests_added_modified

      - name: Set up Python 3.10
        uses: actions/setup-python@v4
        with:
          python-version: "3.10"

      - name: Setup Python Tools Scripts
        uses: ./.github/actions/setup-python-tools-scripts

      - name: Pretty Print The GH Actions Event
        run:
          tools ci print-gh-event

      - name: Setup Salt Version
        id: setup-salt-version
        uses: ./.github/actions/setup-salt-version
        with:
          salt-version: ""
          validate-version: true

      - name: Write Changed Files To A Local File
        run:
          echo '${{ toJSON(steps.changed-files.outputs) }}' > changed-files.json

      - name: Check Local Changed Files Contents
        if: ${{ github.event_name == 'pull_request' }}
        run:
          cat changed-files.json

      - name: Process Changed Files
        id: process-changed-files
        run: |
          tools ci process-changed-files ${{ github.event_name }} changed-files.json

      - name: Check Collected Changed Files
        if: ${{ github.event_name == 'pull_request' }}
        run: |
          echo '${{ steps.process-changed-files.outputs.changed-files }}' | jq -C '.'

      - name: Define Runner Types
        id: runner-types
        run: |
          tools ci runner-types ${{ github.event_name }}

      - name: Check Defined Runners
        run: |
          echo '${{ steps.runner-types.outputs.runners }}' | jq -C '.'

      - name: Define Jobs
        id: define-jobs
        run: |
          tools ci define-jobs ${{ github.event_name }} changed-files.json

      - name: Check Defined Jobs
        run: |
          echo '${{ steps.define-jobs.outputs.jobs }}' | jq -C '.'

      - name: Define Testrun
        id: define-testrun
        run: |
          tools ci define-testrun ${{ github.event_name }} changed-files.json

      - name: Check Defined Test Run
        run: |
          echo '${{ steps.define-testrun.outputs.testrun }}' | jq -C '.'

      - name: Check Contents of generated testrun-changed-files.txt
        if: ${{ fromJSON(steps.define-testrun.outputs.testrun)['type'] != 'full' }}
        run: |
          cat testrun-changed-files.txt || true

      - name: Upload testrun-changed-files.txt
        if: ${{ fromJSON(steps.define-testrun.outputs.testrun)['type'] != 'full' }}
        uses: actions/upload-artifact@v3
        with:
          name: testrun-changed-files.txt
          path: testrun-changed-files.txt

      - name: Set Cache Seed Output
        id: set-cache-seed
        run: |
          echo "cache-seed=${{ env.CACHE_SEED }}" >> "$GITHUB_OUTPUT"
  pre-commit:
    name: Pre-Commit
    if: ${{ fromJSON(needs.prepare-workflow.outputs.runners)['github-hosted'] }}
    uses: ./.github/workflows/pre-commit-action.yml
    needs:
      - prepare-workflow
    with:
      cache-seed: ${{ needs.prepare-workflow.outputs.cache-seed }}
      changed-files: ${{ needs.prepare-workflow.outputs.changed-files }}
      pre-commit-version: "3.0.4"

  lint:
    name: Lint
    if: ${{ fromJSON(needs.prepare-workflow.outputs.jobs)['lint'] && fromJSON(needs.prepare-workflow.outputs.runners)['github-hosted'] }}
    uses: ./.github/workflows/lint-action.yml
    needs:
      - prepare-workflow
    with:
      changed-files: ${{ needs.prepare-workflow.outputs.changed-files }}

  prepare-release:
    name: "Prepare Release: ${{ needs.prepare-workflow.outputs.salt-version }}"
    if: ${{ fromJSON(needs.prepare-workflow.outputs.jobs)['prepare-release'] && fromJSON(needs.prepare-workflow.outputs.runners)['github-hosted'] }}
    runs-on:
      - ubuntu-latest
    needs:
      - prepare-workflow
    steps:
      - uses: actions/checkout@v3

      - name: Get Python Version
        id: get-python-version
        uses: ./.github/actions/get-python-version
        with:
          python-binary: python3

      - name: Setup Python Tools Scripts
        id: python-tools-scripts
        uses: ./.github/actions/setup-python-tools-scripts

      - name: Cache Python Tools Docs Virtualenv
        uses: actions/cache@v3
        with:
          path: .tools-venvs/docs
          key: ${{ needs.prepare-workflow.outputs.cache-seed }}|${{ github.workflow }}|${{ github.job }}|tools-venvs|${{ steps.python-tools-scripts.outputs.version }}|docs|${{ steps.get-python-version.outputs.version }}|${{ hashFiles('requirements/**/docs.txt') }}

      - name: Cache Python Tools Changelog Virtualenv
        uses: actions/cache@v3
        with:
          path: .tools-venvs/changelog
          key: ${{ needs.prepare-workflow.outputs.cache-seed }}|${{ github.workflow }}|${{ github.job }}|tools-venvs|${{ steps.python-tools-scripts.outputs.version }}|changelog|${{ steps.get-python-version.outputs.version }}|${{ hashFiles('requirements/**/changelog.txt') }}


      - name: Setup Salt Version
        id: setup-salt-version
        uses: ./.github/actions/setup-salt-version
        with:
          salt-version: "${{ needs.prepare-workflow.outputs.salt-version }}"

      - name: Update Debian changelog
        shell: bash
        if: ${{ startsWith(github.event.ref, 'refs/tags') == false }}
        run: |
          tools changelog update-deb --draft
          tools changelog update-deb

      - name: Update RPM changelog
        shell: bash
        if: ${{ startsWith(github.event.ref, 'refs/tags') == false }}
        run: |
          tools changelog update-rpm --draft
          tools changelog update-rpm

      - name: Update Release Notes
        shell: bash
        if: ${{ startsWith(github.event.ref, 'refs/tags') == false }}
        run: |
          tools changelog update-release-notes --draft
          tools changelog update-release-notes

      - name: Generate MAN Pages
        shell: bash
        if: ${{ startsWith(github.event.ref, 'refs/tags') == false }}
        env:
          LATEST_RELEASE: "${{ needs.prepare-workflow.outputs.salt-version }}"
          SALT_ON_SALTSTACK: "1"
        run: |
          tools docs man

      - name: Update Changelog
        shell: bash
        if: ${{ startsWith(github.event.ref, 'refs/tags') == false }}
        run: |
          tools changelog update-changelog-md --draft
          tools changelog update-changelog-md

      - name: Show Changes Diff
        shell: bash
        if: ${{ startsWith(github.event.ref, 'refs/tags') == false }}
        run: |
          git diff --color

      - name: Configure Git
        shell: bash
        if: ${{ startsWith(github.event.ref, 'refs/tags') == false }}
        run: |
          git config --global user.name "Salt Project Packaging"
          git config --global user.email saltproject-packaging@vmware.com

      - name: Setup Pre-Commit
        if: ${{ startsWith(github.event.ref, 'refs/tags') == false }}
        uses: ./.github/actions/setup-pre-commit
        with:
          version: "3.0.4"
          cache-seed: ${{ needs.prepare-workflow.outputs.cache-seed }}

      - name: Commit Changes
        shell: bash
        if: ${{ startsWith(github.event.ref, 'refs/tags') == false }}
        env:
          SKIP: lint-salt,lint-tests
        run: |
          # Run it twice so that pre-commit can fix anything that can be automatically fixed.
          git commit -am "Release v${{ needs.prepare-workflow.outputs.salt-version }}" || \
            git commit -am "Release v${{ needs.prepare-workflow.outputs.salt-version }}"

      - name: Create release changes patch
        shell: bash
        if: ${{ startsWith(github.event.ref, 'refs/tags') == false }}
        run: |
          git format-patch --keep-subject --binary --stdout HEAD^ > salt-${{ needs.prepare-workflow.outputs.salt-version }}.patch

      - name: Upload Changes Diff Artifact
        uses: actions/upload-artifact@v3
        if: ${{ startsWith(github.event.ref, 'refs/tags') == false }}
        with:
          name: salt-${{ needs.prepare-workflow.outputs.salt-version }}.patch
          path: salt-${{ needs.prepare-workflow.outputs.salt-version }}.patch
          retention-days: 7
          if-no-files-found: error

  build-docs:
    name: Documentation
    if: ${{ fromJSON(needs.prepare-workflow.outputs.jobs)['build-docs'] && fromJSON(needs.prepare-workflow.outputs.runners)['self-hosted'] }}
    needs:
      - prepare-workflow
      - build-source-tarball
    uses: ./.github/workflows/build-docs.yml
    with:
      cache-seed: ${{ needs.prepare-workflow.outputs.cache-seed }}
      salt-version: "${{ needs.prepare-workflow.outputs.salt-version }}"

  build-source-tarball:
    name: Build Source Tarball
    if: ${{ fromJSON(needs.prepare-workflow.outputs.jobs)['build-source-tarball'] && fromJSON(needs.prepare-workflow.outputs.runners)['github-hosted'] }}
    needs:
      - prepare-workflow
      - prepare-release
    runs-on: ubuntu-latest
    steps:
      - uses: actions/checkout@v3

      - name: Set up Python 3.10
        uses: actions/setup-python@v4
        with:
          python-version: "3.10"

      - name: Get Python Version
        id: get-python-version
        uses: ./.github/actions/get-python-version
        with:
          python-binary: python3

      - name: Setup Python Tools Scripts
        id: python-tools-scripts
        uses: ./.github/actions/setup-python-tools-scripts

      - name: Setup Salt Version
        id: setup-salt-version
        uses: ./.github/actions/setup-salt-version
        with:
          salt-version: "${{ needs.prepare-workflow.outputs.salt-version }}"

      - name: Cache Python Tools Build Virtualenv
        uses: actions/cache@v3
        with:
          path: .tools-venvs/build
          key: ${{ needs.prepare-workflow.outputs.cache-seed }}|${{ github.workflow }}|${{ github.job }}|tools-venvs|${{ steps.python-tools-scripts.outputs.version }}|build|${{ steps.get-python-version.outputs.version }}|${{ hashFiles('requirements/**/build.txt') }}

      - name: Build Source Tarball
        uses: ./.github/actions/build-source-tarball
        with:
          salt-version: "${{ needs.prepare-workflow.outputs.salt-version }}"

  build-deps-onedir:
    name: Build Dependencies Onedir
    if: ${{ fromJSON(needs.prepare-workflow.outputs.jobs)['build-deps-onedir'] && fromJSON(needs.prepare-workflow.outputs.runners)['self-hosted'] }}
    needs:
      - prepare-workflow
    uses: ./.github/workflows/build-deps-onedir.yml
    with:
      cache-seed: ${{ needs.prepare-workflow.outputs.cache-seed }}
      salt-version: "${{ needs.prepare-workflow.outputs.salt-version }}"
      self-hosted-runners: ${{ fromJSON(needs.prepare-workflow.outputs.runners)['self-hosted'] }}
      github-hosted-runners: ${{ fromJSON(needs.prepare-workflow.outputs.runners)['github-hosted'] }}
<<<<<<< HEAD
      relenv-version: "0.10.0"
=======
      relenv-version: "0.10.1"
>>>>>>> 7956ca82
      python-version-linux: "3.10.10"
      python-version-macos: "3.10.10"
      python-version-windows: "3.10.10"

  build-salt-onedir:
    name: Build Salt Onedir
    if: ${{ fromJSON(needs.prepare-workflow.outputs.jobs)['build-salt-onedir'] }}
    needs:
      - prepare-workflow
      - build-deps-onedir
      - build-source-tarball
    uses: ./.github/workflows/build-salt-onedir.yml
    with:
      cache-seed: ${{ needs.prepare-workflow.outputs.cache-seed }}
      salt-version: "${{ needs.prepare-workflow.outputs.salt-version }}"
      self-hosted-runners: ${{ fromJSON(needs.prepare-workflow.outputs.runners)['self-hosted'] }}
      github-hosted-runners: ${{ fromJSON(needs.prepare-workflow.outputs.runners)['github-hosted'] }}
<<<<<<< HEAD
      relenv-version: "0.10.0"
=======
      relenv-version: "0.10.1"
>>>>>>> 7956ca82
      python-version-linux: "3.10.10"
      python-version-macos: "3.10.10"
      python-version-windows: "3.10.10"

  build-rpm-pkgs:
    name: Build RPM Packages
    if: ${{ fromJSON(needs.prepare-workflow.outputs.jobs)['build-pkgs'] && fromJSON(needs.prepare-workflow.outputs.runners)['self-hosted'] }}
    needs:
      - prepare-workflow
      - build-salt-onedir
    uses: ./.github/workflows/build-rpm-packages.yml
    with:
      salt-version: "${{ needs.prepare-workflow.outputs.salt-version }}"

  build-deb-pkgs:
    name: Build DEB Packages
    if: ${{ fromJSON(needs.prepare-workflow.outputs.jobs)['build-pkgs'] && fromJSON(needs.prepare-workflow.outputs.runners)['self-hosted'] }}
    needs:
      - prepare-workflow
      - build-salt-onedir
    uses: ./.github/workflows/build-deb-packages.yml
    with:
      salt-version: "${{ needs.prepare-workflow.outputs.salt-version }}"

  build-windows-pkgs:
    name: Build Windows Packages
    if: ${{ fromJSON(needs.prepare-workflow.outputs.jobs)['build-pkgs'] && fromJSON(needs.prepare-workflow.outputs.runners)['github-hosted'] }}
    needs:
      - prepare-workflow
      - build-salt-onedir
    uses: ./.github/workflows/build-windows-packages.yml
    with:
      salt-version: "${{ needs.prepare-workflow.outputs.salt-version }}"

  build-macos-pkgs:
    name: Build macOS Packages
    if: ${{ fromJSON(needs.prepare-workflow.outputs.jobs)['build-pkgs'] && fromJSON(needs.prepare-workflow.outputs.runners)['github-hosted'] }}
    needs:
      - prepare-workflow
      - build-salt-onedir
    uses: ./.github/workflows/build-macos-packages.yml
    with:
      salt-version: "${{ needs.prepare-workflow.outputs.salt-version }}"

  amazonlinux-2-pkg-tests:
    name: Amazon Linux 2 Package Tests
    if: ${{ fromJSON(needs.prepare-workflow.outputs.jobs)['test-pkg'] && fromJSON(needs.prepare-workflow.outputs.runners)['self-hosted'] }}
    needs:
      - prepare-workflow
      - build-rpm-pkgs
    uses: ./.github/workflows/test-packages-action.yml
    with:
      distro-slug: amazonlinux-2
      platform: linux
      arch: x86_64
      salt-version: "${{ needs.prepare-workflow.outputs.salt-version }}"
      pkg-type: rpm
      cache-prefix: ${{ needs.prepare-workflow.outputs.cache-seed }}|3.10.10
      skip-code-coverage: ${{ github.event_name == 'pull_request' }}
      skip-junit-reports: ${{ github.event_name == 'pull_request' }}

  centos-7-pkg-tests:
    name: CentOS 7 Package Tests
    if: ${{ fromJSON(needs.prepare-workflow.outputs.jobs)['test-pkg'] && fromJSON(needs.prepare-workflow.outputs.runners)['self-hosted'] }}
    needs:
      - prepare-workflow
      - build-rpm-pkgs
    uses: ./.github/workflows/test-packages-action.yml
    with:
      distro-slug: centos-7
      platform: linux
      arch: x86_64
      salt-version: "${{ needs.prepare-workflow.outputs.salt-version }}"
      pkg-type: rpm
      cache-prefix: ${{ needs.prepare-workflow.outputs.cache-seed }}|3.10.10
      skip-code-coverage: ${{ github.event_name == 'pull_request' }}
      skip-junit-reports: ${{ github.event_name == 'pull_request' }}

  centosstream-8-pkg-tests:
    name: CentOS Stream 8 Package Tests
    if: ${{ fromJSON(needs.prepare-workflow.outputs.jobs)['test-pkg'] && fromJSON(needs.prepare-workflow.outputs.runners)['self-hosted'] }}
    needs:
      - prepare-workflow
      - build-rpm-pkgs
    uses: ./.github/workflows/test-packages-action.yml
    with:
      distro-slug: centosstream-8
      platform: linux
      arch: x86_64
      salt-version: "${{ needs.prepare-workflow.outputs.salt-version }}"
      pkg-type: rpm
      cache-prefix: ${{ needs.prepare-workflow.outputs.cache-seed }}|3.10.10
      skip-code-coverage: ${{ github.event_name == 'pull_request' }}
      skip-junit-reports: ${{ github.event_name == 'pull_request' }}

  centosstream-9-pkg-tests:
    name: CentOS Stream 9 Package Tests
    if: ${{ fromJSON(needs.prepare-workflow.outputs.jobs)['test-pkg'] && fromJSON(needs.prepare-workflow.outputs.runners)['self-hosted'] }}
    needs:
      - prepare-workflow
      - build-rpm-pkgs
    uses: ./.github/workflows/test-packages-action.yml
    with:
      distro-slug: centosstream-9
      platform: linux
      arch: x86_64
      salt-version: "${{ needs.prepare-workflow.outputs.salt-version }}"
      pkg-type: rpm
      cache-prefix: ${{ needs.prepare-workflow.outputs.cache-seed }}|3.10.10
      skip-code-coverage: ${{ github.event_name == 'pull_request' }}
      skip-junit-reports: ${{ github.event_name == 'pull_request' }}

  debian-10-pkg-tests:
    name: Debian 10 Package Tests
    if: ${{ fromJSON(needs.prepare-workflow.outputs.jobs)['test-pkg'] && fromJSON(needs.prepare-workflow.outputs.runners)['self-hosted'] }}
    needs:
      - prepare-workflow
      - build-deb-pkgs
    uses: ./.github/workflows/test-packages-action.yml
    with:
      distro-slug: debian-10
      platform: linux
      arch: x86_64
      salt-version: "${{ needs.prepare-workflow.outputs.salt-version }}"
      pkg-type: deb
      cache-prefix: ${{ needs.prepare-workflow.outputs.cache-seed }}|3.10.10
      skip-code-coverage: ${{ github.event_name == 'pull_request' }}
      skip-junit-reports: ${{ github.event_name == 'pull_request' }}

  debian-11-pkg-tests:
    name: Debian 11 Package Tests
    if: ${{ fromJSON(needs.prepare-workflow.outputs.jobs)['test-pkg'] && fromJSON(needs.prepare-workflow.outputs.runners)['self-hosted'] }}
    needs:
      - prepare-workflow
      - build-deb-pkgs
    uses: ./.github/workflows/test-packages-action.yml
    with:
      distro-slug: debian-11
      platform: linux
      arch: x86_64
      salt-version: "${{ needs.prepare-workflow.outputs.salt-version }}"
      pkg-type: deb
      cache-prefix: ${{ needs.prepare-workflow.outputs.cache-seed }}|3.10.10
      skip-code-coverage: ${{ github.event_name == 'pull_request' }}
      skip-junit-reports: ${{ github.event_name == 'pull_request' }}

  debian-11-arm64-pkg-tests:
    name: Debian 11 Arm64 Package Tests
    if: ${{ fromJSON(needs.prepare-workflow.outputs.jobs)['test-pkg'] && fromJSON(needs.prepare-workflow.outputs.runners)['self-hosted'] }}
    needs:
      - prepare-workflow
      - build-deb-pkgs
    uses: ./.github/workflows/test-packages-action.yml
    with:
      distro-slug: debian-11-arm64
      platform: linux
      arch: aarch64
      salt-version: "${{ needs.prepare-workflow.outputs.salt-version }}"
      pkg-type: deb
      cache-prefix: ${{ needs.prepare-workflow.outputs.cache-seed }}|3.10.10
      skip-code-coverage: ${{ github.event_name == 'pull_request' }}
      skip-junit-reports: ${{ github.event_name == 'pull_request' }}

  ubuntu-2004-pkg-tests:
    name: Ubuntu 20.04 Package Tests
    if: ${{ fromJSON(needs.prepare-workflow.outputs.jobs)['test-pkg'] && fromJSON(needs.prepare-workflow.outputs.runners)['self-hosted'] }}
    needs:
      - prepare-workflow
      - build-deb-pkgs
    uses: ./.github/workflows/test-packages-action.yml
    with:
      distro-slug: ubuntu-20.04
      platform: linux
      arch: x86_64
      salt-version: "${{ needs.prepare-workflow.outputs.salt-version }}"
      pkg-type: deb
      cache-prefix: ${{ needs.prepare-workflow.outputs.cache-seed }}|3.10.10
      skip-code-coverage: ${{ github.event_name == 'pull_request' }}
      skip-junit-reports: ${{ github.event_name == 'pull_request' }}

  ubuntu-2004-arm64-pkg-tests:
    name: Ubuntu 20.04 Arm64 Package Tests
    if: ${{ fromJSON(needs.prepare-workflow.outputs.jobs)['test-pkg'] && fromJSON(needs.prepare-workflow.outputs.runners)['self-hosted'] }}
    needs:
      - prepare-workflow
      - build-deb-pkgs
    uses: ./.github/workflows/test-packages-action.yml
    with:
      distro-slug: ubuntu-20.04-arm64
      platform: linux
      arch: aarch64
      salt-version: "${{ needs.prepare-workflow.outputs.salt-version }}"
      pkg-type: deb
      cache-prefix: ${{ needs.prepare-workflow.outputs.cache-seed }}|3.10.10
      skip-code-coverage: ${{ github.event_name == 'pull_request' }}
      skip-junit-reports: ${{ github.event_name == 'pull_request' }}

  ubuntu-2204-pkg-tests:
    name: Ubuntu 22.04 Package Tests
    if: ${{ fromJSON(needs.prepare-workflow.outputs.jobs)['test-pkg'] && fromJSON(needs.prepare-workflow.outputs.runners)['self-hosted'] }}
    needs:
      - prepare-workflow
      - build-deb-pkgs
    uses: ./.github/workflows/test-packages-action.yml
    with:
      distro-slug: ubuntu-22.04
      platform: linux
      arch: x86_64
      salt-version: "${{ needs.prepare-workflow.outputs.salt-version }}"
      pkg-type: deb
      cache-prefix: ${{ needs.prepare-workflow.outputs.cache-seed }}|3.10.10
      skip-code-coverage: ${{ github.event_name == 'pull_request' }}
      skip-junit-reports: ${{ github.event_name == 'pull_request' }}

  ubuntu-2204-arm64-pkg-tests:
    name: Ubuntu 22.04 Arm64 Package Tests
    if: ${{ fromJSON(needs.prepare-workflow.outputs.jobs)['test-pkg'] && fromJSON(needs.prepare-workflow.outputs.runners)['self-hosted'] }}
    needs:
      - prepare-workflow
      - build-deb-pkgs
    uses: ./.github/workflows/test-packages-action.yml
    with:
      distro-slug: ubuntu-22.04-arm64
      platform: linux
      arch: aarch64
      salt-version: "${{ needs.prepare-workflow.outputs.salt-version }}"
      pkg-type: deb
      cache-prefix: ${{ needs.prepare-workflow.outputs.cache-seed }}|3.10.10
      skip-code-coverage: ${{ github.event_name == 'pull_request' }}
      skip-junit-reports: ${{ github.event_name == 'pull_request' }}

  macos-12-pkg-tests:
    name: macOS 12 Package Tests
    if: ${{ fromJSON(needs.prepare-workflow.outputs.jobs)['test-pkg'] && fromJSON(needs.prepare-workflow.outputs.runners)['github-hosted'] }}
    needs:
      - prepare-workflow
      - build-macos-pkgs
    uses: ./.github/workflows/test-packages-action-macos.yml
    with:
      distro-slug: macos-12
      platform: darwin
      arch: x86_64
      salt-version: "${{ needs.prepare-workflow.outputs.salt-version }}"
      pkg-type: macos
      cache-prefix: ${{ needs.prepare-workflow.outputs.cache-seed }}|3.10.10
      skip-code-coverage: ${{ github.event_name == 'pull_request' }}
      skip-junit-reports: ${{ github.event_name == 'pull_request' }}

  windows-2016-nsis-pkg-tests:
    name: Windows 2016 NSIS Package Tests
    if: ${{ fromJSON(needs.prepare-workflow.outputs.jobs)['test-pkg'] && fromJSON(needs.prepare-workflow.outputs.runners)['self-hosted'] }}
    needs:
      - prepare-workflow
      - build-windows-pkgs
    uses: ./.github/workflows/test-packages-action.yml
    with:
      distro-slug: windows-2016
      platform: windows
      arch: amd64
      salt-version: "${{ needs.prepare-workflow.outputs.salt-version }}"
      pkg-type: NSIS
      cache-prefix: ${{ needs.prepare-workflow.outputs.cache-seed }}|3.10.10
      skip-code-coverage: ${{ github.event_name == 'pull_request' }}
      skip-junit-reports: ${{ github.event_name == 'pull_request' }}

  windows-2016-msi-pkg-tests:
    name: Windows 2016 MSI Package Tests
    if: ${{ fromJSON(needs.prepare-workflow.outputs.jobs)['test-pkg'] && fromJSON(needs.prepare-workflow.outputs.runners)['self-hosted'] }}
    needs:
      - prepare-workflow
      - build-windows-pkgs
    uses: ./.github/workflows/test-packages-action.yml
    with:
      distro-slug: windows-2016
      platform: windows
      arch: amd64
      salt-version: "${{ needs.prepare-workflow.outputs.salt-version }}"
      pkg-type: MSI
      cache-prefix: ${{ needs.prepare-workflow.outputs.cache-seed }}|3.10.10
      skip-code-coverage: ${{ github.event_name == 'pull_request' }}
      skip-junit-reports: ${{ github.event_name == 'pull_request' }}

  windows-2019-nsis-pkg-tests:
    name: Windows 2019 NSIS Package Tests
    if: ${{ fromJSON(needs.prepare-workflow.outputs.jobs)['test-pkg'] && fromJSON(needs.prepare-workflow.outputs.runners)['self-hosted'] }}
    needs:
      - prepare-workflow
      - build-windows-pkgs
    uses: ./.github/workflows/test-packages-action.yml
    with:
      distro-slug: windows-2019
      platform: windows
      arch: amd64
      salt-version: "${{ needs.prepare-workflow.outputs.salt-version }}"
      pkg-type: NSIS
      cache-prefix: ${{ needs.prepare-workflow.outputs.cache-seed }}|3.10.10
      skip-code-coverage: ${{ github.event_name == 'pull_request' }}
      skip-junit-reports: ${{ github.event_name == 'pull_request' }}

  windows-2019-msi-pkg-tests:
    name: Windows 2019 MSI Package Tests
    if: ${{ fromJSON(needs.prepare-workflow.outputs.jobs)['test-pkg'] && fromJSON(needs.prepare-workflow.outputs.runners)['self-hosted'] }}
    needs:
      - prepare-workflow
      - build-windows-pkgs
    uses: ./.github/workflows/test-packages-action.yml
    with:
      distro-slug: windows-2019
      platform: windows
      arch: amd64
      salt-version: "${{ needs.prepare-workflow.outputs.salt-version }}"
      pkg-type: MSI
      cache-prefix: ${{ needs.prepare-workflow.outputs.cache-seed }}|3.10.10
      skip-code-coverage: ${{ github.event_name == 'pull_request' }}
      skip-junit-reports: ${{ github.event_name == 'pull_request' }}

  windows-2022-nsis-pkg-tests:
    name: Windows 2022 NSIS Package Tests
    if: ${{ fromJSON(needs.prepare-workflow.outputs.jobs)['test-pkg'] && fromJSON(needs.prepare-workflow.outputs.runners)['self-hosted'] }}
    needs:
      - prepare-workflow
      - build-windows-pkgs
    uses: ./.github/workflows/test-packages-action.yml
    with:
      distro-slug: windows-2022
      platform: windows
      arch: amd64
      salt-version: "${{ needs.prepare-workflow.outputs.salt-version }}"
      pkg-type: NSIS
      cache-prefix: ${{ needs.prepare-workflow.outputs.cache-seed }}|3.10.10
      skip-code-coverage: ${{ github.event_name == 'pull_request' }}
      skip-junit-reports: ${{ github.event_name == 'pull_request' }}

  windows-2022-msi-pkg-tests:
    name: Windows 2022 MSI Package Tests
    if: ${{ fromJSON(needs.prepare-workflow.outputs.jobs)['test-pkg'] && fromJSON(needs.prepare-workflow.outputs.runners)['self-hosted'] }}
    needs:
      - prepare-workflow
      - build-windows-pkgs
    uses: ./.github/workflows/test-packages-action.yml
    with:
      distro-slug: windows-2022
      platform: windows
      arch: amd64
      salt-version: "${{ needs.prepare-workflow.outputs.salt-version }}"
      pkg-type: MSI
      cache-prefix: ${{ needs.prepare-workflow.outputs.cache-seed }}|3.10.10
      skip-code-coverage: ${{ github.event_name == 'pull_request' }}
      skip-junit-reports: ${{ github.event_name == 'pull_request' }}

  windows-2016:
    name: Windows 2016
    if: ${{ fromJSON(needs.prepare-workflow.outputs.jobs)['test'] && fromJSON(needs.prepare-workflow.outputs.runners)['self-hosted'] }}
    needs:
      - prepare-workflow
      - build-salt-onedir
    uses: ./.github/workflows/test-action.yml
    with:
      distro-slug: windows-2016
      nox-session: ci-test-onedir
      platform: windows
      arch: amd64
      testrun: ${{ needs.prepare-workflow.outputs.testrun }}
      salt-version: "${{ needs.prepare-workflow.outputs.salt-version }}"
      cache-prefix: ${{ needs.prepare-workflow.outputs.cache-seed }}|3.10.10
      skip-code-coverage: ${{ github.event_name == 'pull_request' }}
      skip-junit-reports: ${{ github.event_name == 'pull_request' }}

  windows-2019:
    name: Windows 2019
    if: ${{ fromJSON(needs.prepare-workflow.outputs.jobs)['test'] && fromJSON(needs.prepare-workflow.outputs.runners)['self-hosted'] }}
    needs:
      - prepare-workflow
      - build-salt-onedir
    uses: ./.github/workflows/test-action.yml
    with:
      distro-slug: windows-2019
      nox-session: ci-test-onedir
      platform: windows
      arch: amd64
      testrun: ${{ needs.prepare-workflow.outputs.testrun }}
      salt-version: "${{ needs.prepare-workflow.outputs.salt-version }}"
      cache-prefix: ${{ needs.prepare-workflow.outputs.cache-seed }}|3.10.10
      skip-code-coverage: ${{ github.event_name == 'pull_request' }}
      skip-junit-reports: ${{ github.event_name == 'pull_request' }}

  windows-2022:
    name: Windows 2022
    if: ${{ fromJSON(needs.prepare-workflow.outputs.jobs)['test'] && fromJSON(needs.prepare-workflow.outputs.runners)['self-hosted'] }}
    needs:
      - prepare-workflow
      - build-salt-onedir
    uses: ./.github/workflows/test-action.yml
    with:
      distro-slug: windows-2022
      nox-session: ci-test-onedir
      platform: windows
      arch: amd64
      testrun: ${{ needs.prepare-workflow.outputs.testrun }}
      salt-version: "${{ needs.prepare-workflow.outputs.salt-version }}"
      cache-prefix: ${{ needs.prepare-workflow.outputs.cache-seed }}|3.10.10
      skip-code-coverage: ${{ github.event_name == 'pull_request' }}
      skip-junit-reports: ${{ github.event_name == 'pull_request' }}

  macos-12:
    name: macOS 12
    if: ${{ fromJSON(needs.prepare-workflow.outputs.jobs)['test'] && fromJSON(needs.prepare-workflow.outputs.runners)['github-hosted'] }}
    needs:
      - prepare-workflow
      - build-salt-onedir
    uses: ./.github/workflows/test-action-macos.yml
    with:
      distro-slug: macos-12
      nox-session: ci-test-onedir
      platform: darwin
      arch: x86_64
      testrun: ${{ needs.prepare-workflow.outputs.testrun }}
      salt-version: "${{ needs.prepare-workflow.outputs.salt-version }}"
      cache-prefix: ${{ needs.prepare-workflow.outputs.cache-seed }}|3.10.10
      skip-code-coverage: ${{ github.event_name == 'pull_request' }}
      skip-junit-reports: ${{ github.event_name == 'pull_request' }}

  almalinux-8:
    name: Alma Linux 8
    if: ${{ fromJSON(needs.prepare-workflow.outputs.jobs)['test'] && fromJSON(needs.prepare-workflow.outputs.runners)['self-hosted'] }}
    needs:
      - prepare-workflow
      - build-salt-onedir
    uses: ./.github/workflows/test-action.yml
    with:
      distro-slug: almalinux-8
      nox-session: ci-test-onedir
      platform: linux
      arch: x86_64
      testrun: ${{ needs.prepare-workflow.outputs.testrun }}
      salt-version: "${{ needs.prepare-workflow.outputs.salt-version }}"
      cache-prefix: ${{ needs.prepare-workflow.outputs.cache-seed }}|3.10.10
      skip-code-coverage: ${{ github.event_name == 'pull_request' }}
      skip-junit-reports: ${{ github.event_name == 'pull_request' }}

  almalinux-9:
    name: Alma Linux 9
    if: ${{ fromJSON(needs.prepare-workflow.outputs.jobs)['test'] && fromJSON(needs.prepare-workflow.outputs.runners)['self-hosted'] }}
    needs:
      - prepare-workflow
      - build-salt-onedir
    uses: ./.github/workflows/test-action.yml
    with:
      distro-slug: almalinux-9
      nox-session: ci-test-onedir
      platform: linux
      arch: x86_64
      testrun: ${{ needs.prepare-workflow.outputs.testrun }}
      salt-version: "${{ needs.prepare-workflow.outputs.salt-version }}"
      cache-prefix: ${{ needs.prepare-workflow.outputs.cache-seed }}|3.10.10
      skip-code-coverage: ${{ github.event_name == 'pull_request' }}
      skip-junit-reports: ${{ github.event_name == 'pull_request' }}

  amazonlinux-2:
    name: Amazon Linux 2
    if: ${{ fromJSON(needs.prepare-workflow.outputs.jobs)['test'] && fromJSON(needs.prepare-workflow.outputs.runners)['self-hosted'] }}
    needs:
      - prepare-workflow
      - build-salt-onedir
    uses: ./.github/workflows/test-action.yml
    with:
      distro-slug: amazonlinux-2
      nox-session: ci-test-onedir
      platform: linux
      arch: x86_64
      testrun: ${{ needs.prepare-workflow.outputs.testrun }}
      salt-version: "${{ needs.prepare-workflow.outputs.salt-version }}"
      cache-prefix: ${{ needs.prepare-workflow.outputs.cache-seed }}|3.10.10
      skip-code-coverage: ${{ github.event_name == 'pull_request' }}
      skip-junit-reports: ${{ github.event_name == 'pull_request' }}

  archlinux-lts:
    name: Arch Linux LTS
    if: ${{ fromJSON(needs.prepare-workflow.outputs.jobs)['test'] && fromJSON(needs.prepare-workflow.outputs.runners)['self-hosted'] }}
    needs:
      - prepare-workflow
      - build-salt-onedir
    uses: ./.github/workflows/test-action.yml
    with:
      distro-slug: archlinux-lts
      nox-session: ci-test-onedir
      platform: linux
      arch: x86_64
      testrun: ${{ needs.prepare-workflow.outputs.testrun }}
      salt-version: "${{ needs.prepare-workflow.outputs.salt-version }}"
      cache-prefix: ${{ needs.prepare-workflow.outputs.cache-seed }}|3.10.10
      skip-code-coverage: ${{ github.event_name == 'pull_request' }}
      skip-junit-reports: ${{ github.event_name == 'pull_request' }}

  centos-7:
    name: CentOS 7
    if: ${{ fromJSON(needs.prepare-workflow.outputs.jobs)['test'] && fromJSON(needs.prepare-workflow.outputs.runners)['self-hosted'] }}
    needs:
      - prepare-workflow
      - build-salt-onedir
    uses: ./.github/workflows/test-action.yml
    with:
      distro-slug: centos-7
      nox-session: ci-test-onedir
      platform: linux
      arch: x86_64
      testrun: ${{ needs.prepare-workflow.outputs.testrun }}
      salt-version: "${{ needs.prepare-workflow.outputs.salt-version }}"
      cache-prefix: ${{ needs.prepare-workflow.outputs.cache-seed }}|3.10.10
      skip-code-coverage: ${{ github.event_name == 'pull_request' }}
      skip-junit-reports: ${{ github.event_name == 'pull_request' }}

  centosstream-8:
    name: CentOS Stream 8
    if: ${{ fromJSON(needs.prepare-workflow.outputs.jobs)['test'] && fromJSON(needs.prepare-workflow.outputs.runners)['self-hosted'] }}
    needs:
      - prepare-workflow
      - build-salt-onedir
    uses: ./.github/workflows/test-action.yml
    with:
      distro-slug: centosstream-8
      nox-session: ci-test-onedir
      platform: linux
      arch: x86_64
      testrun: ${{ needs.prepare-workflow.outputs.testrun }}
      salt-version: "${{ needs.prepare-workflow.outputs.salt-version }}"
      cache-prefix: ${{ needs.prepare-workflow.outputs.cache-seed }}|3.10.10
      skip-code-coverage: ${{ github.event_name == 'pull_request' }}
      skip-junit-reports: ${{ github.event_name == 'pull_request' }}

  centosstream-9:
    name: CentOS Stream 9
    if: ${{ fromJSON(needs.prepare-workflow.outputs.jobs)['test'] && fromJSON(needs.prepare-workflow.outputs.runners)['self-hosted'] }}
    needs:
      - prepare-workflow
      - build-salt-onedir
    uses: ./.github/workflows/test-action.yml
    with:
      distro-slug: centosstream-9
      nox-session: ci-test-onedir
      platform: linux
      arch: x86_64
      testrun: ${{ needs.prepare-workflow.outputs.testrun }}
      salt-version: "${{ needs.prepare-workflow.outputs.salt-version }}"
      cache-prefix: ${{ needs.prepare-workflow.outputs.cache-seed }}|3.10.10
      skip-code-coverage: ${{ github.event_name == 'pull_request' }}
      skip-junit-reports: ${{ github.event_name == 'pull_request' }}

  debian-10:
    name: Debian 10
    if: ${{ fromJSON(needs.prepare-workflow.outputs.jobs)['test'] && fromJSON(needs.prepare-workflow.outputs.runners)['self-hosted'] }}
    needs:
      - prepare-workflow
      - build-salt-onedir
    uses: ./.github/workflows/test-action.yml
    with:
      distro-slug: debian-10
      nox-session: ci-test-onedir
      platform: linux
      arch: x86_64
      testrun: ${{ needs.prepare-workflow.outputs.testrun }}
      salt-version: "${{ needs.prepare-workflow.outputs.salt-version }}"
      cache-prefix: ${{ needs.prepare-workflow.outputs.cache-seed }}|3.10.10
      skip-code-coverage: ${{ github.event_name == 'pull_request' }}
      skip-junit-reports: ${{ github.event_name == 'pull_request' }}

  debian-11:
    name: Debian 11
    if: ${{ fromJSON(needs.prepare-workflow.outputs.jobs)['test'] && fromJSON(needs.prepare-workflow.outputs.runners)['self-hosted'] }}
    needs:
      - prepare-workflow
      - build-salt-onedir
    uses: ./.github/workflows/test-action.yml
    with:
      distro-slug: debian-11
      nox-session: ci-test-onedir
      platform: linux
      arch: x86_64
      testrun: ${{ needs.prepare-workflow.outputs.testrun }}
      salt-version: "${{ needs.prepare-workflow.outputs.salt-version }}"
      cache-prefix: ${{ needs.prepare-workflow.outputs.cache-seed }}|3.10.10
      skip-code-coverage: ${{ github.event_name == 'pull_request' }}
      skip-junit-reports: ${{ github.event_name == 'pull_request' }}

  debian-11-arm64:
    name: Debian 11 Arm64
    if: ${{ fromJSON(needs.prepare-workflow.outputs.jobs)['test'] && fromJSON(needs.prepare-workflow.outputs.runners)['self-hosted'] }}
    needs:
      - prepare-workflow
      - build-salt-onedir
    uses: ./.github/workflows/test-action.yml
    with:
      distro-slug: debian-11-arm64
      nox-session: ci-test-onedir
      platform: linux
      arch: aarch64
      testrun: ${{ needs.prepare-workflow.outputs.testrun }}
      salt-version: "${{ needs.prepare-workflow.outputs.salt-version }}"
      cache-prefix: ${{ needs.prepare-workflow.outputs.cache-seed }}|3.10.10
      skip-code-coverage: ${{ github.event_name == 'pull_request' }}
      skip-junit-reports: ${{ github.event_name == 'pull_request' }}

  fedora-36:
    name: Fedora 36
    if: ${{ fromJSON(needs.prepare-workflow.outputs.jobs)['test'] && fromJSON(needs.prepare-workflow.outputs.runners)['self-hosted'] }}
    needs:
      - prepare-workflow
      - build-salt-onedir
    uses: ./.github/workflows/test-action.yml
    with:
      distro-slug: fedora-36
      nox-session: ci-test-onedir
      platform: linux
      arch: x86_64
      testrun: ${{ needs.prepare-workflow.outputs.testrun }}
      salt-version: "${{ needs.prepare-workflow.outputs.salt-version }}"
      cache-prefix: ${{ needs.prepare-workflow.outputs.cache-seed }}|3.10.10
      skip-code-coverage: ${{ github.event_name == 'pull_request' }}
      skip-junit-reports: ${{ github.event_name == 'pull_request' }}

  fedora-37:
    name: Fedora 37
    if: ${{ fromJSON(needs.prepare-workflow.outputs.jobs)['test'] && fromJSON(needs.prepare-workflow.outputs.runners)['self-hosted'] }}
    needs:
      - prepare-workflow
      - build-salt-onedir
    uses: ./.github/workflows/test-action.yml
    with:
      distro-slug: fedora-37
      nox-session: ci-test-onedir
      platform: linux
      arch: x86_64
      testrun: ${{ needs.prepare-workflow.outputs.testrun }}
      salt-version: "${{ needs.prepare-workflow.outputs.salt-version }}"
      cache-prefix: ${{ needs.prepare-workflow.outputs.cache-seed }}|3.10.10
      skip-code-coverage: ${{ github.event_name == 'pull_request' }}
      skip-junit-reports: ${{ github.event_name == 'pull_request' }}

  fedora-38:
    name: Fedora 38
    if: ${{ fromJSON(needs.prepare-workflow.outputs.jobs)['test'] && fromJSON(needs.prepare-workflow.outputs.runners)['self-hosted'] }}
    needs:
      - prepare-workflow
      - build-salt-onedir
    uses: ./.github/workflows/test-action.yml
    with:
      distro-slug: fedora-38
      nox-session: ci-test-onedir
      platform: linux
      arch: x86_64
      testrun: ${{ needs.prepare-workflow.outputs.testrun }}
      salt-version: "${{ needs.prepare-workflow.outputs.salt-version }}"
      cache-prefix: ${{ needs.prepare-workflow.outputs.cache-seed }}|3.10.10
      skip-code-coverage: ${{ github.event_name == 'pull_request' }}
      skip-junit-reports: ${{ github.event_name == 'pull_request' }}

  opensuse-15:
    name: Opensuse 15
    if: ${{ fromJSON(needs.prepare-workflow.outputs.jobs)['test'] && fromJSON(needs.prepare-workflow.outputs.runners)['self-hosted'] }}
    needs:
      - prepare-workflow
      - build-salt-onedir
    uses: ./.github/workflows/test-action.yml
    with:
      distro-slug: opensuse-15
      nox-session: ci-test-onedir
      platform: linux
      arch: x86_64
      testrun: ${{ needs.prepare-workflow.outputs.testrun }}
      salt-version: "${{ needs.prepare-workflow.outputs.salt-version }}"
      cache-prefix: ${{ needs.prepare-workflow.outputs.cache-seed }}|3.10.10
      skip-code-coverage: ${{ github.event_name == 'pull_request' }}
      skip-junit-reports: ${{ github.event_name == 'pull_request' }}

  photonos-3:
    name: Photon OS 3
    if: ${{ fromJSON(needs.prepare-workflow.outputs.jobs)['test'] && fromJSON(needs.prepare-workflow.outputs.runners)['self-hosted'] }}
    needs:
      - prepare-workflow
      - build-salt-onedir
    uses: ./.github/workflows/test-action.yml
    with:
      distro-slug: photonos-3
      nox-session: ci-test-onedir
      platform: linux
      arch: x86_64
      testrun: ${{ needs.prepare-workflow.outputs.testrun }}
      salt-version: "${{ needs.prepare-workflow.outputs.salt-version }}"
      cache-prefix: ${{ needs.prepare-workflow.outputs.cache-seed }}|3.10.10
      skip-code-coverage: ${{ github.event_name == 'pull_request' }}
      skip-junit-reports: ${{ github.event_name == 'pull_request' }}

  photonos-4:
    name: Photon OS 4
    if: ${{ fromJSON(needs.prepare-workflow.outputs.jobs)['test'] && fromJSON(needs.prepare-workflow.outputs.runners)['self-hosted'] }}
    needs:
      - prepare-workflow
      - build-salt-onedir
    uses: ./.github/workflows/test-action.yml
    with:
      distro-slug: photonos-4
      nox-session: ci-test-onedir
      platform: linux
      arch: x86_64
      testrun: ${{ needs.prepare-workflow.outputs.testrun }}
      salt-version: "${{ needs.prepare-workflow.outputs.salt-version }}"
      cache-prefix: ${{ needs.prepare-workflow.outputs.cache-seed }}|3.10.10
      skip-code-coverage: ${{ github.event_name == 'pull_request' }}
      skip-junit-reports: ${{ github.event_name == 'pull_request' }}

  ubuntu-2004:
    name: Ubuntu 20.04
    if: ${{ fromJSON(needs.prepare-workflow.outputs.jobs)['test'] && fromJSON(needs.prepare-workflow.outputs.runners)['self-hosted'] }}
    needs:
      - prepare-workflow
      - build-salt-onedir
    uses: ./.github/workflows/test-action.yml
    with:
      distro-slug: ubuntu-20.04
      nox-session: ci-test-onedir
      platform: linux
      arch: x86_64
      testrun: ${{ needs.prepare-workflow.outputs.testrun }}
      salt-version: "${{ needs.prepare-workflow.outputs.salt-version }}"
      cache-prefix: ${{ needs.prepare-workflow.outputs.cache-seed }}|3.10.10
      skip-code-coverage: ${{ github.event_name == 'pull_request' }}
      skip-junit-reports: ${{ github.event_name == 'pull_request' }}

  ubuntu-2004-arm64:
    name: Ubuntu 20.04 Arm64
    if: ${{ fromJSON(needs.prepare-workflow.outputs.jobs)['test'] && fromJSON(needs.prepare-workflow.outputs.runners)['self-hosted'] }}
    needs:
      - prepare-workflow
      - build-salt-onedir
    uses: ./.github/workflows/test-action.yml
    with:
      distro-slug: ubuntu-20.04-arm64
      nox-session: ci-test-onedir
      platform: linux
      arch: aarch64
      testrun: ${{ needs.prepare-workflow.outputs.testrun }}
      salt-version: "${{ needs.prepare-workflow.outputs.salt-version }}"
      cache-prefix: ${{ needs.prepare-workflow.outputs.cache-seed }}|3.10.10
      skip-code-coverage: ${{ github.event_name == 'pull_request' }}
      skip-junit-reports: ${{ github.event_name == 'pull_request' }}

  ubuntu-2204:
    name: Ubuntu 22.04
    if: ${{ fromJSON(needs.prepare-workflow.outputs.jobs)['test'] && fromJSON(needs.prepare-workflow.outputs.runners)['self-hosted'] }}
    needs:
      - prepare-workflow
      - build-salt-onedir
    uses: ./.github/workflows/test-action.yml
    with:
      distro-slug: ubuntu-22.04
      nox-session: ci-test-onedir
      platform: linux
      arch: x86_64
      testrun: ${{ needs.prepare-workflow.outputs.testrun }}
      salt-version: "${{ needs.prepare-workflow.outputs.salt-version }}"
      cache-prefix: ${{ needs.prepare-workflow.outputs.cache-seed }}|3.10.10
      skip-code-coverage: ${{ github.event_name == 'pull_request' }}
      skip-junit-reports: ${{ github.event_name == 'pull_request' }}

  ubuntu-2204-arm64:
    name: Ubuntu 22.04 Arm64
    if: ${{ fromJSON(needs.prepare-workflow.outputs.jobs)['test'] && fromJSON(needs.prepare-workflow.outputs.runners)['self-hosted'] }}
    needs:
      - prepare-workflow
      - build-salt-onedir
    uses: ./.github/workflows/test-action.yml
    with:
      distro-slug: ubuntu-22.04-arm64
      nox-session: ci-test-onedir
      platform: linux
      arch: aarch64
      testrun: ${{ needs.prepare-workflow.outputs.testrun }}
      salt-version: "${{ needs.prepare-workflow.outputs.salt-version }}"
      cache-prefix: ${{ needs.prepare-workflow.outputs.cache-seed }}|3.10.10
      skip-code-coverage: ${{ github.event_name == 'pull_request' }}
      skip-junit-reports: ${{ github.event_name == 'pull_request' }}

  set-pipeline-exit-status:
    # This step is just so we can make github require this step, to pass checks
    # on a pull request instead of requiring all
    name: Set the ${{ github.workflow }} Pipeline Exit Status
    if: always()
    runs-on: ubuntu-latest
    needs:
      - prepare-workflow
      - pre-commit
      - lint
      - build-docs
      - build-deps-onedir
      - build-salt-onedir
      - windows-2016
      - windows-2019
      - windows-2022
      - macos-12
      - almalinux-8
      - almalinux-9
      - amazonlinux-2
      - archlinux-lts
      - centos-7
      - centosstream-8
      - centosstream-9
      - debian-10
      - debian-11
      - debian-11-arm64
      - fedora-36
      - fedora-37
      - fedora-38
      - opensuse-15
      - photonos-3
      - photonos-4
      - ubuntu-2004
      - ubuntu-2004-arm64
      - ubuntu-2204
      - ubuntu-2204-arm64
      - amazonlinux-2-pkg-tests
      - centos-7-pkg-tests
      - centosstream-8-pkg-tests
      - centosstream-9-pkg-tests
      - debian-10-pkg-tests
      - debian-11-pkg-tests
      - debian-11-arm64-pkg-tests
      - ubuntu-2004-pkg-tests
      - ubuntu-2004-arm64-pkg-tests
      - ubuntu-2204-pkg-tests
      - ubuntu-2204-arm64-pkg-tests
      - macos-12-pkg-tests
      - windows-2016-nsis-pkg-tests
      - windows-2016-msi-pkg-tests
      - windows-2019-nsis-pkg-tests
      - windows-2019-msi-pkg-tests
      - windows-2022-nsis-pkg-tests
      - windows-2022-msi-pkg-tests
    steps:
      - name: Get workflow information
        id: get-workflow-info
        uses: technote-space/workflow-conclusion-action@v3

      - name: Set Pipeline Exit Status
        shell: bash
        run: |
          if [ "${{ steps.get-workflow-info.outputs.conclusion }}" != "success" ]; then
            exit 1
          else
            exit 0
          fi

      - name: Done
        if: always()
        run:
          echo "All worflows finished"<|MERGE_RESOLUTION|>--- conflicted
+++ resolved
@@ -402,11 +402,7 @@
       salt-version: "${{ needs.prepare-workflow.outputs.salt-version }}"
       self-hosted-runners: ${{ fromJSON(needs.prepare-workflow.outputs.runners)['self-hosted'] }}
       github-hosted-runners: ${{ fromJSON(needs.prepare-workflow.outputs.runners)['github-hosted'] }}
-<<<<<<< HEAD
-      relenv-version: "0.10.0"
-=======
       relenv-version: "0.10.1"
->>>>>>> 7956ca82
       python-version-linux: "3.10.10"
       python-version-macos: "3.10.10"
       python-version-windows: "3.10.10"
@@ -424,11 +420,7 @@
       salt-version: "${{ needs.prepare-workflow.outputs.salt-version }}"
       self-hosted-runners: ${{ fromJSON(needs.prepare-workflow.outputs.runners)['self-hosted'] }}
       github-hosted-runners: ${{ fromJSON(needs.prepare-workflow.outputs.runners)['github-hosted'] }}
-<<<<<<< HEAD
-      relenv-version: "0.10.0"
-=======
       relenv-version: "0.10.1"
->>>>>>> 7956ca82
       python-version-linux: "3.10.10"
       python-version-macos: "3.10.10"
       python-version-windows: "3.10.10"
