# Do not edit these workflows directly as the changes made will be overwritten.
# Instead, edit the template '.github/workflows/templates/scheduled.yml.jinja'
---

name: Scheduled
run-name: "Scheduled (branch: ${{ github.ref_name }})"

on:
  schedule:
    # https://docs.github.com/en/actions/using-workflows/workflow-syntax-for-github-actions#onschedule
    - cron: '0 */8 * * *'  # Run every 8 hours

env:
  COLUMNS: 190
  CACHE_SEED: SEED-4  # Bump the number to invalidate all caches
  RELENV_DATA: "${{ github.workspace }}/.relenv"
  PIP_DISABLE_PIP_VERSION_CHECK: "1"
  RAISE_DEPRECATIONS_RUNTIME_ERRORS: "1"

permissions:
  contents: read  # for dorny/paths-filter to fetch a list of changed files
  pull-requests: read  # for dorny/paths-filter to read pull requests
  actions: write  # to trigger branch scheduled builds

concurrency:
  group: ${{ github.workflow }}-${{ github.event_name }}-${{ github.head_ref || github.run_id }}
  cancel-in-progress: false

jobs:

  workflow-requirements:
    name: Check Workflow Requirements
    runs-on: ubuntu-latest
    outputs:
      requirements-met: ${{ steps.check-requirements.outputs.requirements-met }}
    steps:
      - name: Check Requirements
        id: check-requirements
        run: |
          if [ "${{ vars.RUN_SCHEDULED_BUILDS }}" = "1" ]; then
            MSG="Running workflow because RUN_SCHEDULED_BUILDS=1"
            echo "${MSG}"
            echo "${MSG}" >> "${GITHUB_STEP_SUMMARY}"
            echo "requirements-met=true" >> "${GITHUB_OUTPUT}"
          elif [ "${{ github.event.repository.fork }}" = "true" ]; then
            MSG="Not running workflow because ${{ github.repository }} is a fork"
            echo "${MSG}"
            echo "${MSG}" >> "${GITHUB_STEP_SUMMARY}"
            echo "requirements-met=false" >> "${GITHUB_OUTPUT}"
          else
            MSG="Running workflow because ${{ github.repository }} is not a fork"
            echo "${MSG}"
            echo "${MSG}" >> "${GITHUB_STEP_SUMMARY}"
            echo "requirements-met=true" >> "${GITHUB_OUTPUT}"
          fi

  trigger-branch-scheduled-builds:
    name: Trigger Branch Workflows
    if: ${{ github.event_name == 'schedule' && fromJSON(needs.workflow-requirements.outputs.requirements-met) }}
    runs-on: ubuntu-latest
    needs:
      - workflow-requirements

    steps:

      - name: Trigger 3006.x branch
        env:
          GH_TOKEN: ${{ secrets.GITHUB_TOKEN }}
        run: |
          gh workflow run scheduled.yml --repo ${{ github.repository }} --ref 3006.x

      - name: Trigger 3007.x branch
        env:
          GH_TOKEN: ${{ secrets.GITHUB_TOKEN }}
        run: |
          gh workflow run scheduled.yml --repo ${{ github.repository }} --ref 3007.x

  prepare-workflow:
    name: Prepare Workflow Run
    runs-on: ubuntu-latest
    if: ${{ fromJSON(needs.workflow-requirements.outputs.requirements-met) }}
    needs:
      - workflow-requirements
    outputs:
      jobs: ${{ steps.define-jobs.outputs.jobs }}
      runners: ${{ steps.runner-types.outputs.runners }}
      changed-files: ${{ steps.process-changed-files.outputs.changed-files }}
      pull-labels: ${{ steps.get-pull-labels.outputs.labels }}
      testrun: ${{ steps.define-testrun.outputs.testrun }}
      salt-version: ${{ steps.setup-salt-version.outputs.salt-version }}
      cache-seed: ${{ steps.set-cache-seed.outputs.cache-seed }}
      latest-release: ${{ steps.get-salt-releases.outputs.latest-release }}
      releases: ${{ steps.get-salt-releases.outputs.releases }}
      release-changelog-target: ${{ steps.get-release-changelog-target.outputs.release-changelog-target }}
      testing-releases: ${{ steps.get-testing-releases.outputs.testing-releases }}
      nox-archive-hash: ${{ steps.nox-archive-hash.outputs.nox-archive-hash }}
    steps:
      - uses: actions/checkout@v4
        with:
          fetch-depth: 0  # Full clone to also get the tags to get the right salt version

      - name: Get Changed Files
        if: ${{ github.event_name == 'pull_request'}}
        id: changed-files
        uses: dorny/paths-filter@v2
        with:
          token: ${{ github.token }}
          list-files: json
          filters: |
            repo:
              - added|modified:
                - '**'
            doc-requirements:
              - added|modified: &doc_requirements
                - requirements/static/ci/py3.*/docs.txt
            lint-requirements:
              - added|modified: &lint_requirements
                - requirements/static/ci/py3.*/lint.txt
            pkg_requirements:
              - added|modified: &pkg_requirements
                - requirements/static/pkg/py3.*/darwin.txt
                - requirements/static/pkg/py3.*/linux.txt
                - requirements/static/pkg/py3.*/freebsd.txt
                - requirements/static/pkg/py3.*/windows.txt
            test_requirements:
              - added|modified: &test_requirements
                - requirements/static/ci/py3.*/darwin.txt
                - requirements/static/ci/py3.*/linux.txt
                - requirements/static/ci/py3.*/freebsd.txt
                - requirements/static/ci/py3.*/windows.txt
                - requirements/static/ci/py3.*/darwin-crypto.txt
                - requirements/static/ci/py3.*/linux-crypto.txt
                - requirements/static/ci/py3.*/freebsd-crypto.txt
                - requirements/static/ci/py3.*/windows-crypto.txt
            deleted:
              - deleted:
                - '**'
            docs:
              - added|modified:
                - doc/**
                - .github/workflows/build-docs.yml
                - *doc_requirements
            workflows:
              - added|modified:
                - cicd/shared-gh-workflows-context.yml
                - .github/actions/**/action.yml
                - .github/workflows/*.yml
                - .github/workflows/templates/*.yml.jinja2
                - tools/precommit/workflows.py
            salt:
              - added|modified: &salt_added_modified
                - setup.py
                - noxfile.py
                - salt/**/*.py
                - tasks/**/*.py
                - tools/**/*.py
            tests:
              - added|modified: &tests_added_modified
                - tests/**/*.py
            lint:
              - added|modified:
                - .pylintrc
                - *lint_requirements
            golden_images:
              - added|modified:
                - cicd/golden-images.json
            pkg_tests:
              - added|modified: &pkg_tests_added_modified
                - pkg/**
                - *pkg_requirements
                - *salt_added_modified
            testrun:
              - added|modified:
                - *pkg_requirements
                - *test_requirements
                - *salt_added_modified
                - *tests_added_modified
                - *pkg_tests_added_modified

      - name: Set up Python 3.10
        uses: actions/setup-python@v5
        with:
          python-version: "3.10"

      - name: Setup Python Tools Scripts
        uses: ./.github/actions/setup-python-tools-scripts
        with:
          cache-prefix: ${{ env.CACHE_SEED }}

      - name: Pretty Print The GH Actions Event
        run:
          tools ci print-gh-event

      - name: Set Cache Seed Output
        id: set-cache-seed
        run: |
          tools ci define-cache-seed ${{ env.CACHE_SEED }}

      - name: Setup Salt Version
        id: setup-salt-version
        uses: ./.github/actions/setup-salt-version
        with:
          salt-version: ""
          validate-version: true

      - name: Get Pull Request Test Labels
        id: get-pull-labels
        if: ${{ github.event_name == 'pull_request'}}
        env:
            GITHUB_TOKEN: ${{ secrets.GITHUB_TOKEN }}
        run: |
          tools ci get-pr-test-labels --repository ${{ github.repository }}

      - name: Get Hash For Nox Tarball Cache
        id: nox-archive-hash
        run: |
          echo "nox-archive-hash=${{ hashFiles('requirements/**/*.txt', 'cicd/golden-images.json', 'noxfile.py', 'pkg/common/env-cleanup-rules.yml', '.github/workflows/build-deps-ci-action.yml') }}" | tee -a "$GITHUB_OUTPUT"

      - name: Write Changed Files To A Local File
        run:
          echo '${{ toJSON(steps.changed-files.outputs) }}' > changed-files.json

      - name: Check Local Changed Files Contents
        if: ${{ github.event_name == 'pull_request' }}
        run:
          cat changed-files.json

      - name: Process Changed Files
        id: process-changed-files
        run: |
          tools ci process-changed-files ${{ github.event_name }} changed-files.json

      - name: Check Collected Changed Files
        if: ${{ github.event_name == 'pull_request' }}
        run: |
          echo '${{ steps.process-changed-files.outputs.changed-files }}' | jq -C '.'

      - name: Define Runner Types
        id: runner-types
        run: |
          tools ci runner-types ${{ github.event_name }}

      - name: Check Defined Runners
        run: |
          echo '${{ steps.runner-types.outputs.runners }}' | jq -C '.'

      - name: Define Jobs
        id: define-jobs
        run: |
          tools ci define-jobs ${{ github.event_name }} changed-files.json

      - name: Check Defined Jobs
        run: |
          echo '${{ steps.define-jobs.outputs.jobs }}' | jq -C '.'

      - name: Get Salt Releases
        id: get-salt-releases
        env:
          GITHUB_TOKEN: ${{ secrets.GITHUB_TOKEN }}
        run: |
          tools ci get-releases

      - name: Get Latest Salt Releases for Testing
        id: get-testing-releases
        env:
          GITHUB_TOKEN: ${{ secrets.GITHUB_TOKEN }}
        run: |
          tools ci get-testing-releases ${{ join(fromJSON(steps.get-salt-releases.outputs.releases), ' ') }} --salt-version ${{ steps.setup-salt-version.outputs.salt-version }}

      - name: Define Testrun
        id: define-testrun
        run: |
          tools ci define-testrun ${{ github.event_name }} changed-files.json

      - name: Check Defined Test Run
        run: |
          echo '${{ steps.define-testrun.outputs.testrun }}' | jq -C '.'

      - name: Check Contents of generated testrun-changed-files.txt
        if: ${{ fromJSON(steps.define-testrun.outputs.testrun)['type'] != 'full' }}
        run: |
          cat testrun-changed-files.txt || true

      - name: Upload testrun-changed-files.txt
        if: ${{ fromJSON(steps.define-testrun.outputs.testrun)['type'] != 'full' }}
        uses: actions/upload-artifact@v4
        with:
          name: testrun-changed-files.txt
          path: testrun-changed-files.txt

      - name: Get Release Changelog Target
        id: get-release-changelog-target
        run: |
          tools ci get-release-changelog-target ${{ github.event_name }}


  pre-commit:
    name: Pre-Commit
    if: ${{ fromJSON(needs.prepare-workflow.outputs.runners)['github-hosted'] }}
    uses: ./.github/workflows/pre-commit-action.yml
    needs:
      - prepare-workflow
    with:
      cache-seed: ${{ needs.prepare-workflow.outputs.cache-seed }}
      changed-files: ${{ needs.prepare-workflow.outputs.changed-files }}
      pre-commit-version: "3.0.4"

  lint:
    name: Lint
    if: ${{ fromJSON(needs.prepare-workflow.outputs.jobs)['lint'] && fromJSON(needs.prepare-workflow.outputs.runners)['github-hosted'] }}
    uses: ./.github/workflows/lint-action.yml
    needs:
      - prepare-workflow
    with:
      changed-files: ${{ needs.prepare-workflow.outputs.changed-files }}

  prepare-release:
    name: "Prepare Release: ${{ needs.prepare-workflow.outputs.salt-version }}"
    if: ${{ fromJSON(needs.prepare-workflow.outputs.jobs)['prepare-release'] && fromJSON(needs.prepare-workflow.outputs.runners)['github-hosted'] }}
    runs-on: ubuntu-latest
    needs:
      - prepare-workflow
    steps:
      - uses: actions/checkout@v4

      - name: Set up Python 3.10
        uses: actions/setup-python@v5
        with:
          python-version: "3.10"

      - name: Setup Python Tools Scripts
        uses: ./.github/actions/setup-python-tools-scripts
        with:
          cache-prefix: ${{ needs.prepare-workflow.outputs.cache-seed }}-changelog

      - name: Setup Salt Version
        id: setup-salt-version
        uses: ./.github/actions/setup-salt-version
        with:
          salt-version: "${{ needs.prepare-workflow.outputs.salt-version }}"

      - name: Update Debian changelog
        shell: bash
        if: ${{ startsWith(github.event.ref, 'refs/tags') == false }}
        run: |
          tools changelog update-deb --draft
          tools changelog update-deb

      - name: Update RPM changelog
        shell: bash
        if: ${{ startsWith(github.event.ref, 'refs/tags') == false }}
        run: |
          tools changelog update-rpm --draft
          tools changelog update-rpm

      - name: Create Release Notes Template
        shell: bash
        if: ${{ startsWith(github.event.ref, 'refs/tags') == false }}
        run: |
          if [ "${{ needs.prepare-workflow.outputs.release-changelog-target }}" == "next-major-release" ]; then
            tools changelog update-release-notes --next-release --template-only
          else
            tools changelog update-release-notes --template-only
          fi

      - name: Update Release Notes
        shell: bash
        if: ${{ startsWith(github.event.ref, 'refs/tags') == false }}
        run: |
          if [ "${{ needs.prepare-workflow.outputs.release-changelog-target }}" == "next-major-release" ]; then
              tools changelog update-release-notes --draft --next-release
              tools changelog update-release-notes --next-release
          else
              tools changelog update-release-notes --draft
              tools changelog update-release-notes
          fi

      - name: Generate MAN Pages
        shell: bash
        if: ${{ startsWith(github.event.ref, 'refs/tags') == false }}
        env:
          LATEST_RELEASE: "${{ needs.prepare-workflow.outputs.salt-version }}"
          SALT_ON_SALTSTACK: "1"
        run: |
          tools docs man

      - name: Update Changelog
        shell: bash
        if: ${{ startsWith(github.event.ref, 'refs/tags') == false }}
        run: |
          tools changelog update-changelog-md --draft
          tools changelog update-changelog-md

      - name: Show Changes Diff
        shell: bash
        if: ${{ startsWith(github.event.ref, 'refs/tags') == false }}
        run: |
          git diff --color

      - name: Configure Git
        shell: bash
        if: ${{ startsWith(github.event.ref, 'refs/tags') == false }}
        run: |
          git config --global user.name "Salt Project Packaging"
          git config --global user.email saltproject-packaging@vmware.com

      - name: Setup Pre-Commit
        if: ${{ startsWith(github.event.ref, 'refs/tags') == false }}
        uses: ./.github/actions/setup-pre-commit
        with:
          version: "3.0.4"
          cache-seed: ${{ needs.prepare-workflow.outputs.cache-seed }}

      - name: Commit Changes
        shell: bash
        if: ${{ startsWith(github.event.ref, 'refs/tags') == false }}
        env:
          SKIP: lint-salt,lint-tests
          PRE_COMMIT_COLOR: always
        run: |
          # Run it twice so that pre-commit can fix anything that can be automatically fixed.
          git commit -am "Release v${{ needs.prepare-workflow.outputs.salt-version }}" || \
            git commit -am "Release v${{ needs.prepare-workflow.outputs.salt-version }}"

      - name: Create release changes patch
        shell: bash
        if: ${{ startsWith(github.event.ref, 'refs/tags') == false }}
        run: |
          git format-patch --keep-subject --binary --stdout HEAD^ > salt-${{ needs.prepare-workflow.outputs.salt-version }}.patch

      - name: Upload Changes Diff Artifact
        uses: actions/upload-artifact@v4
        if: ${{ startsWith(github.event.ref, 'refs/tags') == false }}
        with:
          name: salt-${{ needs.prepare-workflow.outputs.salt-version }}.patch
          path: salt-${{ needs.prepare-workflow.outputs.salt-version }}.patch
          retention-days: 7
          if-no-files-found: error

  build-docs:
    name: Documentation
    if: ${{ fromJSON(needs.prepare-workflow.outputs.jobs)['build-docs'] && fromJSON(needs.prepare-workflow.outputs.runners)['self-hosted'] }}
    needs:
      - prepare-workflow
      - build-source-tarball
    uses: ./.github/workflows/build-docs.yml
    with:
      cache-seed: ${{ needs.prepare-workflow.outputs.cache-seed }}
      salt-version: "${{ needs.prepare-workflow.outputs.salt-version }}"

  build-source-tarball:
    name: Build Source Tarball
    if: ${{ fromJSON(needs.prepare-workflow.outputs.jobs)['build-source-tarball'] && fromJSON(needs.prepare-workflow.outputs.runners)['github-hosted'] }}
    needs:
      - prepare-workflow
      - prepare-release
    runs-on: ubuntu-latest
    steps:
      - uses: actions/checkout@v4

      - name: Set up Python 3.10
        uses: actions/setup-python@v5
        with:
          python-version: "3.10"

      - name: Setup Python Tools Scripts
        uses: ./.github/actions/setup-python-tools-scripts
        with:
          cache-prefix: ${{ needs.prepare-workflow.outputs.cache-seed }}-build

      - name: Setup Salt Version
        id: setup-salt-version
        uses: ./.github/actions/setup-salt-version
        with:
          salt-version: "${{ needs.prepare-workflow.outputs.salt-version }}"

      - name: Build Source Tarball
        uses: ./.github/actions/build-source-tarball
        with:
          salt-version: "${{ needs.prepare-workflow.outputs.salt-version }}"

  build-deps-onedir:
    name: Build Dependencies Onedir
    if: ${{ fromJSON(needs.prepare-workflow.outputs.jobs)['build-deps-onedir'] && fromJSON(needs.prepare-workflow.outputs.runners)['self-hosted'] }}
    needs:
      - prepare-workflow
    uses: ./.github/workflows/build-deps-onedir.yml
    with:
      cache-seed: ${{ needs.prepare-workflow.outputs.cache-seed }}
      salt-version: "${{ needs.prepare-workflow.outputs.salt-version }}"
      self-hosted-runners: ${{ fromJSON(needs.prepare-workflow.outputs.runners)['self-hosted'] }}
      github-hosted-runners: ${{ fromJSON(needs.prepare-workflow.outputs.runners)['github-hosted'] }}
      relenv-version: "0.15.1"
      python-version: "3.10.13"

  build-salt-onedir:
    name: Build Salt Onedir
    if: ${{ fromJSON(needs.prepare-workflow.outputs.jobs)['build-salt-onedir'] }}
    needs:
      - prepare-workflow
      - build-deps-onedir
      - build-source-tarball
    uses: ./.github/workflows/build-salt-onedir.yml
    with:
      cache-seed: ${{ needs.prepare-workflow.outputs.cache-seed }}
      salt-version: "${{ needs.prepare-workflow.outputs.salt-version }}"
      self-hosted-runners: ${{ fromJSON(needs.prepare-workflow.outputs.runners)['self-hosted'] }}
      github-hosted-runners: ${{ fromJSON(needs.prepare-workflow.outputs.runners)['github-hosted'] }}
      relenv-version: "0.15.1"
      python-version: "3.10.13"

  build-pkgs-onedir:
    name: Build Packages
    if: ${{ fromJSON(needs.prepare-workflow.outputs.jobs)['build-pkgs'] && fromJSON(needs.prepare-workflow.outputs.runners)['self-hosted'] }}
    needs:
      - prepare-workflow
      - build-salt-onedir
    uses: ./.github/workflows/build-packages.yml
    with:
      salt-version: "${{ needs.prepare-workflow.outputs.salt-version }}"
      cache-prefix: ${{ needs.prepare-workflow.outputs.cache-seed }}
      relenv-version: "0.15.1"
      python-version: "3.10.13"
      source: "onedir"

  build-pkgs-src:
    name: Build Packages
    if: ${{ fromJSON(needs.prepare-workflow.outputs.jobs)['build-pkgs'] && fromJSON(needs.prepare-workflow.outputs.runners)['self-hosted'] }}
    needs:
      - prepare-workflow
      - build-salt-onedir
    uses: ./.github/workflows/build-packages.yml
    with:
      salt-version: "${{ needs.prepare-workflow.outputs.salt-version }}"
      cache-prefix: ${{ needs.prepare-workflow.outputs.cache-seed }}
      relenv-version: "0.15.1"
      python-version: "3.10.13"
      source: "src"
  build-ci-deps:
    name: CI Deps
    if: ${{ fromJSON(needs.prepare-workflow.outputs.jobs)['build-deps-ci'] && fromJSON(needs.prepare-workflow.outputs.runners)['self-hosted'] }}
    needs:
      - prepare-workflow
      - build-salt-onedir
    uses: ./.github/workflows/build-deps-ci-action.yml
    with:
      nox-session: ci-test-onedir
      nox-version: 2022.8.7
      python-version: "3.10"
      salt-version: "${{ needs.prepare-workflow.outputs.salt-version }}"
      cache-prefix: ${{ needs.prepare-workflow.outputs.cache-seed }}|3.10.13
      nox-archive-hash: "${{ needs.prepare-workflow.outputs.nox-archive-hash }}"

  almalinux-8-pkg-tests:
    name: Alma Linux 8 Package Test
    if: ${{ fromJSON(needs.prepare-workflow.outputs.jobs)['test-pkg'] && fromJSON(needs.prepare-workflow.outputs.runners)['self-hosted'] }}
    needs:
      - prepare-workflow
      - build-pkgs-onedir
      - build-ci-deps
    uses: ./.github/workflows/test-packages-action-linux.yml
    with:
      distro-slug: almalinux-8
      nox-session: ci-test-onedir
      platform: linux
      arch: x86_64
      salt-version: "${{ needs.prepare-workflow.outputs.salt-version }}"
      pkg-type: rpm
      nox-version: 2022.8.7
      python-version: "3.10"
      cache-prefix: ${{ needs.prepare-workflow.outputs.cache-seed }}|3.10.13
      skip-code-coverage: false
      testing-releases: ${{ needs.prepare-workflow.outputs.testing-releases }}

  almalinux-8-arm64-pkg-tests:
    name: Alma Linux 8 Arm64 Package Test
    if: ${{ fromJSON(needs.prepare-workflow.outputs.jobs)['test-pkg'] && fromJSON(needs.prepare-workflow.outputs.runners)['self-hosted'] }}
    needs:
      - prepare-workflow
      - build-pkgs-onedir
      - build-ci-deps
    uses: ./.github/workflows/test-packages-action-linux.yml
    with:
      distro-slug: almalinux-8-arm64
      nox-session: ci-test-onedir
      platform: linux
      arch: arm64
      salt-version: "${{ needs.prepare-workflow.outputs.salt-version }}"
      pkg-type: rpm
      nox-version: 2022.8.7
      python-version: "3.10"
      cache-prefix: ${{ needs.prepare-workflow.outputs.cache-seed }}|3.10.13
      skip-code-coverage: false
      testing-releases: ${{ needs.prepare-workflow.outputs.testing-releases }}

  almalinux-9-pkg-tests:
    name: Alma Linux 9 Package Test
    if: ${{ fromJSON(needs.prepare-workflow.outputs.jobs)['test-pkg'] && fromJSON(needs.prepare-workflow.outputs.runners)['self-hosted'] }}
    needs:
      - prepare-workflow
      - build-pkgs-onedir
      - build-ci-deps
    uses: ./.github/workflows/test-packages-action-linux.yml
    with:
      distro-slug: almalinux-9
      nox-session: ci-test-onedir
      platform: linux
      arch: x86_64
      salt-version: "${{ needs.prepare-workflow.outputs.salt-version }}"
      pkg-type: rpm
      nox-version: 2022.8.7
      python-version: "3.10"
      cache-prefix: ${{ needs.prepare-workflow.outputs.cache-seed }}|3.10.13
      skip-code-coverage: false
      testing-releases: ${{ needs.prepare-workflow.outputs.testing-releases }}

  almalinux-9-arm64-pkg-tests:
    name: Alma Linux 9 Arm64 Package Test
    if: ${{ fromJSON(needs.prepare-workflow.outputs.jobs)['test-pkg'] && fromJSON(needs.prepare-workflow.outputs.runners)['self-hosted'] }}
    needs:
      - prepare-workflow
      - build-pkgs-onedir
      - build-ci-deps
    uses: ./.github/workflows/test-packages-action-linux.yml
    with:
      distro-slug: almalinux-9-arm64
      nox-session: ci-test-onedir
      platform: linux
      arch: arm64
      salt-version: "${{ needs.prepare-workflow.outputs.salt-version }}"
      pkg-type: rpm
      nox-version: 2022.8.7
      python-version: "3.10"
      cache-prefix: ${{ needs.prepare-workflow.outputs.cache-seed }}|3.10.13
      skip-code-coverage: false
      testing-releases: ${{ needs.prepare-workflow.outputs.testing-releases }}

  amazonlinux-2-pkg-tests:
    name: Amazon Linux 2 Package Test
    if: ${{ fromJSON(needs.prepare-workflow.outputs.jobs)['test-pkg'] && fromJSON(needs.prepare-workflow.outputs.runners)['self-hosted'] }}
    needs:
      - prepare-workflow
      - build-pkgs-onedir
      - build-ci-deps
    uses: ./.github/workflows/test-packages-action-linux.yml
    with:
      distro-slug: amazonlinux-2
      nox-session: ci-test-onedir
      platform: linux
      arch: x86_64
      salt-version: "${{ needs.prepare-workflow.outputs.salt-version }}"
      pkg-type: rpm
      nox-version: 2022.8.7
      python-version: "3.10"
      cache-prefix: ${{ needs.prepare-workflow.outputs.cache-seed }}|3.10.13
      skip-code-coverage: false
      testing-releases: ${{ needs.prepare-workflow.outputs.testing-releases }}

  amazonlinux-2-arm64-pkg-tests:
    name: Amazon Linux 2 Arm64 Package Test
    if: ${{ fromJSON(needs.prepare-workflow.outputs.jobs)['test-pkg'] && fromJSON(needs.prepare-workflow.outputs.runners)['self-hosted'] }}
    needs:
      - prepare-workflow
      - build-pkgs-onedir
      - build-ci-deps
    uses: ./.github/workflows/test-packages-action-linux.yml
    with:
      distro-slug: amazonlinux-2-arm64
      nox-session: ci-test-onedir
      platform: linux
      arch: arm64
      salt-version: "${{ needs.prepare-workflow.outputs.salt-version }}"
      pkg-type: rpm
      nox-version: 2022.8.7
      python-version: "3.10"
      cache-prefix: ${{ needs.prepare-workflow.outputs.cache-seed }}|3.10.13
      skip-code-coverage: false
      testing-releases: ${{ needs.prepare-workflow.outputs.testing-releases }}

  amazonlinux-2023-pkg-tests:
    name: Amazon Linux 2023 Package Test
    if: ${{ fromJSON(needs.prepare-workflow.outputs.jobs)['test-pkg'] && fromJSON(needs.prepare-workflow.outputs.runners)['self-hosted'] }}
    needs:
      - prepare-workflow
      - build-pkgs-onedir
      - build-ci-deps
    uses: ./.github/workflows/test-packages-action-linux.yml
    with:
      distro-slug: amazonlinux-2023
      nox-session: ci-test-onedir
      platform: linux
      arch: x86_64
      salt-version: "${{ needs.prepare-workflow.outputs.salt-version }}"
      pkg-type: rpm
      nox-version: 2022.8.7
      python-version: "3.10"
      cache-prefix: ${{ needs.prepare-workflow.outputs.cache-seed }}|3.10.13
      skip-code-coverage: false
      testing-releases: ${{ needs.prepare-workflow.outputs.testing-releases }}

  amazonlinux-2023-arm64-pkg-tests:
    name: Amazon Linux 2023 Arm64 Package Test
    if: ${{ fromJSON(needs.prepare-workflow.outputs.jobs)['test-pkg'] && fromJSON(needs.prepare-workflow.outputs.runners)['self-hosted'] }}
    needs:
      - prepare-workflow
      - build-pkgs-onedir
      - build-ci-deps
    uses: ./.github/workflows/test-packages-action-linux.yml
    with:
      distro-slug: amazonlinux-2023-arm64
      nox-session: ci-test-onedir
      platform: linux
      arch: arm64
      salt-version: "${{ needs.prepare-workflow.outputs.salt-version }}"
      pkg-type: rpm
      nox-version: 2022.8.7
      python-version: "3.10"
      cache-prefix: ${{ needs.prepare-workflow.outputs.cache-seed }}|3.10.13
      skip-code-coverage: false
      testing-releases: ${{ needs.prepare-workflow.outputs.testing-releases }}

  centos-7-pkg-tests:
    name: CentOS 7 Package Test
    if: ${{ fromJSON(needs.prepare-workflow.outputs.jobs)['test-pkg'] && fromJSON(needs.prepare-workflow.outputs.runners)['self-hosted'] }}
    needs:
      - prepare-workflow
      - build-pkgs-onedir
      - build-ci-deps
    uses: ./.github/workflows/test-packages-action-linux.yml
    with:
      distro-slug: centos-7
      nox-session: ci-test-onedir
      platform: linux
      arch: x86_64
      salt-version: "${{ needs.prepare-workflow.outputs.salt-version }}"
      pkg-type: rpm
      nox-version: 2022.8.7
      python-version: "3.10"
      cache-prefix: ${{ needs.prepare-workflow.outputs.cache-seed }}|3.10.13
      skip-code-coverage: false
      testing-releases: ${{ needs.prepare-workflow.outputs.testing-releases }}

  debian-10-pkg-tests:
    name: Debian 10 Package Test
    if: ${{ fromJSON(needs.prepare-workflow.outputs.jobs)['test-pkg'] && fromJSON(needs.prepare-workflow.outputs.runners)['self-hosted'] }}
    needs:
      - prepare-workflow
      - build-pkgs-onedir
      - build-ci-deps
    uses: ./.github/workflows/test-packages-action-linux.yml
    with:
      distro-slug: debian-10
      nox-session: ci-test-onedir
      platform: linux
      arch: x86_64
      salt-version: "${{ needs.prepare-workflow.outputs.salt-version }}"
      pkg-type: deb
      nox-version: 2022.8.7
      python-version: "3.10"
      cache-prefix: ${{ needs.prepare-workflow.outputs.cache-seed }}|3.10.13
      skip-code-coverage: false
      testing-releases: ${{ needs.prepare-workflow.outputs.testing-releases }}

  debian-11-pkg-tests:
    name: Debian 11 Package Test
    if: ${{ fromJSON(needs.prepare-workflow.outputs.jobs)['test-pkg'] && fromJSON(needs.prepare-workflow.outputs.runners)['self-hosted'] }}
    needs:
      - prepare-workflow
      - build-pkgs-onedir
      - build-ci-deps
    uses: ./.github/workflows/test-packages-action-linux.yml
    with:
      distro-slug: debian-11
      nox-session: ci-test-onedir
      platform: linux
      arch: x86_64
      salt-version: "${{ needs.prepare-workflow.outputs.salt-version }}"
      pkg-type: deb
      nox-version: 2022.8.7
      python-version: "3.10"
      cache-prefix: ${{ needs.prepare-workflow.outputs.cache-seed }}|3.10.13
      skip-code-coverage: false
      testing-releases: ${{ needs.prepare-workflow.outputs.testing-releases }}

  debian-11-arm64-pkg-tests:
    name: Debian 11 Arm64 Package Test
    if: ${{ fromJSON(needs.prepare-workflow.outputs.jobs)['test-pkg'] && fromJSON(needs.prepare-workflow.outputs.runners)['self-hosted'] }}
    needs:
      - prepare-workflow
      - build-pkgs-onedir
      - build-ci-deps
    uses: ./.github/workflows/test-packages-action-linux.yml
    with:
      distro-slug: debian-11-arm64
      nox-session: ci-test-onedir
      platform: linux
      arch: arm64
      salt-version: "${{ needs.prepare-workflow.outputs.salt-version }}"
      pkg-type: deb
      nox-version: 2022.8.7
      python-version: "3.10"
      cache-prefix: ${{ needs.prepare-workflow.outputs.cache-seed }}|3.10.13
      skip-code-coverage: false
      testing-releases: ${{ needs.prepare-workflow.outputs.testing-releases }}

  debian-12-pkg-tests:
    name: Debian 12 Package Test
    if: ${{ fromJSON(needs.prepare-workflow.outputs.jobs)['test-pkg'] && fromJSON(needs.prepare-workflow.outputs.runners)['self-hosted'] }}
    needs:
      - prepare-workflow
      - build-pkgs-onedir
      - build-ci-deps
    uses: ./.github/workflows/test-packages-action-linux.yml
    with:
      distro-slug: debian-12
      nox-session: ci-test-onedir
      platform: linux
      arch: x86_64
      salt-version: "${{ needs.prepare-workflow.outputs.salt-version }}"
      pkg-type: deb
      nox-version: 2022.8.7
      python-version: "3.10"
      cache-prefix: ${{ needs.prepare-workflow.outputs.cache-seed }}|3.10.13
      skip-code-coverage: false
      testing-releases: ${{ needs.prepare-workflow.outputs.testing-releases }}

  debian-12-arm64-pkg-tests:
    name: Debian 12 Arm64 Package Test
    if: ${{ fromJSON(needs.prepare-workflow.outputs.jobs)['test-pkg'] && fromJSON(needs.prepare-workflow.outputs.runners)['self-hosted'] }}
    needs:
      - prepare-workflow
      - build-pkgs-onedir
      - build-ci-deps
    uses: ./.github/workflows/test-packages-action-linux.yml
    with:
      distro-slug: debian-12-arm64
      nox-session: ci-test-onedir
      platform: linux
      arch: arm64
      salt-version: "${{ needs.prepare-workflow.outputs.salt-version }}"
      pkg-type: deb
      nox-version: 2022.8.7
      python-version: "3.10"
      cache-prefix: ${{ needs.prepare-workflow.outputs.cache-seed }}|3.10.13
      skip-code-coverage: false
      testing-releases: ${{ needs.prepare-workflow.outputs.testing-releases }}

  photonos-4-pkg-tests:
    name: Photon OS 4 Package Test
    if: ${{ fromJSON(needs.prepare-workflow.outputs.jobs)['test-pkg'] && fromJSON(needs.prepare-workflow.outputs.runners)['self-hosted'] }}
    needs:
      - prepare-workflow
      - build-pkgs-onedir
      - build-ci-deps
    uses: ./.github/workflows/test-packages-action-linux.yml
    with:
      distro-slug: photonos-4
      nox-session: ci-test-onedir
      platform: linux
      arch: x86_64
      salt-version: "${{ needs.prepare-workflow.outputs.salt-version }}"
      pkg-type: rpm
      nox-version: 2022.8.7
      python-version: "3.10"
      cache-prefix: ${{ needs.prepare-workflow.outputs.cache-seed }}|3.10.13
      skip-code-coverage: false
      testing-releases: ${{ needs.prepare-workflow.outputs.testing-releases }}
      fips: true

  photonos-4-arm64-pkg-tests:
    name: Photon OS 4 Arm64 Package Test
    if: ${{ fromJSON(needs.prepare-workflow.outputs.jobs)['test-pkg'] && fromJSON(needs.prepare-workflow.outputs.runners)['self-hosted'] }}
    needs:
      - prepare-workflow
      - build-pkgs-onedir
      - build-ci-deps
    uses: ./.github/workflows/test-packages-action-linux.yml
    with:
      distro-slug: photonos-4-arm64
      nox-session: ci-test-onedir
      platform: linux
      arch: arm64
      salt-version: "${{ needs.prepare-workflow.outputs.salt-version }}"
      pkg-type: rpm
      nox-version: 2022.8.7
      python-version: "3.10"
      cache-prefix: ${{ needs.prepare-workflow.outputs.cache-seed }}|3.10.13
      skip-code-coverage: false
      testing-releases: ${{ needs.prepare-workflow.outputs.testing-releases }}
      fips: true

  photonos-5-pkg-tests:
    name: Photon OS 5 Package Test
    if: ${{ fromJSON(needs.prepare-workflow.outputs.jobs)['test-pkg'] && fromJSON(needs.prepare-workflow.outputs.runners)['self-hosted'] }}
    needs:
      - prepare-workflow
      - build-pkgs-onedir
      - build-ci-deps
    uses: ./.github/workflows/test-packages-action-linux.yml
    with:
      distro-slug: photonos-5
      nox-session: ci-test-onedir
      platform: linux
      arch: x86_64
      salt-version: "${{ needs.prepare-workflow.outputs.salt-version }}"
      pkg-type: rpm
      nox-version: 2022.8.7
      python-version: "3.10"
      cache-prefix: ${{ needs.prepare-workflow.outputs.cache-seed }}|3.10.13
      skip-code-coverage: false
      testing-releases: ${{ needs.prepare-workflow.outputs.testing-releases }}
      fips: true

  photonos-5-arm64-pkg-tests:
    name: Photon OS 5 Arm64 Package Test
    if: ${{ fromJSON(needs.prepare-workflow.outputs.jobs)['test-pkg'] && fromJSON(needs.prepare-workflow.outputs.runners)['self-hosted'] }}
    needs:
      - prepare-workflow
      - build-pkgs-onedir
      - build-ci-deps
    uses: ./.github/workflows/test-packages-action-linux.yml
    with:
      distro-slug: photonos-5-arm64
      nox-session: ci-test-onedir
      platform: linux
      arch: arm64
      salt-version: "${{ needs.prepare-workflow.outputs.salt-version }}"
      pkg-type: rpm
      nox-version: 2022.8.7
      python-version: "3.10"
      cache-prefix: ${{ needs.prepare-workflow.outputs.cache-seed }}|3.10.13
      skip-code-coverage: false
      testing-releases: ${{ needs.prepare-workflow.outputs.testing-releases }}
      fips: true

  ubuntu-2004-pkg-tests:
    name: Ubuntu 20.04 Package Test
    if: ${{ fromJSON(needs.prepare-workflow.outputs.jobs)['test-pkg'] && fromJSON(needs.prepare-workflow.outputs.runners)['self-hosted'] }}
    needs:
      - prepare-workflow
      - build-pkgs-onedir
      - build-ci-deps
    uses: ./.github/workflows/test-packages-action-linux.yml
    with:
      distro-slug: ubuntu-20.04
      nox-session: ci-test-onedir
      platform: linux
      arch: x86_64
      salt-version: "${{ needs.prepare-workflow.outputs.salt-version }}"
      pkg-type: deb
      nox-version: 2022.8.7
      python-version: "3.10"
      cache-prefix: ${{ needs.prepare-workflow.outputs.cache-seed }}|3.10.13
      skip-code-coverage: false
      testing-releases: ${{ needs.prepare-workflow.outputs.testing-releases }}

  ubuntu-2004-arm64-pkg-tests:
    name: Ubuntu 20.04 Arm64 Package Test
    if: ${{ fromJSON(needs.prepare-workflow.outputs.jobs)['test-pkg'] && fromJSON(needs.prepare-workflow.outputs.runners)['self-hosted'] }}
    needs:
      - prepare-workflow
      - build-pkgs-onedir
      - build-ci-deps
    uses: ./.github/workflows/test-packages-action-linux.yml
    with:
      distro-slug: ubuntu-20.04-arm64
      nox-session: ci-test-onedir
      platform: linux
      arch: arm64
      salt-version: "${{ needs.prepare-workflow.outputs.salt-version }}"
      pkg-type: deb
      nox-version: 2022.8.7
      python-version: "3.10"
      cache-prefix: ${{ needs.prepare-workflow.outputs.cache-seed }}|3.10.13
      skip-code-coverage: false
      testing-releases: ${{ needs.prepare-workflow.outputs.testing-releases }}

  ubuntu-2204-pkg-tests:
    name: Ubuntu 22.04 Package Test
    if: ${{ fromJSON(needs.prepare-workflow.outputs.jobs)['test-pkg'] && fromJSON(needs.prepare-workflow.outputs.runners)['self-hosted'] }}
    needs:
      - prepare-workflow
      - build-pkgs-onedir
      - build-ci-deps
    uses: ./.github/workflows/test-packages-action-linux.yml
    with:
      distro-slug: ubuntu-22.04
      nox-session: ci-test-onedir
      platform: linux
      arch: x86_64
      salt-version: "${{ needs.prepare-workflow.outputs.salt-version }}"
      pkg-type: deb
      nox-version: 2022.8.7
      python-version: "3.10"
      cache-prefix: ${{ needs.prepare-workflow.outputs.cache-seed }}|3.10.13
      skip-code-coverage: false
      testing-releases: ${{ needs.prepare-workflow.outputs.testing-releases }}

  ubuntu-2204-arm64-pkg-tests:
    name: Ubuntu 22.04 Arm64 Package Test
    if: ${{ fromJSON(needs.prepare-workflow.outputs.jobs)['test-pkg'] && fromJSON(needs.prepare-workflow.outputs.runners)['self-hosted'] }}
    needs:
      - prepare-workflow
      - build-pkgs-onedir
      - build-ci-deps
    uses: ./.github/workflows/test-packages-action-linux.yml
    with:
      distro-slug: ubuntu-22.04-arm64
      nox-session: ci-test-onedir
      platform: linux
      arch: arm64
      salt-version: "${{ needs.prepare-workflow.outputs.salt-version }}"
      pkg-type: deb
      nox-version: 2022.8.7
      python-version: "3.10"
      cache-prefix: ${{ needs.prepare-workflow.outputs.cache-seed }}|3.10.13
      skip-code-coverage: false
      testing-releases: ${{ needs.prepare-workflow.outputs.testing-releases }}

  macos-12-pkg-tests:
    name: macOS 12 Package Test
    if: ${{ fromJSON(needs.prepare-workflow.outputs.jobs)['test-pkg'] && fromJSON(needs.prepare-workflow.outputs.runners)['github-hosted'] }}
    needs:
      - prepare-workflow
      - build-pkgs-onedir
      - build-ci-deps
    uses: ./.github/workflows/test-packages-action-macos.yml
    with:
      distro-slug: macos-12
      nox-session: ci-test-onedir
      platform: macos
      arch: x86_64
      salt-version: "${{ needs.prepare-workflow.outputs.salt-version }}"
      pkg-type: macos
      nox-version: 2022.8.7
      python-version: "3.10"
      cache-prefix: ${{ needs.prepare-workflow.outputs.cache-seed }}|3.10.13
      skip-code-coverage: false
      testing-releases: ${{ needs.prepare-workflow.outputs.testing-releases }}

  macos-13-pkg-tests:
    name: macOS 13 Package Test
    if: ${{ fromJSON(needs.prepare-workflow.outputs.jobs)['test-pkg'] && fromJSON(needs.prepare-workflow.outputs.runners)['github-hosted'] }}
    needs:
      - prepare-workflow
      - build-pkgs-onedir
      - build-ci-deps
    uses: ./.github/workflows/test-packages-action-macos.yml
    with:
      distro-slug: macos-13
      nox-session: ci-test-onedir
      platform: macos
      arch: x86_64
      salt-version: "${{ needs.prepare-workflow.outputs.salt-version }}"
      pkg-type: macos
      nox-version: 2022.8.7
      python-version: "3.10"
      cache-prefix: ${{ needs.prepare-workflow.outputs.cache-seed }}|3.10.13
      skip-code-coverage: false
      testing-releases: ${{ needs.prepare-workflow.outputs.testing-releases }}

  macos-13-xlarge-pkg-tests:
    name: macOS 13 Arm64 Package Test
    if: ${{ fromJSON(needs.prepare-workflow.outputs.jobs)['test-pkg'] && fromJSON(needs.prepare-workflow.outputs.runners)['github-hosted'] }}
    needs:
      - prepare-workflow
      - build-pkgs-onedir
      - build-ci-deps
    uses: ./.github/workflows/test-packages-action-macos.yml
    with:
      distro-slug: macos-13-xlarge
      nox-session: ci-test-onedir
      platform: macos
      arch: arm64
      salt-version: "${{ needs.prepare-workflow.outputs.salt-version }}"
      pkg-type: macos
      nox-version: 2022.8.7
      python-version: "3.10"
      cache-prefix: ${{ needs.prepare-workflow.outputs.cache-seed }}|3.10.13
      skip-code-coverage: false
      testing-releases: ${{ needs.prepare-workflow.outputs.testing-releases }}

  windows-2016-nsis-pkg-tests:
    name: Windows 2016 NSIS Package Test
    if: ${{ fromJSON(needs.prepare-workflow.outputs.jobs)['test-pkg'] && fromJSON(needs.prepare-workflow.outputs.runners)['self-hosted'] }}
    needs:
      - prepare-workflow
      - build-pkgs-onedir
      - build-ci-deps
    uses: ./.github/workflows/test-packages-action-windows.yml
    with:
      distro-slug: windows-2016
      nox-session: ci-test-onedir
      platform: windows
      arch: amd64
      salt-version: "${{ needs.prepare-workflow.outputs.salt-version }}"
      pkg-type: NSIS
      nox-version: 2022.8.7
      python-version: "3.10"
      cache-prefix: ${{ needs.prepare-workflow.outputs.cache-seed }}|3.10.13
      skip-code-coverage: false
      testing-releases: ${{ needs.prepare-workflow.outputs.testing-releases }}

  windows-2016-msi-pkg-tests:
    name: Windows 2016 MSI Package Test
    if: ${{ fromJSON(needs.prepare-workflow.outputs.jobs)['test-pkg'] && fromJSON(needs.prepare-workflow.outputs.runners)['self-hosted'] }}
    needs:
      - prepare-workflow
      - build-pkgs-onedir
      - build-ci-deps
    uses: ./.github/workflows/test-packages-action-windows.yml
    with:
      distro-slug: windows-2016
      nox-session: ci-test-onedir
      platform: windows
      arch: amd64
      salt-version: "${{ needs.prepare-workflow.outputs.salt-version }}"
      pkg-type: MSI
      nox-version: 2022.8.7
      python-version: "3.10"
      cache-prefix: ${{ needs.prepare-workflow.outputs.cache-seed }}|3.10.13
      skip-code-coverage: false
      testing-releases: ${{ needs.prepare-workflow.outputs.testing-releases }}

  windows-2019-nsis-pkg-tests:
    name: Windows 2019 NSIS Package Test
    if: ${{ fromJSON(needs.prepare-workflow.outputs.jobs)['test-pkg'] && fromJSON(needs.prepare-workflow.outputs.runners)['self-hosted'] }}
    needs:
      - prepare-workflow
      - build-pkgs-onedir
      - build-ci-deps
    uses: ./.github/workflows/test-packages-action-windows.yml
    with:
      distro-slug: windows-2019
      nox-session: ci-test-onedir
      platform: windows
      arch: amd64
      salt-version: "${{ needs.prepare-workflow.outputs.salt-version }}"
      pkg-type: NSIS
      nox-version: 2022.8.7
      python-version: "3.10"
      cache-prefix: ${{ needs.prepare-workflow.outputs.cache-seed }}|3.10.13
      skip-code-coverage: false
      testing-releases: ${{ needs.prepare-workflow.outputs.testing-releases }}

  windows-2019-msi-pkg-tests:
    name: Windows 2019 MSI Package Test
    if: ${{ fromJSON(needs.prepare-workflow.outputs.jobs)['test-pkg'] && fromJSON(needs.prepare-workflow.outputs.runners)['self-hosted'] }}
    needs:
      - prepare-workflow
      - build-pkgs-onedir
      - build-ci-deps
    uses: ./.github/workflows/test-packages-action-windows.yml
    with:
      distro-slug: windows-2019
      nox-session: ci-test-onedir
      platform: windows
      arch: amd64
      salt-version: "${{ needs.prepare-workflow.outputs.salt-version }}"
      pkg-type: MSI
      nox-version: 2022.8.7
      python-version: "3.10"
      cache-prefix: ${{ needs.prepare-workflow.outputs.cache-seed }}|3.10.13
      skip-code-coverage: false
      testing-releases: ${{ needs.prepare-workflow.outputs.testing-releases }}

  windows-2022-nsis-pkg-tests:
    name: Windows 2022 NSIS Package Test
    if: ${{ fromJSON(needs.prepare-workflow.outputs.jobs)['test-pkg'] && fromJSON(needs.prepare-workflow.outputs.runners)['self-hosted'] }}
    needs:
      - prepare-workflow
      - build-pkgs-onedir
      - build-ci-deps
    uses: ./.github/workflows/test-packages-action-windows.yml
    with:
      distro-slug: windows-2022
      nox-session: ci-test-onedir
      platform: windows
      arch: amd64
      salt-version: "${{ needs.prepare-workflow.outputs.salt-version }}"
      pkg-type: NSIS
      nox-version: 2022.8.7
      python-version: "3.10"
      cache-prefix: ${{ needs.prepare-workflow.outputs.cache-seed }}|3.10.13
      skip-code-coverage: false
      testing-releases: ${{ needs.prepare-workflow.outputs.testing-releases }}

  windows-2022-msi-pkg-tests:
    name: Windows 2022 MSI Package Test
    if: ${{ fromJSON(needs.prepare-workflow.outputs.jobs)['test-pkg'] && fromJSON(needs.prepare-workflow.outputs.runners)['self-hosted'] }}
    needs:
      - prepare-workflow
      - build-pkgs-onedir
      - build-ci-deps
    uses: ./.github/workflows/test-packages-action-windows.yml
    with:
      distro-slug: windows-2022
      nox-session: ci-test-onedir
      platform: windows
      arch: amd64
      salt-version: "${{ needs.prepare-workflow.outputs.salt-version }}"
      pkg-type: MSI
      nox-version: 2022.8.7
      python-version: "3.10"
      cache-prefix: ${{ needs.prepare-workflow.outputs.cache-seed }}|3.10.13
      skip-code-coverage: false
      testing-releases: ${{ needs.prepare-workflow.outputs.testing-releases }}

  windows-2016:
    name: Windows 2016 Test
    if: ${{ fromJSON(needs.prepare-workflow.outputs.jobs)['test'] && fromJSON(needs.prepare-workflow.outputs.runners)['self-hosted'] }}
    needs:
      - prepare-workflow
      - build-ci-deps
    uses: ./.github/workflows/test-action-windows.yml
    with:
      distro-slug: windows-2016
      nox-session: ci-test-onedir
      platform: windows
      arch: amd64
      nox-version: 2022.8.7
      gh-actions-python-version: "3.10"
      testrun: ${{ needs.prepare-workflow.outputs.testrun }}
      salt-version: "${{ needs.prepare-workflow.outputs.salt-version }}"
      cache-prefix: ${{ needs.prepare-workflow.outputs.cache-seed }}|3.10.13
      skip-code-coverage: false
      workflow-slug: scheduled
      timeout-minutes: ${{ fromJSON(needs.prepare-workflow.outputs.testrun)['type'] == 'full' && 210 || 360 }}

  windows-2019:
    name: Windows 2019 Test
    if: ${{ fromJSON(needs.prepare-workflow.outputs.jobs)['test'] && fromJSON(needs.prepare-workflow.outputs.runners)['self-hosted'] }}
    needs:
      - prepare-workflow
      - build-ci-deps
    uses: ./.github/workflows/test-action-windows.yml
    with:
      distro-slug: windows-2019
      nox-session: ci-test-onedir
      platform: windows
      arch: amd64
      nox-version: 2022.8.7
      gh-actions-python-version: "3.10"
      testrun: ${{ needs.prepare-workflow.outputs.testrun }}
      salt-version: "${{ needs.prepare-workflow.outputs.salt-version }}"
      cache-prefix: ${{ needs.prepare-workflow.outputs.cache-seed }}|3.10.13
      skip-code-coverage: false
      workflow-slug: scheduled
      timeout-minutes: ${{ fromJSON(needs.prepare-workflow.outputs.testrun)['type'] == 'full' && 210 || 360 }}

  windows-2022:
    name: Windows 2022 Test
    if: ${{ fromJSON(needs.prepare-workflow.outputs.jobs)['test'] && fromJSON(needs.prepare-workflow.outputs.runners)['self-hosted'] }}
    needs:
      - prepare-workflow
      - build-ci-deps
    uses: ./.github/workflows/test-action-windows.yml
    with:
      distro-slug: windows-2022
      nox-session: ci-test-onedir
      platform: windows
      arch: amd64
      nox-version: 2022.8.7
      gh-actions-python-version: "3.10"
      testrun: ${{ needs.prepare-workflow.outputs.testrun }}
      salt-version: "${{ needs.prepare-workflow.outputs.salt-version }}"
      cache-prefix: ${{ needs.prepare-workflow.outputs.cache-seed }}|3.10.13
      skip-code-coverage: false
      workflow-slug: scheduled
      timeout-minutes: ${{ fromJSON(needs.prepare-workflow.outputs.testrun)['type'] == 'full' && 210 || 360 }}

  macos-12:
    name: macOS 12 Test
    if: ${{ fromJSON(needs.prepare-workflow.outputs.jobs)['test'] && fromJSON(needs.prepare-workflow.outputs.runners)['github-hosted'] }}
    needs:
      - prepare-workflow
      - build-ci-deps
    uses: ./.github/workflows/test-action-macos.yml
    with:
      distro-slug: macos-12
      nox-session: ci-test-onedir
      platform: macos
      arch: x86_64
      nox-version: 2022.8.7
      gh-actions-python-version: "3.10"
      testrun: ${{ needs.prepare-workflow.outputs.testrun }}
      salt-version: "${{ needs.prepare-workflow.outputs.salt-version }}"
      cache-prefix: ${{ needs.prepare-workflow.outputs.cache-seed }}|3.10.13
      skip-code-coverage: false
      workflow-slug: scheduled
      timeout-minutes: ${{ fromJSON(needs.prepare-workflow.outputs.testrun)['type'] == 'full' && 180 || 360 }}

  macos-13:
    name: macOS 13 Test
    if: ${{ fromJSON(needs.prepare-workflow.outputs.jobs)['test'] && fromJSON(needs.prepare-workflow.outputs.runners)['github-hosted'] }}
    needs:
      - prepare-workflow
      - build-ci-deps
    uses: ./.github/workflows/test-action-macos.yml
    with:
      distro-slug: macos-13
      nox-session: ci-test-onedir
      platform: macos
      arch: x86_64
      nox-version: 2022.8.7
      gh-actions-python-version: "3.10"
      testrun: ${{ needs.prepare-workflow.outputs.testrun }}
      salt-version: "${{ needs.prepare-workflow.outputs.salt-version }}"
      cache-prefix: ${{ needs.prepare-workflow.outputs.cache-seed }}|3.10.13
      skip-code-coverage: false
      workflow-slug: scheduled
      timeout-minutes: ${{ fromJSON(needs.prepare-workflow.outputs.testrun)['type'] == 'full' && 180 || 360 }}

  macos-13-xlarge:
    name: macOS 13 Arm64 Test
    if: ${{ fromJSON(needs.prepare-workflow.outputs.jobs)['test'] && fromJSON(needs.prepare-workflow.outputs.runners)['github-hosted'] }}
    needs:
      - prepare-workflow
      - build-ci-deps
    uses: ./.github/workflows/test-action-macos.yml
    with:
      distro-slug: macos-13-xlarge
      nox-session: ci-test-onedir
      platform: macos
      arch: arm64
      nox-version: 2022.8.7
      gh-actions-python-version: "3.10"
      testrun: ${{ needs.prepare-workflow.outputs.testrun }}
      salt-version: "${{ needs.prepare-workflow.outputs.salt-version }}"
      cache-prefix: ${{ needs.prepare-workflow.outputs.cache-seed }}|3.10.13
      skip-code-coverage: false
      workflow-slug: scheduled
      timeout-minutes: ${{ fromJSON(needs.prepare-workflow.outputs.testrun)['type'] == 'full' && 180 || 360 }}

  almalinux-8:
    name: Alma Linux 8 Test
    if: ${{ fromJSON(needs.prepare-workflow.outputs.jobs)['test'] && fromJSON(needs.prepare-workflow.outputs.runners)['self-hosted'] }}
    needs:
      - prepare-workflow
      - build-ci-deps
    uses: ./.github/workflows/test-action-linux.yml
    with:
      distro-slug: almalinux-8
      nox-session: ci-test-onedir
      platform: linux
      arch: x86_64
      nox-version: 2022.8.7
      gh-actions-python-version: "3.10"
      testrun: ${{ needs.prepare-workflow.outputs.testrun }}
      salt-version: "${{ needs.prepare-workflow.outputs.salt-version }}"
      cache-prefix: ${{ needs.prepare-workflow.outputs.cache-seed }}|3.10.13
      skip-code-coverage: false
      workflow-slug: scheduled
      timeout-minutes: ${{ fromJSON(needs.prepare-workflow.outputs.testrun)['type'] == 'full' && 180 || 360 }}

  almalinux-8-arm64:
    name: Alma Linux 8 Arm64 Test
    if: ${{ fromJSON(needs.prepare-workflow.outputs.jobs)['test'] && fromJSON(needs.prepare-workflow.outputs.runners)['self-hosted'] }}
    needs:
      - prepare-workflow
      - build-ci-deps
    uses: ./.github/workflows/test-action-linux.yml
    with:
      distro-slug: almalinux-8-arm64
      nox-session: ci-test-onedir
      platform: linux
      arch: arm64
      nox-version: 2022.8.7
      gh-actions-python-version: "3.10"
      testrun: ${{ needs.prepare-workflow.outputs.testrun }}
      salt-version: "${{ needs.prepare-workflow.outputs.salt-version }}"
      cache-prefix: ${{ needs.prepare-workflow.outputs.cache-seed }}|3.10.13
      skip-code-coverage: false
      workflow-slug: scheduled
      timeout-minutes: ${{ fromJSON(needs.prepare-workflow.outputs.testrun)['type'] == 'full' && 180 || 360 }}

  almalinux-9:
    name: Alma Linux 9 Test
    if: ${{ fromJSON(needs.prepare-workflow.outputs.jobs)['test'] && fromJSON(needs.prepare-workflow.outputs.runners)['self-hosted'] }}
    needs:
      - prepare-workflow
      - build-ci-deps
    uses: ./.github/workflows/test-action-linux.yml
    with:
      distro-slug: almalinux-9
      nox-session: ci-test-onedir
      platform: linux
      arch: x86_64
      nox-version: 2022.8.7
      gh-actions-python-version: "3.10"
      testrun: ${{ needs.prepare-workflow.outputs.testrun }}
      salt-version: "${{ needs.prepare-workflow.outputs.salt-version }}"
      cache-prefix: ${{ needs.prepare-workflow.outputs.cache-seed }}|3.10.13
      skip-code-coverage: false
      workflow-slug: scheduled
      timeout-minutes: ${{ fromJSON(needs.prepare-workflow.outputs.testrun)['type'] == 'full' && 180 || 360 }}

  almalinux-9-arm64:
    name: Alma Linux 9 Arm64 Test
    if: ${{ fromJSON(needs.prepare-workflow.outputs.jobs)['test'] && fromJSON(needs.prepare-workflow.outputs.runners)['self-hosted'] }}
    needs:
      - prepare-workflow
      - build-ci-deps
    uses: ./.github/workflows/test-action-linux.yml
    with:
      distro-slug: almalinux-9-arm64
      nox-session: ci-test-onedir
      platform: linux
      arch: arm64
      nox-version: 2022.8.7
      gh-actions-python-version: "3.10"
      testrun: ${{ needs.prepare-workflow.outputs.testrun }}
      salt-version: "${{ needs.prepare-workflow.outputs.salt-version }}"
      cache-prefix: ${{ needs.prepare-workflow.outputs.cache-seed }}|3.10.13
      skip-code-coverage: false
      workflow-slug: scheduled
      timeout-minutes: ${{ fromJSON(needs.prepare-workflow.outputs.testrun)['type'] == 'full' && 180 || 360 }}

  amazonlinux-2:
    name: Amazon Linux 2 Test
    if: ${{ fromJSON(needs.prepare-workflow.outputs.jobs)['test'] && fromJSON(needs.prepare-workflow.outputs.runners)['self-hosted'] }}
    needs:
      - prepare-workflow
      - build-ci-deps
    uses: ./.github/workflows/test-action-linux.yml
    with:
      distro-slug: amazonlinux-2
      nox-session: ci-test-onedir
      platform: linux
      arch: x86_64
      nox-version: 2022.8.7
      gh-actions-python-version: "3.10"
      testrun: ${{ needs.prepare-workflow.outputs.testrun }}
      salt-version: "${{ needs.prepare-workflow.outputs.salt-version }}"
      cache-prefix: ${{ needs.prepare-workflow.outputs.cache-seed }}|3.10.13
      skip-code-coverage: false
      workflow-slug: scheduled
      timeout-minutes: ${{ fromJSON(needs.prepare-workflow.outputs.testrun)['type'] == 'full' && 180 || 360 }}

  amazonlinux-2-arm64:
    name: Amazon Linux 2 Arm64 Test
    if: ${{ fromJSON(needs.prepare-workflow.outputs.jobs)['test'] && fromJSON(needs.prepare-workflow.outputs.runners)['self-hosted'] }}
    needs:
      - prepare-workflow
      - build-ci-deps
    uses: ./.github/workflows/test-action-linux.yml
    with:
      distro-slug: amazonlinux-2-arm64
      nox-session: ci-test-onedir
      platform: linux
      arch: arm64
      nox-version: 2022.8.7
      gh-actions-python-version: "3.10"
      testrun: ${{ needs.prepare-workflow.outputs.testrun }}
      salt-version: "${{ needs.prepare-workflow.outputs.salt-version }}"
      cache-prefix: ${{ needs.prepare-workflow.outputs.cache-seed }}|3.10.13
      skip-code-coverage: false
      workflow-slug: scheduled
      timeout-minutes: ${{ fromJSON(needs.prepare-workflow.outputs.testrun)['type'] == 'full' && 180 || 360 }}

  amazonlinux-2023:
    name: Amazon Linux 2023 Test
    if: ${{ fromJSON(needs.prepare-workflow.outputs.jobs)['test'] && fromJSON(needs.prepare-workflow.outputs.runners)['self-hosted'] }}
    needs:
      - prepare-workflow
      - build-ci-deps
    uses: ./.github/workflows/test-action-linux.yml
    with:
      distro-slug: amazonlinux-2023
      nox-session: ci-test-onedir
      platform: linux
      arch: x86_64
      nox-version: 2022.8.7
      gh-actions-python-version: "3.10"
      testrun: ${{ needs.prepare-workflow.outputs.testrun }}
      salt-version: "${{ needs.prepare-workflow.outputs.salt-version }}"
      cache-prefix: ${{ needs.prepare-workflow.outputs.cache-seed }}|3.10.13
      skip-code-coverage: false
      workflow-slug: scheduled
      timeout-minutes: ${{ fromJSON(needs.prepare-workflow.outputs.testrun)['type'] == 'full' && 180 || 360 }}

  amazonlinux-2023-arm64:
    name: Amazon Linux 2023 Arm64 Test
    if: ${{ fromJSON(needs.prepare-workflow.outputs.jobs)['test'] && fromJSON(needs.prepare-workflow.outputs.runners)['self-hosted'] }}
    needs:
      - prepare-workflow
      - build-ci-deps
    uses: ./.github/workflows/test-action-linux.yml
    with:
      distro-slug: amazonlinux-2023-arm64
      nox-session: ci-test-onedir
      platform: linux
      arch: arm64
      nox-version: 2022.8.7
      gh-actions-python-version: "3.10"
      testrun: ${{ needs.prepare-workflow.outputs.testrun }}
      salt-version: "${{ needs.prepare-workflow.outputs.salt-version }}"
      cache-prefix: ${{ needs.prepare-workflow.outputs.cache-seed }}|3.10.13
      skip-code-coverage: false
      workflow-slug: scheduled
      timeout-minutes: ${{ fromJSON(needs.prepare-workflow.outputs.testrun)['type'] == 'full' && 180 || 360 }}

  archlinux-lts:
    name: Arch Linux LTS Test
    if: ${{ fromJSON(needs.prepare-workflow.outputs.jobs)['test'] && fromJSON(needs.prepare-workflow.outputs.runners)['self-hosted'] }}
    needs:
      - prepare-workflow
      - build-ci-deps
    uses: ./.github/workflows/test-action-linux.yml
    with:
      distro-slug: archlinux-lts
      nox-session: ci-test-onedir
      platform: linux
      arch: x86_64
      nox-version: 2022.8.7
      gh-actions-python-version: "3.10"
      testrun: ${{ needs.prepare-workflow.outputs.testrun }}
      salt-version: "${{ needs.prepare-workflow.outputs.salt-version }}"
      cache-prefix: ${{ needs.prepare-workflow.outputs.cache-seed }}|3.10.13
      skip-code-coverage: false
      workflow-slug: scheduled
      timeout-minutes: ${{ fromJSON(needs.prepare-workflow.outputs.testrun)['type'] == 'full' && 180 || 360 }}

  centos-7:
    name: CentOS 7 Test
    if: ${{ fromJSON(needs.prepare-workflow.outputs.jobs)['test'] && fromJSON(needs.prepare-workflow.outputs.runners)['self-hosted'] }}
    needs:
      - prepare-workflow
      - build-ci-deps
    uses: ./.github/workflows/test-action-linux.yml
    with:
      distro-slug: centos-7
      nox-session: ci-test-onedir
      platform: linux
      arch: x86_64
      nox-version: 2022.8.7
      gh-actions-python-version: "3.10"
      testrun: ${{ needs.prepare-workflow.outputs.testrun }}
      salt-version: "${{ needs.prepare-workflow.outputs.salt-version }}"
      cache-prefix: ${{ needs.prepare-workflow.outputs.cache-seed }}|3.10.13
      skip-code-coverage: false
      workflow-slug: scheduled
      timeout-minutes: ${{ fromJSON(needs.prepare-workflow.outputs.testrun)['type'] == 'full' && 180 || 360 }}

  debian-10:
    name: Debian 10 Test
    if: ${{ fromJSON(needs.prepare-workflow.outputs.jobs)['test'] && fromJSON(needs.prepare-workflow.outputs.runners)['self-hosted'] }}
    needs:
      - prepare-workflow
      - build-ci-deps
    uses: ./.github/workflows/test-action-linux.yml
    with:
      distro-slug: debian-10
      nox-session: ci-test-onedir
      platform: linux
      arch: x86_64
      nox-version: 2022.8.7
      gh-actions-python-version: "3.10"
      testrun: ${{ needs.prepare-workflow.outputs.testrun }}
      salt-version: "${{ needs.prepare-workflow.outputs.salt-version }}"
      cache-prefix: ${{ needs.prepare-workflow.outputs.cache-seed }}|3.10.13
      skip-code-coverage: false
      workflow-slug: scheduled
      timeout-minutes: ${{ fromJSON(needs.prepare-workflow.outputs.testrun)['type'] == 'full' && 180 || 360 }}

  debian-11:
    name: Debian 11 Test
    if: ${{ fromJSON(needs.prepare-workflow.outputs.jobs)['test'] && fromJSON(needs.prepare-workflow.outputs.runners)['self-hosted'] }}
    needs:
      - prepare-workflow
      - build-ci-deps
    uses: ./.github/workflows/test-action-linux.yml
    with:
      distro-slug: debian-11
      nox-session: ci-test-onedir
      platform: linux
      arch: x86_64
      nox-version: 2022.8.7
      gh-actions-python-version: "3.10"
      testrun: ${{ needs.prepare-workflow.outputs.testrun }}
      salt-version: "${{ needs.prepare-workflow.outputs.salt-version }}"
      cache-prefix: ${{ needs.prepare-workflow.outputs.cache-seed }}|3.10.13
      skip-code-coverage: false
      workflow-slug: scheduled
      timeout-minutes: ${{ fromJSON(needs.prepare-workflow.outputs.testrun)['type'] == 'full' && 180 || 360 }}

  debian-11-arm64:
    name: Debian 11 Arm64 Test
    if: ${{ fromJSON(needs.prepare-workflow.outputs.jobs)['test'] && fromJSON(needs.prepare-workflow.outputs.runners)['self-hosted'] }}
    needs:
      - prepare-workflow
      - build-ci-deps
    uses: ./.github/workflows/test-action-linux.yml
    with:
      distro-slug: debian-11-arm64
      nox-session: ci-test-onedir
      platform: linux
      arch: arm64
      nox-version: 2022.8.7
      gh-actions-python-version: "3.10"
      testrun: ${{ needs.prepare-workflow.outputs.testrun }}
      salt-version: "${{ needs.prepare-workflow.outputs.salt-version }}"
      cache-prefix: ${{ needs.prepare-workflow.outputs.cache-seed }}|3.10.13
      skip-code-coverage: false
      workflow-slug: scheduled
      timeout-minutes: ${{ fromJSON(needs.prepare-workflow.outputs.testrun)['type'] == 'full' && 180 || 360 }}

  debian-12:
    name: Debian 12 Test
    if: ${{ fromJSON(needs.prepare-workflow.outputs.jobs)['test'] && fromJSON(needs.prepare-workflow.outputs.runners)['self-hosted'] }}
    needs:
      - prepare-workflow
      - build-ci-deps
    uses: ./.github/workflows/test-action-linux.yml
    with:
      distro-slug: debian-12
      nox-session: ci-test-onedir
      platform: linux
      arch: x86_64
      nox-version: 2022.8.7
      gh-actions-python-version: "3.10"
      testrun: ${{ needs.prepare-workflow.outputs.testrun }}
      salt-version: "${{ needs.prepare-workflow.outputs.salt-version }}"
      cache-prefix: ${{ needs.prepare-workflow.outputs.cache-seed }}|3.10.13
      skip-code-coverage: false
      workflow-slug: scheduled
      timeout-minutes: ${{ fromJSON(needs.prepare-workflow.outputs.testrun)['type'] == 'full' && 180 || 360 }}

  debian-12-arm64:
    name: Debian 12 Arm64 Test
    if: ${{ fromJSON(needs.prepare-workflow.outputs.jobs)['test'] && fromJSON(needs.prepare-workflow.outputs.runners)['self-hosted'] }}
    needs:
      - prepare-workflow
      - build-ci-deps
    uses: ./.github/workflows/test-action-linux.yml
    with:
      distro-slug: debian-12-arm64
      nox-session: ci-test-onedir
      platform: linux
      arch: arm64
      nox-version: 2022.8.7
      gh-actions-python-version: "3.10"
      testrun: ${{ needs.prepare-workflow.outputs.testrun }}
      salt-version: "${{ needs.prepare-workflow.outputs.salt-version }}"
      cache-prefix: ${{ needs.prepare-workflow.outputs.cache-seed }}|3.10.13
      skip-code-coverage: false
      workflow-slug: scheduled
      timeout-minutes: ${{ fromJSON(needs.prepare-workflow.outputs.testrun)['type'] == 'full' && 180 || 360 }}

<<<<<<< HEAD
  fedora-37:
    name: Fedora 37 Test
    if: ${{ fromJSON(needs.prepare-workflow.outputs.jobs)['test'] && fromJSON(needs.prepare-workflow.outputs.runners)['self-hosted'] }}
    needs:
      - prepare-workflow
      - build-ci-deps
    uses: ./.github/workflows/test-action-linux.yml
    with:
      distro-slug: fedora-37
      nox-session: ci-test-onedir
      platform: linux
      arch: x86_64
      nox-version: 2022.8.7
      gh-actions-python-version: "3.10"
      testrun: ${{ needs.prepare-workflow.outputs.testrun }}
      salt-version: "${{ needs.prepare-workflow.outputs.salt-version }}"
      cache-prefix: ${{ needs.prepare-workflow.outputs.cache-seed }}|3.10.13
      skip-code-coverage: false
      workflow-slug: scheduled
      timeout-minutes: ${{ fromJSON(needs.prepare-workflow.outputs.testrun)['type'] == 'full' && 180 || 360 }}

  fedora-38:
    name: Fedora 38 Test
=======
  fedora-39:
    name: Fedora 39 Test
>>>>>>> fcb38a54
    if: ${{ fromJSON(needs.prepare-workflow.outputs.jobs)['test'] && fromJSON(needs.prepare-workflow.outputs.runners)['self-hosted'] }}
    needs:
      - prepare-workflow
      - build-ci-deps
    uses: ./.github/workflows/test-action-linux.yml
    with:
      distro-slug: fedora-39
      nox-session: ci-test-onedir
      platform: linux
      arch: x86_64
      nox-version: 2022.8.7
      gh-actions-python-version: "3.10"
      testrun: ${{ needs.prepare-workflow.outputs.testrun }}
      salt-version: "${{ needs.prepare-workflow.outputs.salt-version }}"
      cache-prefix: ${{ needs.prepare-workflow.outputs.cache-seed }}|3.10.13
      skip-code-coverage: false
      workflow-slug: scheduled
      timeout-minutes: ${{ fromJSON(needs.prepare-workflow.outputs.testrun)['type'] == 'full' && 180 || 360 }}

  opensuse-15:
    name: Opensuse 15 Test
    if: ${{ fromJSON(needs.prepare-workflow.outputs.jobs)['test'] && fromJSON(needs.prepare-workflow.outputs.runners)['self-hosted'] }}
    needs:
      - prepare-workflow
      - build-ci-deps
    uses: ./.github/workflows/test-action-linux.yml
    with:
      distro-slug: opensuse-15
      nox-session: ci-test-onedir
      platform: linux
      arch: x86_64
      nox-version: 2022.8.7
      gh-actions-python-version: "3.10"
      testrun: ${{ needs.prepare-workflow.outputs.testrun }}
      salt-version: "${{ needs.prepare-workflow.outputs.salt-version }}"
      cache-prefix: ${{ needs.prepare-workflow.outputs.cache-seed }}|3.10.13
      skip-code-coverage: false
      workflow-slug: scheduled
      timeout-minutes: ${{ fromJSON(needs.prepare-workflow.outputs.testrun)['type'] == 'full' && 180 || 360 }}

<<<<<<< HEAD
  photonos-3:
    name: Photon OS 3 Test
    if: ${{ fromJSON(needs.prepare-workflow.outputs.jobs)['test'] && fromJSON(needs.prepare-workflow.outputs.runners)['self-hosted'] }}
    needs:
      - prepare-workflow
      - build-ci-deps
    uses: ./.github/workflows/test-action-linux.yml
    with:
      distro-slug: photonos-3
      nox-session: ci-test-onedir
      platform: linux
      arch: x86_64
      nox-version: 2022.8.7
      gh-actions-python-version: "3.10"
      testrun: ${{ needs.prepare-workflow.outputs.testrun }}
      salt-version: "${{ needs.prepare-workflow.outputs.salt-version }}"
      cache-prefix: ${{ needs.prepare-workflow.outputs.cache-seed }}|3.10.13
      skip-code-coverage: false
      workflow-slug: scheduled
      timeout-minutes: ${{ fromJSON(needs.prepare-workflow.outputs.testrun)['type'] == 'full' && 180 || 360 }}

  photonos-3-arm64:
    name: Photon OS 3 Arm64 Test
    if: ${{ fromJSON(needs.prepare-workflow.outputs.jobs)['test'] && fromJSON(needs.prepare-workflow.outputs.runners)['self-hosted'] }}
    needs:
      - prepare-workflow
      - build-ci-deps
    uses: ./.github/workflows/test-action-linux.yml
    with:
      distro-slug: photonos-3-arm64
      nox-session: ci-test-onedir
      platform: linux
      arch: arm64
      nox-version: 2022.8.7
      gh-actions-python-version: "3.10"
      testrun: ${{ needs.prepare-workflow.outputs.testrun }}
      salt-version: "${{ needs.prepare-workflow.outputs.salt-version }}"
      cache-prefix: ${{ needs.prepare-workflow.outputs.cache-seed }}|3.10.13
      skip-code-coverage: false
      workflow-slug: scheduled
      timeout-minutes: ${{ fromJSON(needs.prepare-workflow.outputs.testrun)['type'] == 'full' && 180 || 360 }}

=======
>>>>>>> fcb38a54
  photonos-4:
    name: Photon OS 4 Test
    if: ${{ fromJSON(needs.prepare-workflow.outputs.jobs)['test'] && fromJSON(needs.prepare-workflow.outputs.runners)['self-hosted'] }}
    needs:
      - prepare-workflow
      - build-ci-deps
    uses: ./.github/workflows/test-action-linux.yml
    with:
      distro-slug: photonos-4
      nox-session: ci-test-onedir
      platform: linux
      arch: x86_64
      nox-version: 2022.8.7
      gh-actions-python-version: "3.10"
      testrun: ${{ needs.prepare-workflow.outputs.testrun }}
      salt-version: "${{ needs.prepare-workflow.outputs.salt-version }}"
      cache-prefix: ${{ needs.prepare-workflow.outputs.cache-seed }}|3.10.13
      skip-code-coverage: false
      workflow-slug: scheduled
      timeout-minutes: ${{ fromJSON(needs.prepare-workflow.outputs.testrun)['type'] == 'full' && 180 || 360 }}
      fips: true

  photonos-4-arm64:
    name: Photon OS 4 Arm64 Test
    if: ${{ fromJSON(needs.prepare-workflow.outputs.jobs)['test'] && fromJSON(needs.prepare-workflow.outputs.runners)['self-hosted'] }}
    needs:
      - prepare-workflow
      - build-ci-deps
    uses: ./.github/workflows/test-action-linux.yml
    with:
      distro-slug: photonos-4-arm64
      nox-session: ci-test-onedir
      platform: linux
      arch: arm64
      nox-version: 2022.8.7
      gh-actions-python-version: "3.10"
      testrun: ${{ needs.prepare-workflow.outputs.testrun }}
      salt-version: "${{ needs.prepare-workflow.outputs.salt-version }}"
      cache-prefix: ${{ needs.prepare-workflow.outputs.cache-seed }}|3.10.13
      skip-code-coverage: false
      workflow-slug: scheduled
      timeout-minutes: ${{ fromJSON(needs.prepare-workflow.outputs.testrun)['type'] == 'full' && 180 || 360 }}
      fips: true

  photonos-5:
    name: Photon OS 5 Test
    if: ${{ fromJSON(needs.prepare-workflow.outputs.jobs)['test'] && fromJSON(needs.prepare-workflow.outputs.runners)['self-hosted'] }}
    needs:
      - prepare-workflow
      - build-ci-deps
    uses: ./.github/workflows/test-action-linux.yml
    with:
      distro-slug: photonos-5
      nox-session: ci-test-onedir
      platform: linux
      arch: x86_64
      nox-version: 2022.8.7
      gh-actions-python-version: "3.10"
      testrun: ${{ needs.prepare-workflow.outputs.testrun }}
      salt-version: "${{ needs.prepare-workflow.outputs.salt-version }}"
      cache-prefix: ${{ needs.prepare-workflow.outputs.cache-seed }}|3.10.13
      skip-code-coverage: false
      workflow-slug: scheduled
      timeout-minutes: ${{ fromJSON(needs.prepare-workflow.outputs.testrun)['type'] == 'full' && 180 || 360 }}
      fips: true

  photonos-5-arm64:
    name: Photon OS 5 Arm64 Test
    if: ${{ fromJSON(needs.prepare-workflow.outputs.jobs)['test'] && fromJSON(needs.prepare-workflow.outputs.runners)['self-hosted'] }}
    needs:
      - prepare-workflow
      - build-ci-deps
    uses: ./.github/workflows/test-action-linux.yml
    with:
      distro-slug: photonos-5-arm64
      nox-session: ci-test-onedir
      platform: linux
      arch: arm64
      nox-version: 2022.8.7
      gh-actions-python-version: "3.10"
      testrun: ${{ needs.prepare-workflow.outputs.testrun }}
      salt-version: "${{ needs.prepare-workflow.outputs.salt-version }}"
      cache-prefix: ${{ needs.prepare-workflow.outputs.cache-seed }}|3.10.13
      skip-code-coverage: false
      workflow-slug: scheduled
      timeout-minutes: ${{ fromJSON(needs.prepare-workflow.outputs.testrun)['type'] == 'full' && 180 || 360 }}
      fips: true

  ubuntu-2004:
    name: Ubuntu 20.04 Test
    if: ${{ fromJSON(needs.prepare-workflow.outputs.jobs)['test'] && fromJSON(needs.prepare-workflow.outputs.runners)['self-hosted'] }}
    needs:
      - prepare-workflow
      - build-ci-deps
    uses: ./.github/workflows/test-action-linux.yml
    with:
      distro-slug: ubuntu-20.04
      nox-session: ci-test-onedir
      platform: linux
      arch: x86_64
      nox-version: 2022.8.7
      gh-actions-python-version: "3.10"
      testrun: ${{ needs.prepare-workflow.outputs.testrun }}
      salt-version: "${{ needs.prepare-workflow.outputs.salt-version }}"
      cache-prefix: ${{ needs.prepare-workflow.outputs.cache-seed }}|3.10.13
      skip-code-coverage: false
      workflow-slug: scheduled
      timeout-minutes: ${{ fromJSON(needs.prepare-workflow.outputs.testrun)['type'] == 'full' && 180 || 360 }}

  ubuntu-2004-arm64:
    name: Ubuntu 20.04 Arm64 Test
    if: ${{ fromJSON(needs.prepare-workflow.outputs.jobs)['test'] && fromJSON(needs.prepare-workflow.outputs.runners)['self-hosted'] }}
    needs:
      - prepare-workflow
      - build-ci-deps
    uses: ./.github/workflows/test-action-linux.yml
    with:
      distro-slug: ubuntu-20.04-arm64
      nox-session: ci-test-onedir
      platform: linux
      arch: arm64
      nox-version: 2022.8.7
      gh-actions-python-version: "3.10"
      testrun: ${{ needs.prepare-workflow.outputs.testrun }}
      salt-version: "${{ needs.prepare-workflow.outputs.salt-version }}"
      cache-prefix: ${{ needs.prepare-workflow.outputs.cache-seed }}|3.10.13
      skip-code-coverage: false
      workflow-slug: scheduled
      timeout-minutes: ${{ fromJSON(needs.prepare-workflow.outputs.testrun)['type'] == 'full' && 180 || 360 }}

  ubuntu-2204:
    name: Ubuntu 22.04 Test
    if: ${{ fromJSON(needs.prepare-workflow.outputs.jobs)['test'] && fromJSON(needs.prepare-workflow.outputs.runners)['self-hosted'] }}
    needs:
      - prepare-workflow
      - build-ci-deps
    uses: ./.github/workflows/test-action-linux.yml
    with:
      distro-slug: ubuntu-22.04
      nox-session: ci-test-onedir
      platform: linux
      arch: x86_64
      nox-version: 2022.8.7
      gh-actions-python-version: "3.10"
      testrun: ${{ needs.prepare-workflow.outputs.testrun }}
      salt-version: "${{ needs.prepare-workflow.outputs.salt-version }}"
      cache-prefix: ${{ needs.prepare-workflow.outputs.cache-seed }}|3.10.13
      skip-code-coverage: false
      workflow-slug: scheduled
      timeout-minutes: ${{ fromJSON(needs.prepare-workflow.outputs.testrun)['type'] == 'full' && 180 || 360 }}

  ubuntu-2204-arm64:
    name: Ubuntu 22.04 Arm64 Test
    if: ${{ fromJSON(needs.prepare-workflow.outputs.jobs)['test'] && fromJSON(needs.prepare-workflow.outputs.runners)['self-hosted'] }}
    needs:
      - prepare-workflow
      - build-ci-deps
    uses: ./.github/workflows/test-action-linux.yml
    with:
      distro-slug: ubuntu-22.04-arm64
      nox-session: ci-test-onedir
      platform: linux
      arch: arm64
      nox-version: 2022.8.7
      gh-actions-python-version: "3.10"
      testrun: ${{ needs.prepare-workflow.outputs.testrun }}
      salt-version: "${{ needs.prepare-workflow.outputs.salt-version }}"
      cache-prefix: ${{ needs.prepare-workflow.outputs.cache-seed }}|3.10.13
      skip-code-coverage: false
      workflow-slug: scheduled
      timeout-minutes: ${{ fromJSON(needs.prepare-workflow.outputs.testrun)['type'] == 'full' && 180 || 360 }}

  combine-all-code-coverage:
    name: Combine Code Coverage
    if: ${{ fromJSON(needs.prepare-workflow.outputs.testrun)['skip_code_coverage'] == false }}
    runs-on: ubuntu-latest
    needs:
      - prepare-workflow
      - build-ci-deps
      - windows-2016
      - windows-2019
      - windows-2022
      - macos-12
      - macos-13
      - macos-13-xlarge
      - almalinux-8
      - almalinux-8-arm64
      - almalinux-9
      - almalinux-9-arm64
      - amazonlinux-2
      - amazonlinux-2-arm64
      - amazonlinux-2023
      - amazonlinux-2023-arm64
      - archlinux-lts
      - centos-7
      - debian-10
      - debian-11
      - debian-11-arm64
      - debian-12
      - debian-12-arm64
      - fedora-39
      - opensuse-15
      - photonos-4
      - photonos-4-arm64
      - photonos-5
      - photonos-5-arm64
      - ubuntu-2004
      - ubuntu-2004-arm64
      - ubuntu-2204
      - ubuntu-2204-arm64
    steps:
      - uses: actions/checkout@v4

      - name: Set up Python 3.10
        uses: actions/setup-python@v5
        with:
          python-version: "3.10"

      - name: Setup Python Tools Scripts
        id: python-tools-scripts
        uses: ./.github/actions/setup-python-tools-scripts
        with:
          cache-prefix: ${{ needs.prepare-workflow.outputs.cache-seed }}-coverage

      - name: Install Nox
        run: |
          python3 -m pip install 'nox==2022.8.7'



      - name: Get coverage reports
        id: get-coverage-reports
        uses: actions/download-artifact@v3
        # This needs to be actions/download-artifact@v3 because we upload multiple artifacts
        # under the same name something that actions/upload-artifact@v4 does not do.
        with:
          name: all-testrun-coverage-artifacts
          path: artifacts/coverage/

      - name: Display structure of downloaded files
        run: tree -a artifacts/

      - name: Install Codecov CLI
        run: |
          # We can't yet use tokenless uploads with the codecov CLI
          # python3 -m pip install codecov-cli
          #
          curl https://keybase.io/codecovsecurity/pgp_keys.asc | gpg --no-default-keyring --import
          curl -Os https://uploader.codecov.io/latest/linux/codecov
          curl -Os https://uploader.codecov.io/latest/linux/codecov.SHA256SUM
          curl -Os https://uploader.codecov.io/latest/linux/codecov.SHA256SUM.sig
          gpg --verify codecov.SHA256SUM.sig codecov.SHA256SUM
          shasum -a 256 -c codecov.SHA256SUM
          chmod +x codecov
          mv ./codecov /usr/local/bin/

      - name: Create XML Coverage Reports
        run: |
          nox --force-color -e create-xml-coverage-reports

      - name: Upload Code Coverage To Codecov
        if: ${{ ! github.event.repository.private }}
        run: |
          tools ci upload-coverage --commit-sha=${{ github.event.pull_request.head.sha || github.sha }} artifacts/coverage/

      - name: Combine Code Coverage
        run: |
          nox --force-color -e combine-coverage

      - name: Report Salt Code Coverage
        run: |
          nox --force-color -e coverage-report -- salt

      - name: Create Salt Code Coverage HTML Report
        run: |
          nox --force-color -e create-html-coverage-report -- salt

      - name: Create Salt Code Coverage HTML Report
        run: |
          nox --force-color -e create-html-coverage-report -- salt

      - name: Upload Salt Code Coverage HTML Report
        uses: actions/upload-artifact@v4
        with:
          name: code-coverage-salt-html-report
          path: artifacts/coverage/html/salt
          retention-days: 7
          if-no-files-found: error

      - name: Report Combined Code Coverage
        run: |
          nox --force-color -e coverage-report

      - name: Create Combined Code Coverage JSON Report
        run: |
          nox --force-color -e create-json-coverage-reports

      - name: Upload Combined Code Coverage JSON Report
        uses: actions/upload-artifact@v4
        with:
          name: code-coverage-full-json-report
          path: artifacts/coverage/coverage.json
          retention-days: 7
          if-no-files-found: error

      - name: Create Combined Code Coverage HTML Report
        run: |
          nox --force-color -e create-html-coverage-report

      - name: Upload Combined Code Coverage HTML Report
        uses: actions/upload-artifact@v4
        with:
          name: code-coverage-full-html-report
          path: artifacts/coverage/html/full
          retention-days: 7
          if-no-files-found: error

  set-pipeline-exit-status:
    # This step is just so we can make github require this step, to pass checks
    # on a pull request instead of requiring all
    name: Set the ${{ github.workflow }} Pipeline Exit Status
    if: always()
    runs-on: ubuntu-latest
    needs:
      - workflow-requirements
      - trigger-branch-scheduled-builds
      - prepare-workflow
      - pre-commit
      - lint
      - build-docs
      - build-deps-onedir
      - build-salt-onedir
      - build-pkgs-src
      - combine-all-code-coverage
      - build-ci-deps
      - windows-2016
      - windows-2019
      - windows-2022
      - macos-12
      - macos-13
      - macos-13-xlarge
      - almalinux-8
      - almalinux-8-arm64
      - almalinux-9
      - almalinux-9-arm64
      - amazonlinux-2
      - amazonlinux-2-arm64
      - amazonlinux-2023
      - amazonlinux-2023-arm64
      - archlinux-lts
      - centos-7
      - debian-10
      - debian-11
      - debian-11-arm64
      - debian-12
      - debian-12-arm64
      - fedora-39
      - opensuse-15
      - photonos-4
      - photonos-4-arm64
      - photonos-5
      - photonos-5-arm64
      - ubuntu-2004
      - ubuntu-2004-arm64
      - ubuntu-2204
      - ubuntu-2204-arm64
      - almalinux-8-pkg-tests
      - almalinux-8-arm64-pkg-tests
      - almalinux-9-pkg-tests
      - almalinux-9-arm64-pkg-tests
      - amazonlinux-2-pkg-tests
      - amazonlinux-2-arm64-pkg-tests
      - amazonlinux-2023-pkg-tests
      - amazonlinux-2023-arm64-pkg-tests
      - centos-7-pkg-tests
      - debian-10-pkg-tests
      - debian-11-pkg-tests
      - debian-11-arm64-pkg-tests
      - debian-12-pkg-tests
      - debian-12-arm64-pkg-tests
      - photonos-4-pkg-tests
      - photonos-4-arm64-pkg-tests
      - photonos-5-pkg-tests
      - photonos-5-arm64-pkg-tests
      - ubuntu-2004-pkg-tests
      - ubuntu-2004-arm64-pkg-tests
      - ubuntu-2204-pkg-tests
      - ubuntu-2204-arm64-pkg-tests
      - macos-12-pkg-tests
      - macos-13-pkg-tests
      - macos-13-xlarge-pkg-tests
      - windows-2016-nsis-pkg-tests
      - windows-2016-msi-pkg-tests
      - windows-2019-nsis-pkg-tests
      - windows-2019-msi-pkg-tests
      - windows-2022-nsis-pkg-tests
      - windows-2022-msi-pkg-tests
    steps:
      - name: Get workflow information
        id: get-workflow-info
        uses: technote-space/workflow-conclusion-action@v3

      - name: Set Pipeline Exit Status
        shell: bash
        run: |
          if [ "${{ steps.get-workflow-info.outputs.conclusion }}" != "success" ]; then
            exit 1
          else
            exit 0
          fi

      - name: Done
        if: always()
        run:
          echo "All worflows finished"<|MERGE_RESOLUTION|>--- conflicted
+++ resolved
@@ -1647,34 +1647,8 @@
       workflow-slug: scheduled
       timeout-minutes: ${{ fromJSON(needs.prepare-workflow.outputs.testrun)['type'] == 'full' && 180 || 360 }}
 
-<<<<<<< HEAD
-  fedora-37:
-    name: Fedora 37 Test
-    if: ${{ fromJSON(needs.prepare-workflow.outputs.jobs)['test'] && fromJSON(needs.prepare-workflow.outputs.runners)['self-hosted'] }}
-    needs:
-      - prepare-workflow
-      - build-ci-deps
-    uses: ./.github/workflows/test-action-linux.yml
-    with:
-      distro-slug: fedora-37
-      nox-session: ci-test-onedir
-      platform: linux
-      arch: x86_64
-      nox-version: 2022.8.7
-      gh-actions-python-version: "3.10"
-      testrun: ${{ needs.prepare-workflow.outputs.testrun }}
-      salt-version: "${{ needs.prepare-workflow.outputs.salt-version }}"
-      cache-prefix: ${{ needs.prepare-workflow.outputs.cache-seed }}|3.10.13
-      skip-code-coverage: false
-      workflow-slug: scheduled
-      timeout-minutes: ${{ fromJSON(needs.prepare-workflow.outputs.testrun)['type'] == 'full' && 180 || 360 }}
-
-  fedora-38:
-    name: Fedora 38 Test
-=======
   fedora-39:
     name: Fedora 39 Test
->>>>>>> fcb38a54
     if: ${{ fromJSON(needs.prepare-workflow.outputs.jobs)['test'] && fromJSON(needs.prepare-workflow.outputs.runners)['self-hosted'] }}
     needs:
       - prepare-workflow
@@ -1715,51 +1689,6 @@
       workflow-slug: scheduled
       timeout-minutes: ${{ fromJSON(needs.prepare-workflow.outputs.testrun)['type'] == 'full' && 180 || 360 }}
 
-<<<<<<< HEAD
-  photonos-3:
-    name: Photon OS 3 Test
-    if: ${{ fromJSON(needs.prepare-workflow.outputs.jobs)['test'] && fromJSON(needs.prepare-workflow.outputs.runners)['self-hosted'] }}
-    needs:
-      - prepare-workflow
-      - build-ci-deps
-    uses: ./.github/workflows/test-action-linux.yml
-    with:
-      distro-slug: photonos-3
-      nox-session: ci-test-onedir
-      platform: linux
-      arch: x86_64
-      nox-version: 2022.8.7
-      gh-actions-python-version: "3.10"
-      testrun: ${{ needs.prepare-workflow.outputs.testrun }}
-      salt-version: "${{ needs.prepare-workflow.outputs.salt-version }}"
-      cache-prefix: ${{ needs.prepare-workflow.outputs.cache-seed }}|3.10.13
-      skip-code-coverage: false
-      workflow-slug: scheduled
-      timeout-minutes: ${{ fromJSON(needs.prepare-workflow.outputs.testrun)['type'] == 'full' && 180 || 360 }}
-
-  photonos-3-arm64:
-    name: Photon OS 3 Arm64 Test
-    if: ${{ fromJSON(needs.prepare-workflow.outputs.jobs)['test'] && fromJSON(needs.prepare-workflow.outputs.runners)['self-hosted'] }}
-    needs:
-      - prepare-workflow
-      - build-ci-deps
-    uses: ./.github/workflows/test-action-linux.yml
-    with:
-      distro-slug: photonos-3-arm64
-      nox-session: ci-test-onedir
-      platform: linux
-      arch: arm64
-      nox-version: 2022.8.7
-      gh-actions-python-version: "3.10"
-      testrun: ${{ needs.prepare-workflow.outputs.testrun }}
-      salt-version: "${{ needs.prepare-workflow.outputs.salt-version }}"
-      cache-prefix: ${{ needs.prepare-workflow.outputs.cache-seed }}|3.10.13
-      skip-code-coverage: false
-      workflow-slug: scheduled
-      timeout-minutes: ${{ fromJSON(needs.prepare-workflow.outputs.testrun)['type'] == 'full' && 180 || 360 }}
-
-=======
->>>>>>> fcb38a54
   photonos-4:
     name: Photon OS 4 Test
     if: ${{ fromJSON(needs.prepare-workflow.outputs.jobs)['test'] && fromJSON(needs.prepare-workflow.outputs.runners)['self-hosted'] }}
